--- conflicted
+++ resolved
@@ -67,13 +67,10 @@
 extern "C" int32_t gen_per_batch;  //!< number of generations per batch
 extern "C" int64_t n_particles;    //!< number of particles per generation
 
-<<<<<<< HEAD
+
 extern "C" int64_t max_in_flight_particles; //!< Max num. event-based particles in flight
 
-extern int electron_treatment;       //!< how to treat secondary electrons
-=======
 extern ElectronTreatment electron_treatment;       //!< how to treat secondary electrons
->>>>>>> 832c32e1
 extern std::array<double, 4> energy_cutoff;  //!< Energy cutoff in [eV] for each particle type
 extern int legendre_to_tabular_points; //!< number of points to convert Legendres
 extern int max_order;                //!< Maximum Legendre order for multigroup data
