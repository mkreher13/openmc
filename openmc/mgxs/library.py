--- conflicted
+++ resolved
@@ -547,14 +547,8 @@
                     if self.num_delayed_groups == 0:
                         mgxs.delayed_groups = None
                     else:
-<<<<<<< HEAD
-                        delayed_groups \
-                            = list(range(1,self.num_delayed_groups+1))
-                        mgxs.delayed_groups = delayed_groups
-=======
                         mgxs.delayed_groups \
                             = list(range(1, self.num_delayed_groups + 1))
->>>>>>> 93af88a3
 
                 for tally in mgxs.tallies.values():
                     tallies_file.append(tally, merge=merge)
