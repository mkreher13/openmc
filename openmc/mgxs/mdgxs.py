from __future__ import division

from collections import Iterable, OrderedDict
from numbers import Integral
import warnings
import os
import sys
import copy
import abc

import numpy as np

import openmc
from openmc.mgxs import MGXS
import openmc.checkvalue as cv

if sys.version_info[0] >= 3:
    basestring = str

# Supported cross section types
MDGXS_TYPES = ['delayed-nu-fission',
               'chi-delayed',
               'beta',
               'decay-rate']

# Maximum number of delayed groups, from src/constants.F90
MAX_DELAYED_GROUPS = 8


class MDGXS(MGXS):
    """An abstract multi-delayed-group cross section for some energy and delayed
    group structures within some spatial domain.

    This class can be used for both OpenMC input generation and tally data
    post-processing to compute spatially-homogenized and energy-integrated
    multi-group and multi-delayed-group cross sections for downstream
    neutronics calculations.

    NOTE: Users should instantiate the subclasses of this abstract class.

    Parameters
    ----------
    domain : openmc.Material or openmc.Cell or openmc.Universe or openmc.Mesh
        The domain for spatial homogenization
    domain_type : {'material', 'cell', 'distribcell', 'universe', 'mesh'}
        The domain type for spatial homogenization
    energy_groups : openmc.mgxs.EnergyGroups
        The energy group structure for energy condensation
    by_nuclide : bool
        If true, computes cross sections for each nuclide in domain
    name : str, optional
        Name of the multi-group cross section. Used as a label to identify
        tallies in OpenMC 'tallies.xml' file.
    delayed_groups : list of int
        Delayed groups to filter out the xs

    Attributes
    ----------
    name : str, optional
        Name of the multi-group cross section
    rxn_type : str
        Reaction type (e.g., 'chi-delayed', 'beta', etc.)
    by_nuclide : bool
        If true, computes cross sections for each nuclide in domain
    domain : Material or Cell or Universe or Mesh
        Domain for spatial homogenization
    domain_type : {'material', 'cell', 'distribcell', 'universe', 'mesh'}
        Domain type for spatial homogenization
    energy_groups : openmc.mgxs.EnergyGroups
        Energy group structure for energy condensation
    delayed_groups : list of int
        Delayed groups to filter out the xs
    tally_trigger : openmc.Trigger
        An (optional) tally precision trigger given to each tally used to
        compute the cross section
    scores : list of str
        The scores in each tally used to compute the multi-group cross section
    filters : list of openmc.Filter
        The filters in each tally used to compute the multi-group cross section
    tally_keys : list of str
        The keys into the tallies dictionary for each tally used to compute
        the multi-group cross section
    estimator : {'tracklength', 'analog'}
        The tally estimator used to compute the multi-group cross section
    tallies : collections.OrderedDict
        OpenMC tallies needed to compute the multi-group cross section
    rxn_rate_tally : openmc.Tally
        Derived tally for the reaction rate tally used in the numerator to
        compute the multi-group cross section. This attribute is None
        unless the multi-group cross section has been computed.
    xs_tally : openmc.Tally
        Derived tally for the multi-group cross section. This attribute
        is None unless the multi-group cross section has been computed.
    num_subdomains : int
        The number of subdomains is unity for 'material', 'cell', and 'universe'
        domain types. This is equal to the number of cell instances for
        'distribcell' domain types (it is equal to unity prior to loading
        tally data from a statepoint file) and the number of mesh cells for
        'mesh' domain types.
    num_nuclides : int
        The number of nuclides for which the multi-group cross section is
        being tracked. This is unity if the by_nuclide attribute is False.
    nuclides : Iterable of str or 'sum'
        The optional user-specified nuclides for which to compute cross
        sections (e.g., 'U-238', 'O-16'). If by_nuclide is True but nuclides
        are not specified by the user, all nuclides in the spatial domain
        are included. This attribute is 'sum' if by_nuclide is false.
    sparse : bool
        Whether or not the MGXS' tallies use SciPy's LIL sparse matrix format
        for compressed data storage
    loaded_sp : bool
        Whether or not a statepoint file has been loaded with tally data
    derived : bool
        Whether or not the MGXS is merged from one or more other MGXS
    hdf5_key : str
        The key used to index multi-group cross sections in an HDF5 data store

    """

    # This is an abstract class which cannot be instantiated
    __metaclass__ = abc.ABCMeta

    def __init__(self, domain=None, domain_type=None, energy_groups=None,
                 delayed_groups=None, by_nuclide=False, name=''):
        super(MDGXS, self).__init__(domain, domain_type, energy_groups,
                                    by_nuclide, name)

        self._delayed_groups = None

        if delayed_groups is not None:
            self.delayed_groups = delayed_groups

    def __deepcopy__(self, memo):
        existing = memo.get(id(self))

        # If this is the first time we have tried to copy this object, copy it
        if existing is None:
            clone = type(self).__new__(type(self))
            clone._name = self.name
            clone._rxn_type = self.rxn_type
            clone._by_nuclide = self.by_nuclide
            clone._nuclides = copy.deepcopy(self._nuclides)
            clone._domain = self.domain
            clone._domain_type = self.domain_type
            clone._energy_groups = copy.deepcopy(self.energy_groups, memo)
            clone._delayed_groups = copy.deepcopy(self.delayed_groups, memo)
            clone._tally_trigger = copy.deepcopy(self.tally_trigger, memo)
            clone._rxn_rate_tally = copy.deepcopy(self._rxn_rate_tally, memo)
            clone._xs_tally = copy.deepcopy(self._xs_tally, memo)
            clone._sparse = self.sparse
            clone._derived = self.derived

            clone._tallies = OrderedDict()
            for tally_type, tally in self.tallies.items():
                clone.tallies[tally_type] = copy.deepcopy(tally, memo)

            memo[id(self)] = clone

            return clone

        # If this object has been copied before, return the first copy made
        else:
            return existing

    @property
    def delayed_groups(self):
        return self._delayed_groups

    @property
    def num_delayed_groups(self):
        if self.delayed_groups == None:
            return 1
        else:
            return len(self.delayed_groups)

    @delayed_groups.setter
    def delayed_groups(self, delayed_groups):

        if delayed_groups != None:

            cv.check_type('delayed groups', delayed_groups, list, int)
            cv.check_greater_than('num delayed groups', len(delayed_groups), 0)

            # Check that the groups are within [1, MAX_DELAYED_GROUPS]
            for group in delayed_groups:
                cv.check_greater_than('delayed group', group, 0)
                cv.check_less_than('delayed group', group, MAX_DELAYED_GROUPS,
                                   equality=True)

            self._delayed_groups = delayed_groups

    @property
    def filters(self):

        # Create the non-domain specific Filters for the Tallies
        group_edges = self.energy_groups.group_edges
        energy_filter = openmc.Filter('energy', group_edges)

        if self.delayed_groups != None:
            delayed_filter = openmc.Filter('delayedgroup', self.delayed_groups)
            return [[energy_filter], [delayed_filter, energy_filter]]
        else:
            return [[energy_filter], [energy_filter]]

    @staticmethod
    def get_mgxs(mdgxs_type, domain=None, domain_type=None,
                 energy_groups=None, delayed_groups=None,
                 by_nuclide=False, name=''):
        """Return a MDGXS subclass object for some energy group structure within
        some spatial domain for some reaction type.

        This is a factory method which can be used to quickly create MDGXS
        subclass objects for various reaction types.

        Parameters
        ----------
        mdgxs_type : {'delayed-nu-fission', 'chi-delayed', 'beta', 'decay-rate'}
            The type of multi-delayed-group cross section object to return
        domain : openmc.Material or openmc.Cell or openmc.Universe or
            openmc.Mesh
            The domain for spatial homogenization
        domain_type : {'material', 'cell', 'distribcell', 'universe', 'mesh'}
            The domain type for spatial homogenization
        energy_groups : openmc.mgxs.EnergyGroups
            The energy group structure for energy condensation
        by_nuclide : bool
            If true, computes cross sections for each nuclide in domain.
            Defaults to False
        name : str, optional
            Name of the multi-group cross section. Used as a label to identify
            tallies in OpenMC 'tallies.xml' file. Defaults to the empty string.
        delayed_groups : list of int
            Delayed groups to filter out the xs

        Returns
        -------
        openmc.mgxs.MDGXS
            A subclass of the abstract MDGXS class for the multi-delayed-group
            cross section type requested by the user

        """

        cv.check_value('mdgxs_type', mdgxs_type, MDGXS_TYPES)

        if mdgxs_type == 'delayed-nu-fission':
            mdgxs = DelayedNuFissionXS(domain, domain_type, energy_groups,
                                       delayed_groups)
        elif mdgxs_type == 'chi-delayed':
            mdgxs = ChiDelayed(domain, domain_type, energy_groups,
                               delayed_groups)
        elif mdgxs_type == 'beta':
            mdgxs = Beta(domain, domain_type, energy_groups, delayed_groups)
        elif mdgxs_type == 'decay-rate':
            mdgxs = DecayRate(domain, domain_type, energy_groups, delayed_groups)

        mdgxs.by_nuclide = by_nuclide
        mdgxs.name = name
        return mdgxs

    def get_xs(self, groups='all', subdomains='all', nuclides='all',
               xs_type='macro', order_groups='increasing',
               value='mean', delayed_groups='all', squeeze=True, **kwargs):
        """Returns an array of multi-delayed-group cross sections.

        This method constructs a 4D NumPy array for the requested
        multi-delayed-group cross section data for one or more
        subdomains (1st dimension), delayed groups (2nd demension),
        energy groups (3rd dimension), and nuclides (4th dimension).

        Parameters
        ----------
        groups : Iterable of Integral or 'all'
            Energy groups of interest. Defaults to 'all'.
        subdomains : Iterable of Integral or 'all'
            Subdomain IDs of interest. Defaults to 'all'.
        nuclides : Iterable of str or 'all' or 'sum'
            A list of nuclide name strings (e.g., ['U-235', 'U-238']). The
            special string 'all' will return the cross sections for all nuclides
            in the spatial domain. The special string 'sum' will return the
            cross section summed over all nuclides. Defaults to 'all'.
        xs_type: {'macro', 'micro'}
            Return the macro or micro cross section in units of cm^-1 or barns.
            Defaults to 'macro'.
        order_groups: {'increasing', 'decreasing'}
            Return the cross section indexed according to increasing or
            decreasing energy groups (decreasing or increasing energies).
            Defaults to 'increasing'.
        value : {'mean', 'std_dev', 'rel_err'}
            A string for the type of value to return. Defaults to 'mean'.
        delayed_groups : list of int or 'all'
            Delayed groups of interest. Defaults to 'all'.
        squeeze : bool
            A boolean representing whether to eliminate the extra dimensions
            of the multi-dimensional array to be returned. Defaults to True.

        Returns
        -------
        numpy.ndarray
            A NumPy array of the multi-group cross section indexed in the order
            each group, subdomain and nuclide is listed in the parameters.

        Raises
        ------
        ValueError
            When this method is called before the multi-delayed-group cross
            section is computed from tally data.

        """

        cv.check_value('value', value, ['mean', 'std_dev', 'rel_err'])
        cv.check_value('xs_type', xs_type, ['macro', 'micro'])

        # FIXME: Unable to get microscopic xs for mesh domain because the mesh
        # cells do not know the nuclide densities in each mesh cell.
        if self.domain_type == 'mesh' and xs_type == 'micro':
            msg = 'Unable to get micro xs for mesh domain since the mesh ' \
                  'cells do not know the nuclide densities in each mesh cell.'
            raise ValueError(msg)

        filters = []
        filter_bins = []

        # Construct a collection of the domain filter bins
        if not isinstance(subdomains, basestring):
            cv.check_iterable_type('subdomains', subdomains, Integral,
                                   max_depth=3)
            for subdomain in subdomains:
                filters.append(self.domain_type)
                filter_bins.append((subdomain,))

        # Construct list of energy group bounds tuples for all requested groups
        if not isinstance(groups, basestring):
            cv.check_iterable_type('groups', groups, Integral)
            for group in groups:
                filters.append('energy')
                filter_bins.append(
                    (self.energy_groups.get_group_bounds(group),))

        # Construct list of delayed group tuples for all requested groups
        if not isinstance(delayed_groups, basestring):
            cv.check_type('delayed groups', delayed_groups, list, int)
            for delayed_group in delayed_groups:
                filters.append('delayedgroup')
                filter_bins.append((delayed_group,))

        # Construct a collection of the nuclides to retrieve from the xs tally
        if self.by_nuclide:
            if nuclides == 'all' or nuclides == 'sum' or nuclides == ['sum']:
                query_nuclides = self.get_nuclides()
            else:
                query_nuclides = nuclides
        else:
            query_nuclides = ['total']

        # If user requested the sum for all nuclides, use tally summation
        if nuclides == 'sum' or nuclides == ['sum']:
            xs_tally = self.xs_tally.summation(nuclides=query_nuclides)
            xs = xs_tally.get_values(filters=filters,
                                     filter_bins=filter_bins, value=value)
        else:
            xs = self.xs_tally.get_values(filters=filters,
                                          filter_bins=filter_bins,
                                          nuclides=query_nuclides, value=value)

        # Divide by atom number densities for microscopic cross sections
        if xs_type == 'micro':
            if self.by_nuclide:
                densities = self.get_nuclide_densities(nuclides)
            else:
                densities = self.get_nuclide_densities('sum')
            if value == 'mean' or value == 'std_dev':
                xs /= densities[np.newaxis, :, np.newaxis]

        # Eliminate the trivial score dimension
        xs = np.squeeze(xs, axis=len(xs.shape) - 1)
        xs = np.nan_to_num(xs)

        if groups == 'all':
            num_groups = self.num_groups
        else:
            num_groups = len(groups)

        if delayed_groups == 'all':
            num_delayed_groups = self.num_delayed_groups
        else:
            num_delayed_groups = len(delayed_groups)

        # Reshape tally data array with separate axes for domain, energy groups,
        # delayed groups, and nuclides
        num_subdomains = int(xs.shape[0] / (num_groups * num_delayed_groups))
        new_shape = (num_subdomains, num_delayed_groups, num_groups)
        new_shape += xs.shape[1:]
        xs = np.reshape(xs, new_shape)

        # Reverse data if user requested increasing energy groups since
        # tally data is stored in order of increasing energies
        if order_groups == 'increasing':
            xs = xs[:, :, ::-1, :]

        if squeeze:
            xs = np.squeeze(xs)
            xs = np.atleast_1d(xs)

        return xs

    def get_slice(self, nuclides=[], groups=[], delayed_groups=[]):
        """Build a sliced MDGXS for the specified nuclides, energy groups,
        and delayed groups.

        This method constructs a new MDGXS to encapsulate a subset of the data
        represented by this MDGXS. The subset of data to include in the tally
        slice is determined by the nuclides, energy groups, delayed groups
        specified in the input parameters.

        Parameters
        ----------
        nuclides : list of str
            A list of nuclide name strings
            (e.g., ['U-235', 'U-238']; default is [])
        groups : list of int
            A list of energy group indices starting at 1 for the high energies
            (e.g., [1, 2, 3]; default is [])
        delayed_groups : list of int
            A list of delayed group indices
            (e.g., [1, 2, 3]; default is [])

        Returns
        -------
        openmc.mgxs.MDGXS
            A new MDGXS object which encapsulates the subset of data requested
            for the nuclide(s) and/or energy group(s) and/or delayed group(s)
            requested in the parameters.

        """

        cv.check_iterable_type('nuclides', nuclides, basestring)
        cv.check_iterable_type('energy_groups', groups, Integral)
        cv.check_type('delayed groups', delayed_groups, list, int)

        # Build lists of filters and filter bins to slice
        filters = []
        filter_bins = []

        if len(groups) != 0:
            energy_bins = []
            for group in groups:
                group_bounds = self.energy_groups.get_group_bounds(group)
                energy_bins.append(group_bounds)
            filter_bins.append(tuple(energy_bins))
            filters.append('energy')

        if len(delayed_groups) != 0:
            filter_bins.append(tuple(delayed_groups))
            filters.append('delayedgroup')

        # Clone this MGXS to initialize the sliced version
        slice_xs = copy.deepcopy(self)
        slice_xs._rxn_rate_tally = None
        slice_xs._xs_tally = None

        # Slice each of the tallies across nuclides and energy groups
        for tally_type, tally in slice_xs.tallies.items():
            slice_nuclides = [nuc for nuc in nuclides if nuc in tally.nuclides]
            if filters != []:
                tally_slice = tally.get_slice(filters=filters,
                                              filter_bins=filter_bins,
                                              nuclides=slice_nuclides)
            else:
                tally_slice = tally.get_slice(nuclides=slice_nuclides)
            slice_xs.tallies[tally_type] = tally_slice

        # Assign sliced energy group structure to sliced MDGXS
        if groups:
            new_group_edges = []
            for group in groups:
                group_edges = self.energy_groups.get_group_bounds(group)
                new_group_edges.extend(group_edges)
            new_group_edges = np.unique(new_group_edges)
            slice_xs.energy_groups.group_edges = sorted(new_group_edges)

        # Assign sliced delayed group structure to sliced MDGXS
        if delayed_groups:
            slice_xs.delayed_groups = delayed_groups

        # Assign sliced nuclides to sliced MGXS
        if nuclides:
            slice_xs.nuclides = nuclides

        slice_xs.sparse = self.sparse
        return slice_xs

    def merge(self, other):
        """Merge another MGXS with this one

        MGXS are only mergeable if their energy groups and nuclides are either
        identical or mutually exclusive. If results have been loaded from a
        statepoint, then MGXS are only mergeable along one and only one of
        energy groups or nuclides.

        Parameters
        ----------
        other : openmc.mgxs.MDGXS
            MDGXS to merge with this one

        Returns
        -------
        merged_mdgxs : openmc.mgxs.MDGXS
            Merged MDGXS

        """

        merged_mdgxs = super(MDGXS, self).merge(other)

        # Merge delayed groups
        if self.delayed_groups != other.delayed_groups:
            merged_mdgxs.delayed_groups = list(set(self.delayed_groups +
                                                   other.delayed_groups))

        return merged_mdgxs

    def print_xs(self, subdomains='all', nuclides='all', xs_type='macro'):
        """Print a string representation for the multi-group cross section.

        Parameters
        ----------
        subdomains : Iterable of Integral or 'all'
            The subdomain IDs of the cross sections to include in the report.
            Defaults to 'all'.
        nuclides : Iterable of str or 'all' or 'sum'
            The nuclides of the cross-sections to include in the report. This
            may be a list of nuclide name strings (e.g., ['U-235', 'U-238']).
            The special string 'all' will report the cross sections for all
            nuclides in the spatial domain. The special string 'sum' will report
            the cross sections summed over all nuclides. Defaults to 'all'.
        xs_type: {'macro', 'micro'}
            Return the macro or micro cross section in units of cm^-1 or barns.
            Defaults to 'macro'.

        """

        if self.delayed_groups == None:
            super(MDGXS, self).print_xs(subdomains, nuclides, xs_type)
            return

        # Construct a collection of the subdomains to report
        if not isinstance(subdomains, basestring):
            cv.check_iterable_type('subdomains', subdomains, Integral)
        elif self.domain_type == 'distribcell':
            subdomains = np.arange(self.num_subdomains, dtype=np.int)
        elif self.domain_type == 'mesh':
            xyz = [range(1, x+1) for x in self.domain.dimension]
            subdomains = list(itertools.product(*xyz))
        else:
            subdomains = [self.domain.id]

        # Construct a collection of the nuclides to report
        if self.by_nuclide:
            if nuclides == 'all':
                nuclides = self.get_nuclides()
            elif nuclides == 'sum':
                nuclides = ['sum']
            else:
                cv.check_iterable_type('nuclides', nuclides, basestring)
        else:
            nuclides = ['sum']

        cv.check_value('xs_type', xs_type, ['macro', 'micro'])

        # Build header for string with type and domain info
        string = 'Multi-Delayed-Group XS\n'
        string += '{0: <16}=\t{1}\n'.format('\tReaction Type', self.rxn_type)
        string += '{0: <16}=\t{1}\n'.format('\tDomain Type', self.domain_type)
        string += '{0: <16}=\t{1}\n'.format('\tDomain ID', self.domain.id)

        # Generate the header for an individual XS
        xs_header = '\tCross Sections [{0}]:'.format(self.get_units(xs_type))

        # If cross section data has not been computed, only print string header
        if self.tallies is None:
            print(string)
            return

        # Loop over all subdomains
        for subdomain in subdomains:

            if self.domain_type == 'distribcell' or self.domain_type == 'mesh':
                string += '{0: <16}=\t{1}\n'.format('\tSubdomain', subdomain)

            # Loop over all Nuclides
            for nuclide in nuclides:

                # Build header for nuclide type
                if nuclide != 'sum':
                    string += '{0: <16}=\t{1}\n'.format('\tNuclide', nuclide)

                # Add the cross section header
                string += '{0: <16}\n'.format(xs_header)

                for delayed_group in self.delayed_groups:

                    template = '{0: <12}Delayed Group {1}:\t'
                    string += template.format('', delayed_group)
                    string += '\n'

                    template = '{0: <12}Group {1} [{2: <10} - {3: <10}MeV]:\t'

                    # Loop over energy groups ranges
                    for group in range(1, self.num_groups+1):
                        bounds = self.energy_groups.get_group_bounds(group)
                        string += template.format('', group, bounds[0], bounds[1])
                        average = self.get_xs([group], [subdomain], [nuclide],
                                              xs_type=xs_type, value='mean',
                                              delayed_groups=[delayed_group])
                        rel_err = self.get_xs([group], [subdomain], [nuclide],
                                              xs_type=xs_type, value='rel_err',
                                              delayed_groups=[delayed_group])
                        average = average.flatten()[0]
                        rel_err = rel_err.flatten()[0] * 100.
                        string += '{:.2e} +/- {:1.2e}%'.format(average, rel_err)
                        string += '\n'
                    string += '\n'
                string += '\n'

        print(string)

    def export_xs_data(self, filename='mgxs', directory='mgxs',
                       format='csv', groups='all', xs_type='macro',
                       delayed_groups='all'):
        """Export the multi-delayed-group cross section data to a file.

        This method leverages the functionality in the Pandas library to export
        the multi-group cross section data in a variety of output file formats
        for storage and/or post-processing.

        Parameters
        ----------
        filename : str
            Filename for the exported file. Defaults to 'mgxs'.
        directory : str
            Directory for the exported file. Defaults to 'mgxs'.
        format : {'csv', 'excel', 'pickle', 'latex'}
            The format for the exported data file. Defaults to 'csv'.
        groups : Iterable of Integral or 'all'
            Energy groups of interest. Defaults to 'all'.
        xs_type: {'macro', 'micro'}
            Store the macro or micro cross section in units of cm^-1 or barns.
            Defaults to 'macro'.
        delayed_groups : list of int or 'all'
            Delayed groups of interest. Defaults to 'all'.

        """

        cv.check_type('filename', filename, basestring)
        cv.check_type('directory', directory, basestring)
        cv.check_value('format', format, ['csv', 'excel', 'pickle', 'latex'])
        cv.check_value('xs_type', xs_type, ['macro', 'micro'])

        # Make directory if it does not exist
        if not os.path.exists(directory):
            os.makedirs(directory)

        filename = os.path.join(directory, filename)
        filename = filename.replace(' ', '-')

        # Get a Pandas DataFrame for the data
        df = self.get_pandas_dataframe(groups=groups, xs_type=xs_type,
                                       delayed_groups=delayed_groups)

        # Export the data using Pandas IO API
        if format == 'csv':
            df.to_csv(filename + '.csv', index=False)
        elif format == 'excel':
            if self.domain_type == 'mesh':
                df.to_excel(filename + '.xls')
            else:
                df.to_excel(filename + '.xls', index=False)
        elif format == 'pickle':
            df.to_pickle(filename + '.pkl')
        elif format == 'latex':
            if self.domain_type == 'distribcell':
                msg = 'Unable to export distribcell multi-group cross section' \
                      'data to a LaTeX table'
                raise NotImplementedError(msg)

            df.to_latex(filename + '.tex', bold_rows=True,
                        longtable=True, index=False)

            # Surround LaTeX table with code needed to run pdflatex
            with open(filename + '.tex','r') as original:
                data = original.read()
            with open(filename + '.tex','w') as modified:
                modified.write(
                    '\\documentclass[preview, 12pt, border=1mm]{standalone}\n')
                modified.write('\\usepackage{caption}\n')
                modified.write('\\usepackage{longtable}\n')
                modified.write('\\usepackage{booktabs}\n')
                modified.write('\\begin{document}\n\n')
                modified.write(data)
                modified.write('\n\\end{document}')

    def get_pandas_dataframe(self, groups='all', nuclides='all',
                             xs_type='macro', distribcell_paths=True,
                             delayed_groups='all'):
        """Build a Pandas DataFrame for the MDGXS data.

        This method leverages :meth:`openmc.Tally.get_pandas_dataframe`, but
        renames the columns with terminology appropriate for cross section data.

        Parameters
        ----------
        groups : Iterable of Integral or 'all'
            Energy groups of interest. Defaults to 'all'.
        nuclides : Iterable of str or 'all' or 'sum'
            The nuclides of the cross-sections to include in the dataframe. This
            may be a list of nuclide name strings (e.g., ['U-235', 'U-238']).
            The special string 'all' will include the cross sections for all
            nuclides in the spatial domain. The special string 'sum' will
            include the cross sections summed over all nuclides. Defaults
            to 'all'.
        xs_type: {'macro', 'micro'}
            Return macro or micro cross section in units of cm^-1 or barns.
            Defaults to 'macro'.
        distribcell_paths : bool, optional
            Construct columns for distribcell tally filters (default is True).
            The geometric information in the Summary object is embedded into
            a Multi-index column with a geometric "path" to each distribcell
            instance.
        delayed_groups : list of int or 'all'
            Delayed groups of interest. Defaults to 'all'.

        Returns
        -------
        pandas.DataFrame
            A Pandas DataFrame for the cross section data.

        Raises
        ------
        ValueError
            When this method is called before the multi-delayed-group cross
            section is computed from tally data.

        """

        if not isinstance(groups, basestring):
            cv.check_iterable_type('groups', groups, Integral)
        if nuclides != 'all' and nuclides != 'sum':
            cv.check_iterable_type('nuclides', nuclides, basestring)
        if not isinstance(delayed_groups, basestring):
            cv.check_type('delayed groups', delayed_groups, list, int)

        cv.check_value('xs_type', xs_type, ['macro', 'micro'])

        # Get a Pandas DataFrame from the derived xs tally
        if self.by_nuclide and nuclides == 'sum':

            # Use tally summation to sum across all nuclides
<<<<<<< HEAD
            query_nuclides = self.get_nuclides()
            xs_tally = self.xs_tally.summation(nuclides=query_nuclides)
=======
            query_nuclides = [nuclides]
            xs_tally = self.xs_tally.summation(nuclides=self.get_nuclides())
>>>>>>> 62947d22
            df = xs_tally.get_pandas_dataframe(
                distribcell_paths=distribcell_paths)

            # Remove nuclide column since it is homogeneous and redundant
            if self.domain_type == 'mesh':
                df.drop('sum(nuclide)', axis=1, level=0, inplace=True)
            else:
                df.drop('sum(nuclide)', axis=1, inplace=True)

        # If the user requested a specific set of nuclides
        elif self.by_nuclide and nuclides != 'all':
            query_nuclides = nuclides
            xs_tally = self.xs_tally.get_slice(nuclides=nuclides)
            df = xs_tally.get_pandas_dataframe(
                distribcell_paths=distribcell_paths)

        # If the user requested all nuclides, keep nuclide column in dataframe
        else:
            query_nuclides = nuclides
            df = self.xs_tally.get_pandas_dataframe(
                distribcell_paths=distribcell_paths)

        # Remove the score column since it is homogeneous and redundant
        if self.domain_type == 'mesh':
            df = df.drop('score', axis=1, level=0)
        else:
            df = df.drop('score', axis=1)

        # Override energy groups bounds with indices
        all_groups = np.arange(self.num_groups, 0, -1, dtype=np.int)
        all_groups = np.repeat(all_groups, len(query_nuclides))
        if 'energy low [MeV]' in df and 'energyout low [MeV]' in df:
            df.rename(columns={'energy low [MeV]': 'group in'},
                      inplace=True)
            in_groups = np.tile(all_groups, int(self.num_subdomains *
                                                self.num_delayed_groups))
            in_groups = np.repeat(in_groups, int(df.shape[0] / in_groups.size))
            df['group in'] = in_groups
            del df['energy high [MeV]']

            df.rename(columns={'energyout low [MeV]': 'group out'},
                      inplace=True)
            out_groups = np.repeat(all_groups, self.xs_tally.num_scores)
            out_groups = np.tile(out_groups, int(df.shape[0] / out_groups.size))
            df['group out'] = out_groups
            del df['energyout high [MeV]']
            columns = ['group in', 'group out']

        elif 'energyout low [MeV]' in df:
            df.rename(columns={'energyout low [MeV]': 'group out'},
                      inplace=True)
            in_groups = np.tile(all_groups, int(df.shape[0] / all_groups.size))
            df['group out'] = in_groups
            del df['energyout high [MeV]']
            columns = ['group out']

        elif 'energy low [MeV]' in df:
            df.rename(columns={'energy low [MeV]': 'group in'}, inplace=True)
            in_groups = np.tile(all_groups, int(df.shape[0] / all_groups.size))
            df['group in'] = in_groups
            del df['energy high [MeV]']
            columns = ['group in']

        # Select out those groups the user requested
        if not isinstance(groups, basestring):
            if 'group in' in df:
                df = df[df['group in'].isin(groups)]
            if 'group out' in df:
                df = df[df['group out'].isin(groups)]

        # If user requested micro cross sections, divide out the atom densities
        if xs_type == 'micro':
            if self.by_nuclide:
                densities = self.get_nuclide_densities(nuclides)
            else:
                densities = self.get_nuclide_densities('sum')
            densities = np.repeat(densities, len(self.rxn_rate_tally.scores))
            tile_factor = df.shape[0] / len(densities)
            df['mean'] /= np.tile(densities, tile_factor)
            df['std. dev.'] /= np.tile(densities, tile_factor)

        # Sort the dataframe by domain type id (e.g., distribcell id) and
        # energy groups such that data is from fast to thermal
        if self.domain_type == 'mesh':
            mesh_str = 'mesh {0}'.format(self.domain.id)
            df.sort_values(by=[(mesh_str, 'x'), (mesh_str, 'y'), \
                               (mesh_str, 'z')] + columns, inplace=True)
        else:
            df.sort_values(by=[self.domain_type] + columns, inplace=True)

        return df


class ChiDelayed(MDGXS):
    r"""The delayed fission spectrum.

    This class can be used for both OpenMC input generation and tally data
    post-processing to compute spatially-homogenized and energy-integrated
    multi-group and multi-delayed-group cross sections for multi-group
    neutronics calculations. At a minimum, one needs to set the
    :attr:`ChiDelayed.energy_groups` and :attr:`ChiDelayed.domain` properties.
    Tallies for the flux and appropriate reaction rates over the specified
    domain are generated automatically via the :attr:`ChiDelayed.tallies`
    property, which can then be appended to a :class:`openmc.Tallies` instance.

    For post-processing, the :meth:`MGXS.load_from_statepoint` will pull in the
    necessary data to compute multi-group cross sections from a
    :class:`openmc.StatePoint` instance. The derived multi-group cross
    section can then be obtained from the :attr:`ChiDelayed.xs_tally` property.

    For a spatial domain :math:`V`, energy group :math:`[E_g,E_{g-1}]`, and
    delayed group :math:`d`, the delayed fission spectrum is calculated as:

    .. math::

       \langle \nu^d \sigma_{f,g' \rightarrow g} \phi \rangle &= \int_{r \in V}
       dr \int_{4\pi} d\Omega' \int_0^\infty dE' \int_{E_g}^{E_{g-1}} dE \;
       \chi(E) \nu^d \sigma_f (r, E') \psi(r, E', \Omega')\\
       \langle \nu^d \sigma_f \phi \rangle &= \int_{r \in V} dr \int_{4\pi}
       d\Omega' \int_0^\infty dE' \int_0^\infty dE \; \chi(E) \nu^d \sigma_f (r,
       E') \psi(r, E', \Omega') \\
       \chi_g^d &= \frac{\langle \nu^d \sigma_{f,g' \rightarrow g} \phi \rangle}
       {\langle \nu^d \sigma_f \phi \rangle}

    Parameters
    ----------
    domain : openmc.Material or openmc.Cell or openmc.Universe or openmc.Mesh
        The domain for spatial homogenization
    domain_type : {'material', 'cell', 'distribcell', 'universe', 'mesh'}
        The domain type for spatial homogenization
    groups : openmc.mgxs.EnergyGroups
        The energy group structure for energy condensation
    by_nuclide : bool
        If true, computes cross sections for each nuclide in domain
    name : str, optional
        Name of the multi-group cross section. Used as a label to identify
        tallies in OpenMC 'tallies.xml' file.
    delayed_groups : list of int
        Delayed groups to filter out the xs

    Attributes
    ----------
    name : str, optional
        Name of the multi-group cross section
    rxn_type : str
        Reaction type (e.g., 'total', 'nu-fission', etc.)
    by_nuclide : bool
        If true, computes cross sections for each nuclide in domain
    domain : Material or Cell or Universe or Mesh
        Domain for spatial homogenization
    domain_type : {'material', 'cell', 'distribcell', 'universe', 'mesh'}
        Domain type for spatial homogenization
    energy_groups : openmc.mgxs.EnergyGroups
        Energy group structure for energy condensation
    delayed_groups : list of int
        Delayed groups to filter out the xs
    tally_trigger : openmc.Trigger
        An (optional) tally precision trigger given to each tally used to
        compute the cross section
    scores : list of str
        The scores in each tally used to compute the multi-group cross section
    filters : list of openmc.Filter
        The filters in each tally used to compute the multi-group cross section
    tally_keys : list of str
        The keys into the tallies dictionary for each tally used to compute
        the multi-group cross section
    estimator : {'tracklength', 'analog'}
        The tally estimator used to compute the multi-group cross section
    tallies : collections.OrderedDict
        OpenMC tallies needed to compute the multi-group cross section. The keys
        are strings listed in the :attr:`ChiDelayed.tally_keys` property and
        values are instances of :class:`openmc.Tally`.
    rxn_rate_tally : openmc.Tally
        Derived tally for the reaction rate tally used in the numerator to
        compute the multi-group cross section. This attribute is None
        unless the multi-group cross section has been computed.
    xs_tally : openmc.Tally
        Derived tally for the multi-group cross section. This attribute
        is None unless the multi-group cross section has been computed.
    num_subdomains : int
        The number of subdomains is unity for 'material', 'cell' and 'universe'
        domain types. When the  This is equal to the number of cell instances
        for 'distribcell' domain types (it is equal to unity prior to loading
        tally data from a statepoint file).
    num_nuclides : int
        The number of nuclides for which the multi-group cross section is
        being tracked. This is unity if the by_nuclide attribute is False.
    nuclides : Iterable of str or 'sum'
        The optional user-specified nuclides for which to compute cross
        sections (e.g., 'U-238', 'O-16'). If by_nuclide is True but nuclides
        are not specified by the user, all nuclides in the spatial domain
        are included. This attribute is 'sum' if by_nuclide is false.
    sparse : bool
        Whether or not the MGXS' tallies use SciPy's LIL sparse matrix format
        for compressed data storage
    loaded_sp : bool
        Whether or not a statepoint file has been loaded with tally data
    derived : bool
        Whether or not the MGXS is merged from one or more other MGXS
    hdf5_key : str
        The key used to index multi-group cross sections in an HDF5 data store

    """

    def __init__(self, domain=None, domain_type=None, energy_groups=None,
                 delayed_groups=None, by_nuclide=False, name=''):
        super(ChiDelayed, self).__init__(domain, domain_type, energy_groups,
                                         delayed_groups, by_nuclide, name)
        self._rxn_type = 'chi-delayed'

    @property
    def scores(self):
        return ['delayed-nu-fission', 'delayed-nu-fission']

    @property
    def filters(self):
        # Create the non-domain specific Filters for the Tallies
        group_edges = self.energy_groups.group_edges
        energyout = openmc.Filter('energyout', group_edges)
        energyin = openmc.Filter('energy', [group_edges[0], group_edges[-1]])
        if self.delayed_groups != None:
            delayed_filter = openmc.Filter('delayedgroup', self.delayed_groups)
            return [[delayed_filter, energyin], [delayed_filter, energyout]]
        else:
            return [[energyin], [energyout]]

    @property
    def tally_keys(self):
        return ['delayed-nu-fission-in', 'delayed-nu-fission-out']

    @property
    def estimator(self):
        return 'analog'

    @property
    def rxn_rate_tally(self):
        if self._rxn_rate_tally is None:
            self._rxn_rate_tally = self.tallies['delayed-nu-fission-out']
            self._rxn_rate_tally.sparse = self.sparse
        return self._rxn_rate_tally

    @property
    def xs_tally(self):

        if self._xs_tally is None:
            delayed_nu_fission_in = self.tallies['delayed-nu-fission-in']

            # Remove coarse energy filter to keep it out of tally arithmetic
            energy_filter = delayed_nu_fission_in.find_filter('energy')
            delayed_nu_fission_in.remove_filter(energy_filter)

            # Compute chi
            self._xs_tally = self.rxn_rate_tally / delayed_nu_fission_in
            super(ChiDelayed, self)._compute_xs()

            # Add the coarse energy filter back to the nu-fission tally
            delayed_nu_fission_in.filters.append(energy_filter)

        return self._xs_tally

    def get_slice(self, nuclides=[], groups=[], delayed_groups=[]):
        """Build a sliced ChiDelayed for the specified nuclides and energy
           groups.

        This method constructs a new MGXS to encapsulate a subset of the data
        represented by this MGXS. The subset of data to include in the tally
        slice is determined by the nuclides and energy groups specified in
        the input parameters.

        Parameters
        ----------
        nuclides : list of str
            A list of nuclide name strings
            (e.g., ['U-235', 'U-238']; default is [])
        groups : list of Integral
            A list of energy group indices starting at 1 for the high energies
            (e.g., [1, 2, 3]; default is [])
        delayed_groups : list of int
            A list of delayed group indices
            (e.g., [1, 2, 3]; default is [])

        Returns
        -------
        openmc.mgxs.MDGXS
            A new MDGXS which encapsulates the subset of data requested
            for the nuclide(s) and/or energy group(s) and/or delayed group(s)
            requested in the parameters.

        """

        # Temporarily remove energy filter from delayed-nu-fission-in since its
        # group structure will work in super MGXS.get_slice(...) method
        delayed_nu_fission_in = self.tallies['delayed-nu-fission-in']
        energy_filter = delayed_nu_fission_in.find_filter('energy')
        delayed_nu_fission_in.remove_filter(energy_filter)

        # Call super class method and null out derived tallies
        slice_xs = super(ChiDelayed, self).get_slice(nuclides, groups,
                                                     delayed_groups)
        slice_xs._rxn_rate_tally = None
        slice_xs._xs_tally = None

        # Slice energy groups if needed
        filters = []
        filter_bins = []

        if len(groups) != 0:
            energy_bins = []
            for group in groups:
                group_bounds = self.energy_groups.get_group_bounds(group)
                energy_bins.append(group_bounds)
            filter_bins.append(tuple(energy_bins))
            filters.append('energyout')

        if len(delayed_groups) != 0:
            filter_bins.append(tuple(delayed_groups))
            filters.append('delayedgroup')

        if filters != []:

            # Slice nu-fission-out tally along energyout filter
            delayed_nu_fission_out = slice_xs.tallies['delayed-nu-fission-out']
            tally_slice = delayed_nu_fission_out.get_slice \
                          (filters=filters, filter_bins=filter_bins)
            slice_xs._tallies['delayed-nu-fission-out'] = tally_slice

        # Add energy filter back to nu-fission-in tallies
        self.tallies['delayed-nu-fission-in'].add_filter(energy_filter)
        slice_xs._tallies['delayed-nu-fission-in'].add_filter(energy_filter)

        slice_xs.sparse = self.sparse
        return slice_xs

    def merge(self, other):
        """Merge another ChiDelayed with this one

        If results have been loaded from a statepoint, then ChiDelayed are only
        mergeable along one and only one of energy groups or nuclides.

        Parameters
        ----------
        other : openmc.mdgxs.MGXS
            MGXS to merge with this one

        Returns
        -------
        merged_mdgxs : openmc.mgxs.MDGXS
            Merged MDGXS
        """

        if not self.can_merge(other):
            raise ValueError('Unable to merge ChiDelayed')

        # Create deep copy of tally to return as merged tally
        merged_mdgxs = copy.deepcopy(self)
        merged_mdgxs._derived = True
        merged_mdgxs._rxn_rate_tally = None
        merged_mdgxs._xs_tally = None

        # Merge energy groups
        if self.energy_groups != other.energy_groups:
            merged_groups = self.energy_groups.merge(other.energy_groups)
            merged_mdgxs.energy_groups = merged_groups

        # Merge delayed groups
        if self.delayed_groups != other.delayed_groups:
            merged_mdgxs.delayed_groups = list(set(self.delayed_groups +
                                                   other.delayed_groups))

        # Merge nuclides
        if self.nuclides != other.nuclides:

            # The nuclides must be mutually exclusive
            for nuclide in self.nuclides:
                if nuclide in other.nuclides:
                    msg = 'Unable to merge Chi Delayed with shared nuclides'
                    raise ValueError(msg)

            # Concatenate lists of nuclides for the merged MGXS
            merged_mdgxs.nuclides = self.nuclides + other.nuclides

        # Merge tallies
        for tally_key in self.tallies:
            merged_tally = self.tallies[tally_key].merge\
                           (other.tallies[tally_key])
            merged_mdgxs.tallies[tally_key] = merged_tally

        return merged_mdgxs

    def get_xs(self, groups='all', subdomains='all', nuclides='all',
               xs_type='macro', order_groups='increasing',
               value='mean', delayed_groups='all', squeeze=True, **kwargs):
        """Returns an array of the delayed fission spectrum.

        This method constructs a 4D NumPy array for the requested
        multi-delayed-group cross section data for one or more
        subdomains (1st dimension), delayed groups (2nd demension),
        energy groups (3rd dimension), and nuclides (4th dimension).

        Parameters
        ----------
        groups : Iterable of Integral or 'all'
            Energy groups of interest. Defaults to 'all'.
        delayed_groups : list of int or 'all'
            Delayed groups of interest. Defaults to 'all'.
        subdomains : Iterable of Integral or 'all'
            Subdomain IDs of interest. Defaults to 'all'.
        nuclides : Iterable of str or 'all' or 'sum'
            A list of nuclide name strings (e.g., ['U-235', 'U-238']). The
            special string 'all' will return the cross sections for all nuclides
            in the spatial domain. The special string 'sum' will return the
            cross section summed over all nuclides. Defaults to 'all'.
        xs_type: {'macro', 'micro'}
            This parameter is not relevant for chi but is included here to
            mirror the parent MGXS.get_xs(...) class method
        order_groups: {'increasing', 'decreasing'}
            Return the cross section indexed according to increasing or
            decreasing energy groups (decreasing or increasing energies).
            Defaults to 'increasing'.
        value : {'mean', 'std_dev', 'rel_err'}
            A string for the type of value to return. Defaults to 'mean'.
        squeeze : bool
            A boolean representing whether to eliminate the extra dimensions
            of the multi-dimensional array to be returned. Defaults to True.

        Returns
        -------
        numpy.ndarray
            A NumPy array of the multi-group and multi-delayed-group cross
            section indexed in the order each group, subdomain and nuclide is
            listed in the parameters.

        Raises
        ------
        ValueError
            When this method is called before the multi-group cross section is
            computed from tally data.

        """

        cv.check_value('value', value, ['mean', 'std_dev', 'rel_err'])
        cv.check_value('xs_type', xs_type, ['macro', 'micro'])

        # FIXME: Unable to get microscopic xs for mesh domain because the mesh
        # cells do not know the nuclide densities in each mesh cell.
        if self.domain_type == 'mesh' and xs_type == 'micro':
            msg = 'Unable to get micro xs for mesh domain since the mesh ' \
                  'cells do not know the nuclide densities in each mesh cell.'
            raise ValueError(msg)

        filters = []
        filter_bins = []

        # Construct a collection of the domain filter bins
        if not isinstance(subdomains, basestring):
            cv.check_iterable_type('subdomains', subdomains, Integral,
                                   max_depth=3)
            for subdomain in subdomains:
                filters.append(self.domain_type)
                filter_bins.append((subdomain,))

        # Construct list of energy group bounds tuples for all requested groups
        if not isinstance(groups, basestring):
            cv.check_iterable_type('groups', groups, Integral)
            for group in groups:
                filters.append('energyout')
                filter_bins.append(
                    (self.energy_groups.get_group_bounds(group),))

        # Construct list of delayed group tuples for all requested groups
        if not isinstance(delayed_groups, basestring):
            cv.check_type('delayed groups', delayed_groups, list, int)
            for delayed_group in delayed_groups:
                filters.append('delayedgroup')
                filter_bins.append((delayed_group,))

        # If chi delayed was computed for each nuclide in the domain
        if self.by_nuclide:

            # Get the sum as the fission source weighted average chi for all
            # nuclides in the domain
            if nuclides == 'sum' or nuclides == ['sum']:

                # Retrieve the fission production tallies
                delayed_nu_fission_in = self.tallies['delayed-nu-fission-in']
                delayed_nu_fission_out = self.tallies['delayed-nu-fission-out']

                # Sum out all nuclides
                nuclides = self.get_nuclides()
                delayed_nu_fission_in = delayed_nu_fission_in.summation\
                                        (nuclides=nuclides)
                delayed_nu_fission_out = delayed_nu_fission_out.summation\
                                         (nuclides=nuclides)

                # Remove coarse energy filter to keep it out of tally arithmetic
                energy_filter = delayed_nu_fission_in.find_filter('energy')
                delayed_nu_fission_in.remove_filter(energy_filter)

                # Compute chi and store it as the xs_tally attribute so we can
                # use the generic get_xs(...) method
                xs_tally = delayed_nu_fission_out / delayed_nu_fission_in

                # Add the coarse energy filter back to the nu-fission tally
                delayed_nu_fission_in.filters.append(energy_filter)

                xs = xs_tally.get_values(filters=filters,
                                         filter_bins=filter_bins, value=value)

            # Get chi delayed for all nuclides in the domain
            elif nuclides == 'all':
                nuclides = self.get_nuclides()
                xs = self.xs_tally.get_values(filters=filters,
                                              filter_bins=filter_bins,
                                              nuclides=nuclides, value=value)

            # Get chi delayed for user-specified nuclides in the domain
            else:
                cv.check_iterable_type('nuclides', nuclides, basestring)
                xs = self.xs_tally.get_values(filters=filters,
                                              filter_bins=filter_bins,
                                              nuclides=nuclides, value=value)

        # If chi delayed was computed as an average of nuclides in the domain
        else:
            xs = self.xs_tally.get_values(filters=filters,
                                          filter_bins=filter_bins, value=value)

        # Eliminate the trivial score dimension
        xs = np.squeeze(xs, axis=len(xs.shape) - 1)
        xs = np.nan_to_num(xs)

        # Reshape tally data array with separate axes for domain and energy
        if groups == 'all':
            num_groups = self.num_groups
        else:
            num_groups = len(groups)

        if delayed_groups == 'all':
            num_delayed_groups = self.num_delayed_groups
        else:
            num_delayed_groups = len(delayed_groups)

        # Reshape tally data array with separate axes for domain, energy groups,
        # delayed groups, and nuclides
        num_subdomains = int(xs.shape[0] / (num_groups * num_delayed_groups))
        new_shape = (num_subdomains, num_delayed_groups, num_groups)
        new_shape += xs.shape[1:]
        xs = np.reshape(xs, new_shape)

        # Reverse data if user requested increasing energy groups since
        # tally data is stored in order of increasing energies
        if order_groups == 'increasing':
            xs = xs[:, :, ::-1, :]

        if squeeze:
            xs = np.squeeze(xs)
            xs = np.atleast_1d(xs)

        return xs


class DelayedNuFissionXS(MDGXS):
    r"""A fission delayed neutron production multi-group cross section.

    This class can be used for both OpenMC input generation and tally data
    post-processing to compute spatially-homogenized and energy-integrated
    multi-group fission neutron production cross sections for multi-group
    neutronics calculations. At a minimum, one needs to set the
    :attr:`DelayedNuFissionXS.energy_groups` and :attr:`DelayedNuFissionXS.domain`
    properties. Tallies for the flux and appropriate reaction rates over the
    specified domain are generated automatically via the
    :attr:`DelayedNuFissionXS.tallies` property, which can then be appended to a
    :class:`openmc.Tallies` instance.

    For post-processing, the :meth:`MGXS.load_from_statepoint` will pull in the
    necessary data to compute multi-group cross sections from a
    :class:`openmc.StatePoint` instance. The derived multi-group cross section
    can then be obtained from the :attr:`DelayedNuFissionXS.xs_tally` property.

    For a spatial domain :math:`V`, energy group :math:`[E_g,E_{g-1}]`, and
    delayed group :math:`d`, the fission delayed neutron production cross
    section is calculated as:

    .. math::

       \frac{\int_{r \in V} dr \int_{4\pi} d\Omega \int_{E_g}^{E_{g-1}} dE \;
       \nu^d \sigma_f (r, E) \psi (r, E, \Omega)}{\int_{r \in V} dr \int_{4\pi}
       d\Omega \int_{E_g}^{E_{g-1}} dE \; \psi (r, E, \Omega)}.


    Parameters
    ----------
    domain : openmc.Material or openmc.Cell or openmc.Universe or openmc.Mesh
        The domain for spatial homogenization
    domain_type : {'material', 'cell', 'distribcell', 'universe', 'mesh'}
        The domain type for spatial homogenization
    groups : openmc.mgxs.EnergyGroups
        The energy group structure for energy condensation
    by_nuclide : bool
        If true, computes cross sections for each nuclide in domain
    name : str, optional
        Name of the multi-group cross section. Used as a label to identify
        tallies in OpenMC 'tallies.xml' file.
    delayed_groups : list of int
        Delayed groups to filter out the xs

    Attributes
    ----------
    name : str, optional
        Name of the multi-group cross section
    rxn_type : str
        Reaction type (e.g., 'total', 'nu-fission', etc.)
    by_nuclide : bool
        If true, computes cross sections for each nuclide in domain
    domain : Material or Cell or Universe or Mesh
        Domain for spatial homogenization
    domain_type : {'material', 'cell', 'distribcell', 'universe', 'mesh'}
        Domain type for spatial homogenization
    energy_groups : openmc.mgxs.EnergyGroups
        Energy group structure for energy condensation
    delayed_groups : list of int
        Delayed groups to filter out the xs
    tally_trigger : openmc.Trigger
        An (optional) tally precision trigger given to each tally used to
        compute the cross section
    scores : list of str
        The scores in each tally used to compute the multi-group cross section
    filters : list of openmc.Filter
        The filters in each tally used to compute the multi-group cross section
    tally_keys : list of str
        The keys into the tallies dictionary for each tally used to compute
        the multi-group cross section
    estimator : {'tracklength', 'analog'}
        The tally estimator used to compute the multi-group cross section
    tallies : collections.OrderedDict
        OpenMC tallies needed to compute the multi-group cross section. The keys
        are strings listed in the :attr:`DelayedNuFissionXS.tally_keys` property
        and values are instances of :class:`openmc.Tally`.
    rxn_rate_tally : openmc.Tally
        Derived tally for the reaction rate tally used in the numerator to
        compute the multi-group cross section. This attribute is None
        unless the multi-group cross section has been computed.
    xs_tally : openmc.Tally
        Derived tally for the multi-group cross section. This attribute
        is None unless the multi-group cross section has been computed.
    num_subdomains : int
        The number of subdomains is unity for 'material', 'cell' and 'universe'
        domain types. When the  This is equal to the number of cell instances
        for 'distribcell' domain types (it is equal to unity prior to loading
        tally data from a statepoint file).
    num_nuclides : int
        The number of nuclides for which the multi-group cross section is
        being tracked. This is unity if the by_nuclide attribute is False.
    nuclides : Iterable of str or 'sum'
        The optional user-specified nuclides for which to compute cross
        sections (e.g., 'U-238', 'O-16'). If by_nuclide is True but nuclides
        are not specified by the user, all nuclides in the spatial domain
        are included. This attribute is 'sum' if by_nuclide is false.
    sparse : bool
        Whether or not the MGXS' tallies use SciPy's LIL sparse matrix format
        for compressed data storage
    loaded_sp : bool
        Whether or not a statepoint file has been loaded with tally data
    derived : bool
        Whether or not the MGXS is merged from one or more other MGXS
    hdf5_key : str
        The key used to index multi-group cross sections in an HDF5 data store

    """

    def __init__(self, domain=None, domain_type=None, energy_groups=None,
                 delayed_groups=None, by_nuclide=False, name=''):
        super(DelayedNuFissionXS, self).__init__(domain, domain_type,
                                                 energy_groups, delayed_groups,
                                                 by_nuclide, name)
        self._rxn_type = 'delayed-nu-fission'


class Beta(MDGXS):
    r"""The delayed neutron fraction.

    This class can be used for both OpenMC input generation and tally data
    post-processing to compute spatially-homogenized and energy-integrated
    multi-group and multi-delayed group cross sections for multi-group
    neutronics calculations. At a minimum, one needs to set the
    :attr:`Beta.energy_groups` and :attr:`Beta.domain` properties. Tallies for
    the flux and appropriate reaction rates over the specified domain are
    generated automatically via the :attr:`Beta.tallies` property, which can
    then be appended to a :class:`openmc.Tallies` instance.

    For post-processing, the :meth:`MGXS.load_from_statepoint` will pull in the
    necessary data to compute multi-group cross sections from a
    :class:`openmc.StatePoint` instance. The derived multi-group cross section
    can then be obtained from the :attr:`Beta.xs_tally` property.

    For a spatial domain :math:`V`, energy group :math:`[E_g,E_{g-1}]`, and
    delayed group :math:`d`, the delayed neutron fraction is calculated as:

    .. math::

       \langle \nu^d \sigma_f \phi \rangle &= \int_{r \in V} dr \int_{4\pi}
       d\Omega' \int_0^\infty dE' \int_0^\infty dE \; \chi(E) \nu^d
       \sigma_f (r, E') \psi(r, E', \Omega') \\
       \langle \nu \sigma_f \phi \rangle &= \int_{r \in V} dr \int_{4\pi}
       d\Omega' \int_0^\infty dE' \int_0^\infty dE \; \chi(E) \nu
       \sigma_f (r, E') \psi(r, E', \Omega') \\
       \beta_{d,g} &= \frac{\langle \nu^d \sigma_f \phi \rangle}
       {\langle \nu \sigma_f \phi \rangle}

    Parameters
    ----------
    domain : openmc.Material or openmc.Cell or openmc.Universe or openmc.Mesh
        The domain for spatial homogenization
    domain_type : {'material', 'cell', 'distribcell', 'universe', 'mesh'}
        The domain type for spatial homogenization
    groups : openmc.mgxs.EnergyGroups
        The energy group structure for energy condensation
    by_nuclide : bool
        If true, computes cross sections for each nuclide in domain
    name : str, optional
        Name of the multi-group cross section. Used as a label to identify
        tallies in OpenMC 'tallies.xml' file.
    delayed_groups : list of int
        Delayed groups to filter out the xs

    Attributes
    ----------
    name : str, optional
        Name of the multi-group cross section
    rxn_type : str
        Reaction type (e.g., 'total', 'nu-fission', etc.)
    by_nuclide : bool
        If true, computes cross sections for each nuclide in domain
    domain : Material or Cell or Universe or Mesh
        Domain for spatial homogenization
    domain_type : {'material', 'cell', 'distribcell', 'universe', 'mesh'}
        Domain type for spatial homogenization
    energy_groups : openmc.mgxs.EnergyGroups
        Energy group structure for energy condensation
    delayed_groups : list of int
        Delayed groups to filter out the xs
    tally_trigger : openmc.Trigger
        An (optional) tally precision trigger given to each tally used to
        compute the cross section
    scores : list of str
        The scores in each tally used to compute the multi-group cross section
    filters : list of openmc.Filter
        The filters in each tally used to compute the multi-group cross section
    tally_keys : list of str
        The keys into the tallies dictionary for each tally used to compute
        the multi-group cross section
    estimator : {'tracklength', 'analog'}
        The tally estimator used to compute the multi-group cross section
    tallies : collections.OrderedDict
        OpenMC tallies needed to compute the multi-group cross section. The keys
        are strings listed in the :attr:`Beta.tally_keys` property and
        values are instances of :class:`openmc.Tally`.
    rxn_rate_tally : openmc.Tally
        Derived tally for the reaction rate tally used in the numerator to
        compute the multi-group cross section. This attribute is None
        unless the multi-group cross section has been computed.
    xs_tally : openmc.Tally
        Derived tally for the multi-group cross section. This attribute
        is None unless the multi-group cross section has been computed.
    num_subdomains : int
        The number of subdomains is unity for 'material', 'cell' and 'universe'
        domain types. When the  This is equal to the number of cell instances
        for 'distribcell' domain types (it is equal to unity prior to loading
        tally data from a statepoint file).
    num_nuclides : int
        The number of nuclides for which the multi-group cross section is
        being tracked. This is unity if the by_nuclide attribute is False.
    nuclides : Iterable of str or 'sum'
        The optional user-specified nuclides for which to compute cross
        sections (e.g., 'U-238', 'O-16'). If by_nuclide is True but nuclides
        are not specified by the user, all nuclides in the spatial domain
        are included. This attribute is 'sum' if by_nuclide is false.
    sparse : bool
        Whether or not the MGXS' tallies use SciPy's LIL sparse matrix format
        for compressed data storage
    loaded_sp : bool
        Whether or not a statepoint file has been loaded with tally data
    derived : bool
        Whether or not the MGXS is merged from one or more other MGXS
    hdf5_key : str
        The key used to index multi-group cross sections in an HDF5 data store

    """

    def __init__(self, domain=None, domain_type=None, energy_groups=None,
                 delayed_groups=None, by_nuclide=False, name=''):
        super(Beta, self).__init__(domain, domain_type, energy_groups,
                                   delayed_groups, by_nuclide, name)
        self._rxn_type = 'beta'

    @property
    def scores(self):
        return ['nu-fission', 'delayed-nu-fission']

    @property
    def tally_keys(self):
        return ['nu-fission', 'delayed-nu-fission']

    @property
    def rxn_rate_tally(self):
        if self._rxn_rate_tally is None:
            self._rxn_rate_tally = self.tallies['delayed-nu-fission']
            self._rxn_rate_tally.sparse = self.sparse
        return self._rxn_rate_tally

    @property
    def xs_tally(self):

        if self._xs_tally is None:
            nu_fission = self.tallies['nu-fission']

            # Compute beta
            self._xs_tally = self.rxn_rate_tally / nu_fission
            super(Beta, self)._compute_xs()

        return self._xs_tally


class DecayRate(MDGXS):
    r"""The decay rate for delayed neutron precursors.

    This class can be used for both OpenMC input generation and tally data
    post-processing to compute spatially-homogenized and energy-integrated
    multi-group and multi-delayed group cross sections for multi-group
    neutronics calculations. At a minimum, one needs to set the
    :attr:`DecayRate.energy_groups` and :attr:`DecayRate.domain` properties.
    Tallies for the flux and appropriate reaction rates over the specified
    domain are generated automatically via the :attr:`DecayRate.tallies`
    property, which can then be appended to a :class:`openmc.Tallies` instance.

    For post-processing, the :meth:`MGXS.load_from_statepoint` will pull in the
    necessary data to compute multi-group cross sections from a
    :class:`openmc.StatePoint` instance. The derived multi-group cross section
    can then be obtained from the :attr:`DecayRate.xs_tally` property.

    For a spatial domain :math:`V`, energy group :math:`[E_g,E_{g-1}]`, and
    delayed group :math:`d`, the decay rate is calculated as:

    .. math::

       \langle \lambda_d \nu^d \sigma_f \phi \rangle &= \int_{r \in V} dr
       \int_{4\pi} d\Omega' \int_0^\infty dE' \int_0^\infty dE \; \chi(E) \nu^d
       \sigma_f (r, E') \psi(r, E', \Omega') \\
       \langle \nu \sigma_f \phi \rangle &= \int_{r \in V} dr \int_{4\pi}
       d\Omega' \int_0^\infty dE' \int_0^\infty dE \; \chi(E) \nu^d
       \sigma_f (r, E') \psi(r, E', \Omega') \\
       \lambda_d &= \frac{\langle \lambda_d \nu^d \sigma_f \phi \rangle}
       {\langle \nu^d \sigma_f \phi \rangle}

    Parameters
    ----------
    domain : openmc.Material or openmc.Cell or openmc.Universe or openmc.Mesh
        The domain for spatial homogenization
    domain_type : {'material', 'cell', 'distribcell', 'universe', 'mesh'}
        The domain type for spatial homogenization
    groups : openmc.mgxs.EnergyGroups
        The energy group structure for energy condensation
    by_nuclide : bool
        If true, computes cross sections for each nuclide in domain
    name : str, optional
        Name of the multi-group cross section. Used as a label to identify
        tallies in OpenMC 'tallies.xml' file.
    delayed_groups : list of int
        Delayed groups to filter out the xs

    Attributes
    ----------
    name : str, optional
        Name of the multi-group cross section
    rxn_type : str
        Reaction type (e.g., 'total', 'nu-fission', etc.)
    by_nuclide : bool
        If true, computes cross sections for each nuclide in domain
    domain : Material or Cell or Universe or Mesh
        Domain for spatial homogenization
    domain_type : {'material', 'cell', 'distribcell', 'universe', 'mesh'}
        Domain type for spatial homogenization
    energy_groups : openmc.mgxs.EnergyGroups
        Energy group structure for energy condensation
    delayed_groups : list of int
        Delayed groups to filter out the xs
    tally_trigger : openmc.Trigger
        An (optional) tally precision trigger given to each tally used to
        compute the cross section
    scores : list of str
        The scores in each tally used to compute the multi-group cross section
    filters : list of openmc.Filter
        The filters in each tally used to compute the multi-group cross section
    tally_keys : list of str
        The keys into the tallies dictionary for each tally used to compute
        the multi-group cross section
    estimator : {'tracklength', 'analog'}
        The tally estimator used to compute the multi-group cross section
    tallies : collections.OrderedDict
        OpenMC tallies needed to compute the multi-group cross section. The keys
        are strings listed in the :attr:`DecayRate.tally_keys` property and
        values are instances of :class:`openmc.Tally`.
    rxn_rate_tally : openmc.Tally
        Derived tally for the reaction rate tally used in the numerator to
        compute the multi-group cross section. This attribute is None
        unless the multi-group cross section has been computed.
    xs_tally : openmc.Tally
        Derived tally for the multi-group cross section. This attribute
        is None unless the multi-group cross section has been computed.
    num_subdomains : int
        The number of subdomains is unity for 'material', 'cell' and 'universe'
        domain types. When the  This is equal to the number of cell instances
        for 'distribcell' domain types (it is equal to unity prior to loading
        tally data from a statepoint file).
    num_nuclides : int
        The number of nuclides for which the multi-group cross section is
        being tracked. This is unity if the by_nuclide attribute is False.
    nuclides : Iterable of str or 'sum'
        The optional user-specified nuclides for which to compute cross
        sections (e.g., 'U-238', 'O-16'). If by_nuclide is True but nuclides
        are not specified by the user, all nuclides in the spatial domain
        are included. This attribute is 'sum' if by_nuclide is false.
    sparse : bool
        Whether or not the MGXS' tallies use SciPy's LIL sparse matrix format
        for compressed data storage
    loaded_sp : bool
        Whether or not a statepoint file has been loaded with tally data
    derived : bool
        Whether or not the MGXS is merged from one or more other MGXS
    hdf5_key : str
        The key used to index multi-group cross sections in an HDF5 data store

    """

    def __init__(self, domain=None, domain_type=None, energy_groups=None,
                 delayed_groups=None, by_nuclide=False, name=''):
        super(DecayRate, self).__init__(domain, domain_type, energy_groups,
                                   delayed_groups, by_nuclide, name)
        self._rxn_type = 'decay-rate'
        self._estimator = 'analog'

    @property
    def scores(self):
        return ['delayed-nu-fission', 'decay-rate']

    @property
    def tally_keys(self):
        return ['delayed-nu-fission', 'decay-rate']

    @property
    def filters(self):

        # Create the non-domain specific Filters for the Tallies
        group_edges = self.energy_groups.group_edges
        energy_filter = openmc.Filter('energy', group_edges)

        if self.delayed_groups != None:
            delayed_filter = openmc.Filter('delayedgroup', self.delayed_groups)
            return [[delayed_filter, energy_filter], [delayed_filter, energy_filter]]
        else:
            return [[energy_filter], [energy_filter]]

    @property
    def xs_tally(self):

        if self._xs_tally is None:
            delayed_nu_fission = self.tallies['delayed-nu-fission']

            # Compute the decay rate
            self._xs_tally = self.rxn_rate_tally / delayed_nu_fission
            super(DecayRate, self)._compute_xs()

        return self._xs_tally<|MERGE_RESOLUTION|>--- conflicted
+++ resolved
@@ -754,13 +754,8 @@
         if self.by_nuclide and nuclides == 'sum':
 
             # Use tally summation to sum across all nuclides
-<<<<<<< HEAD
-            query_nuclides = self.get_nuclides()
-            xs_tally = self.xs_tally.summation(nuclides=query_nuclides)
-=======
             query_nuclides = [nuclides]
             xs_tally = self.xs_tally.summation(nuclides=self.get_nuclides())
->>>>>>> 62947d22
             df = xs_tally.get_pandas_dataframe(
                 distribcell_paths=distribcell_paths)
 
