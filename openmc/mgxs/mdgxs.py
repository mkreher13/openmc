from __future__ import division

from collections import Iterable, OrderedDict
from numbers import Integral
import warnings
import os
import sys
import copy
from abc import ABCMeta

from six import add_metaclass, string_types
import numpy as np

import openmc
from openmc.mgxs import MGXS
from openmc.mgxs.mgxs import _DOMAIN_TO_FILTER
import openmc.checkvalue as cv


# Supported cross section types
MDGXS_TYPES = ['delayed-nu-fission',
               'chi-delayed',
               'beta',
               'decay-rate',
               'delayed-nu-fission matrix']

# Maximum number of delayed groups, from src/constants.F90
MAX_DELAYED_GROUPS = 8


@add_metaclass(ABCMeta)
class MDGXS(MGXS):
    """An abstract multi-delayed-group cross section for some energy and delayed
    group structures within some spatial domain.

    This class can be used for both OpenMC input generation and tally data
    post-processing to compute spatially-homogenized and energy-integrated
    multi-group and multi-delayed-group cross sections for downstream
    neutronics calculations.

    NOTE: Users should instantiate the subclasses of this abstract class.

    Parameters
    ----------
    domain : openmc.Material or openmc.Cell or openmc.Universe or openmc.Mesh
        The domain for spatial homogenization
    domain_type : {'material', 'cell', 'distribcell', 'universe', 'mesh'}
        The domain type for spatial homogenization
    energy_groups : openmc.mgxs.EnergyGroups
        The energy group structure for energy condensation
    by_nuclide : bool
        If true, computes cross sections for each nuclide in domain
    name : str, optional
        Name of the multi-group cross section. Used as a label to identify
        tallies in OpenMC 'tallies.xml' file.
    delayed_groups : list of int
        Delayed groups to filter out the xs

    Attributes
    ----------
    name : str, optional
        Name of the multi-group cross section
    rxn_type : str
        Reaction type (e.g., 'chi-delayed', 'beta', etc.)
    by_nuclide : bool
        If true, computes cross sections for each nuclide in domain
    domain : Material or Cell or Universe or Mesh
        Domain for spatial homogenization
    domain_type : {'material', 'cell', 'distribcell', 'universe', 'mesh'}
        Domain type for spatial homogenization
    energy_groups : openmc.mgxs.EnergyGroups
        Energy group structure for energy condensation
    delayed_groups : list of int
        Delayed groups to filter out the xs
    tally_trigger : openmc.Trigger
        An (optional) tally precision trigger given to each tally used to
        compute the cross section
    scores : list of str
        The scores in each tally used to compute the multi-group cross section
    filters : list of openmc.Filter
        The filters in each tally used to compute the multi-group cross section
    tally_keys : list of str
        The keys into the tallies dictionary for each tally used to compute
        the multi-group cross section
    estimator : {'tracklength', 'analog'}
        The tally estimator used to compute the multi-group cross section
    tallies : collections.OrderedDict
        OpenMC tallies needed to compute the multi-group cross section
    rxn_rate_tally : openmc.Tally
        Derived tally for the reaction rate tally used in the numerator to
        compute the multi-group cross section. This attribute is None
        unless the multi-group cross section has been computed.
    xs_tally : openmc.Tally
        Derived tally for the multi-group cross section. This attribute
        is None unless the multi-group cross section has been computed.
    num_subdomains : int
        The number of subdomains is unity for 'material', 'cell', and 'universe'
        domain types. This is equal to the number of cell instances for
        'distribcell' domain types (it is equal to unity prior to loading
        tally data from a statepoint file) and the number of mesh cells for
        'mesh' domain types.
    num_nuclides : int
        The number of nuclides for which the multi-group cross section is
        being tracked. This is unity if the by_nuclide attribute is False.
    nuclides : Iterable of str or 'sum'
        The optional user-specified nuclides for which to compute cross
        sections (e.g., 'U-238', 'O-16'). If by_nuclide is True but nuclides
        are not specified by the user, all nuclides in the spatial domain
        are included. This attribute is 'sum' if by_nuclide is false.
    sparse : bool
        Whether or not the MGXS' tallies use SciPy's LIL sparse matrix format
        for compressed data storage
    loaded_sp : bool
        Whether or not a statepoint file has been loaded with tally data
    derived : bool
        Whether or not the MGXS is merged from one or more other MGXS
    hdf5_key : str
        The key used to index multi-group cross sections in an HDF5 data store

    """
    def __init__(self, domain=None, domain_type=None, energy_groups=None,
                 delayed_groups=None, by_nuclide=False, name=''):
        super(MDGXS, self).__init__(domain, domain_type, energy_groups,
                                    by_nuclide, name)

        self._delayed_groups = None

        if delayed_groups is not None:
            self.delayed_groups = delayed_groups

    def __deepcopy__(self, memo):
        existing = memo.get(id(self))

        # If this is the first time we have tried to copy this object, copy it
        if existing is None:
            clone = type(self).__new__(type(self))
            clone._name = self.name
            clone._rxn_type = self.rxn_type
            clone._by_nuclide = self.by_nuclide
            clone._nuclides = copy.deepcopy(self._nuclides)
            clone._domain = self.domain
            clone._domain_type = self.domain_type
            clone._energy_groups = copy.deepcopy(self.energy_groups, memo)
            clone._delayed_groups = copy.deepcopy(self.delayed_groups, memo)
            clone._tally_trigger = copy.deepcopy(self.tally_trigger, memo)
            clone._rxn_rate_tally = copy.deepcopy(self._rxn_rate_tally, memo)
            clone._xs_tally = copy.deepcopy(self._xs_tally, memo)
            clone._sparse = self.sparse
            clone._derived = self.derived

            clone._tallies = OrderedDict()
            for tally_type, tally in self.tallies.items():
                clone.tallies[tally_type] = copy.deepcopy(tally, memo)

            memo[id(self)] = clone

            return clone

        # If this object has been copied before, return the first copy made
        else:
            return existing

    @property
    def delayed_groups(self):
        return self._delayed_groups

    @property
    def num_delayed_groups(self):
        if self.delayed_groups == None:
            return 1
        else:
            return len(self.delayed_groups)

    @delayed_groups.setter
    def delayed_groups(self, delayed_groups):

        if delayed_groups != None:

            cv.check_type('delayed groups', delayed_groups, list, int)
            cv.check_greater_than('num delayed groups', len(delayed_groups), 0)

            # Check that the groups are within [1, MAX_DELAYED_GROUPS]
            for group in delayed_groups:
                cv.check_greater_than('delayed group', group, 0)
                cv.check_less_than('delayed group', group, MAX_DELAYED_GROUPS,
                                   equality=True)

        self._delayed_groups = delayed_groups

    @property
    def filters(self):

        # Create the non-domain specific Filters for the Tallies
        group_edges = self.energy_groups.group_edges
        energy_filter = openmc.EnergyFilter(group_edges)

        if self.delayed_groups != None:
            delayed_filter = openmc.DelayedGroupFilter(self.delayed_groups)
            return [[energy_filter], [delayed_filter, energy_filter]]
        else:
            return [[energy_filter], [energy_filter]]

    @staticmethod
    def get_mgxs(mdgxs_type, domain=None, domain_type=None,
                 energy_groups=None, delayed_groups=None,
                 by_nuclide=False, name=''):
        """Return a MDGXS subclass object for some energy group structure within
        some spatial domain for some reaction type.

        This is a factory method which can be used to quickly create MDGXS
        subclass objects for various reaction types.

        Parameters
        ----------
        mdgxs_type : {'delayed-nu-fission', 'chi-delayed', 'beta', 'decay-rate', 'delayed-nu-fission matrix'}
            The type of multi-delayed-group cross section object to return
        domain : openmc.Material or openmc.Cell or openmc.Universe or
            openmc.Mesh
            The domain for spatial homogenization
        domain_type : {'material', 'cell', 'distribcell', 'universe', 'mesh'}
            The domain type for spatial homogenization
        energy_groups : openmc.mgxs.EnergyGroups
            The energy group structure for energy condensation
        by_nuclide : bool
            If true, computes cross sections for each nuclide in domain.
            Defaults to False
        name : str, optional
            Name of the multi-group cross section. Used as a label to identify
            tallies in OpenMC 'tallies.xml' file. Defaults to the empty string.
        delayed_groups : list of int
            Delayed groups to filter out the xs

        Returns
        -------
        openmc.mgxs.MDGXS
            A subclass of the abstract MDGXS class for the multi-delayed-group
            cross section type requested by the user

        """

        cv.check_value('mdgxs_type', mdgxs_type, MDGXS_TYPES)

        if mdgxs_type == 'delayed-nu-fission':
            mdgxs = DelayedNuFissionXS(domain, domain_type, energy_groups,
                                       delayed_groups)
        elif mdgxs_type == 'chi-delayed':
            mdgxs = ChiDelayed(domain, domain_type, energy_groups,
                               delayed_groups)
        elif mdgxs_type == 'beta':
            mdgxs = Beta(domain, domain_type, energy_groups, delayed_groups)
        elif mdgxs_type == 'decay-rate':
            mdgxs = DecayRate(domain, domain_type, energy_groups, delayed_groups)
        elif mdgxs_type == 'delayed-nu-fission matrix':
            mdgxs = DelayedNuFissionMatrixXS(domain, domain_type, energy_groups,
                                             delayed_groups)

        mdgxs.by_nuclide = by_nuclide
        mdgxs.name = name
        return mdgxs

    def get_xs(self, groups='all', subdomains='all', nuclides='all',
               xs_type='macro', order_groups='increasing',
               value='mean', delayed_groups='all', squeeze=True, **kwargs):
        """Returns an array of multi-delayed-group cross sections.

        This method constructs a 4D NumPy array for the requested
        multi-delayed-group cross section data for one or more
        subdomains (1st dimension), delayed groups (2nd demension),
        energy groups (3rd dimension), and nuclides (4th dimension).

        Parameters
        ----------
        groups : Iterable of Integral or 'all'
            Energy groups of interest. Defaults to 'all'.
        subdomains : Iterable of Integral or 'all'
            Subdomain IDs of interest. Defaults to 'all'.
        nuclides : Iterable of str or 'all' or 'sum'
            A list of nuclide name strings (e.g., ['U-235', 'U-238']). The
            special string 'all' will return the cross sections for all nuclides
            in the spatial domain. The special string 'sum' will return the
            cross section summed over all nuclides. Defaults to 'all'.
        xs_type: {'macro', 'micro'}
            Return the macro or micro cross section in units of cm^-1 or barns.
            Defaults to 'macro'.
        order_groups: {'increasing', 'decreasing'}
            Return the cross section indexed according to increasing or
            decreasing energy groups (decreasing or increasing energies).
            Defaults to 'increasing'.
        value : {'mean', 'std_dev', 'rel_err'}
            A string for the type of value to return. Defaults to 'mean'.
        delayed_groups : list of int or 'all'
            Delayed groups of interest. Defaults to 'all'.
        squeeze : bool
            A boolean representing whether to eliminate the extra dimensions
            of the multi-dimensional array to be returned. Defaults to True.

        Returns
        -------
        numpy.ndarray
            A NumPy array of the multi-group cross section indexed in the order
            each group, subdomain and nuclide is listed in the parameters.

        Raises
        ------
        ValueError
            When this method is called before the multi-delayed-group cross
            section is computed from tally data.

        """

        cv.check_value('value', value, ['mean', 'std_dev', 'rel_err'])
        cv.check_value('xs_type', xs_type, ['macro', 'micro'])

        # FIXME: Unable to get microscopic xs for mesh domain because the mesh
        # cells do not know the nuclide densities in each mesh cell.
        if self.domain_type == 'mesh' and xs_type == 'micro':
            msg = 'Unable to get micro xs for mesh domain since the mesh ' \
                  'cells do not know the nuclide densities in each mesh cell.'
            raise ValueError(msg)

        filters = []
        filter_bins = []

        # Construct a collection of the domain filter bins
        if not isinstance(subdomains, string_types):
            cv.check_iterable_type('subdomains', subdomains, Integral,
                                   max_depth=3)
            for subdomain in subdomains:
                filters.append(_DOMAIN_TO_FILTER[self.domain_type])
                filter_bins.append((subdomain,))

        # Construct list of energy group bounds tuples for all requested groups
        if not isinstance(groups, string_types):
            cv.check_iterable_type('groups', groups, Integral)
            for group in groups:
                filters.append(openmc.EnergyFilter)
                filter_bins.append(
                    (self.energy_groups.get_group_bounds(group),))

        # Construct list of delayed group tuples for all requested groups
        if not isinstance(delayed_groups, string_types):
            cv.check_type('delayed groups', delayed_groups, list, int)
            for delayed_group in delayed_groups:
                filters.append(openmc.DelayedGroupFilter)
                filter_bins.append((delayed_group,))

        # Construct a collection of the nuclides to retrieve from the xs tally
        if self.by_nuclide:
            if nuclides == 'all' or nuclides == 'sum' or nuclides == ['sum']:
                query_nuclides = self.get_nuclides()
            else:
                query_nuclides = nuclides
        else:
            query_nuclides = ['total']

        # If user requested the sum for all nuclides, use tally summation
        if nuclides == 'sum' or nuclides == ['sum']:
            xs_tally = self.xs_tally.summation(nuclides=query_nuclides)
            xs = xs_tally.get_values(filters=filters,
                                     filter_bins=filter_bins, value=value)
        else:
            xs = self.xs_tally.get_values(filters=filters,
                                          filter_bins=filter_bins,
                                          nuclides=query_nuclides, value=value)

        # Divide by atom number densities for microscopic cross sections
        if xs_type == 'micro':
            if self.by_nuclide:
                densities = self.get_nuclide_densities(nuclides)
            else:
                densities = self.get_nuclide_densities('sum')
            if value == 'mean' or value == 'std_dev':
                xs /= densities[np.newaxis, :, np.newaxis]

        # Eliminate the trivial score dimension
        xs = np.squeeze(xs, axis=len(xs.shape) - 1)
        xs = np.nan_to_num(xs)

        if groups == 'all':
            num_groups = self.num_groups
        else:
            num_groups = len(groups)

        if delayed_groups == 'all':
            num_delayed_groups = self.num_delayed_groups
        else:
            num_delayed_groups = len(delayed_groups)

        # Reshape tally data array with separate axes for domain, energy groups,
        # delayed groups, and nuclides
        num_subdomains = int(xs.shape[0] / (num_groups * num_delayed_groups))
        new_shape = (num_subdomains, num_delayed_groups, num_groups)
        new_shape += xs.shape[1:]
        xs = np.reshape(xs, new_shape)

        # Reverse data if user requested increasing energy groups since
        # tally data is stored in order of increasing energies
        if order_groups == 'increasing':
            xs = xs[:, :, ::-1, :]

        if squeeze:
            xs = np.squeeze(xs)
            xs = np.atleast_1d(xs)

        return xs

    def get_slice(self, nuclides=[], groups=[], delayed_groups=[]):
        """Build a sliced MDGXS for the specified nuclides, energy groups,
        and delayed groups.

        This method constructs a new MDGXS to encapsulate a subset of the data
        represented by this MDGXS. The subset of data to include in the tally
        slice is determined by the nuclides, energy groups, delayed groups
        specified in the input parameters.

        Parameters
        ----------
        nuclides : list of str
            A list of nuclide name strings
            (e.g., ['U-235', 'U-238']; default is [])
        groups : list of int
            A list of energy group indices starting at 1 for the high energies
            (e.g., [1, 2, 3]; default is [])
        delayed_groups : list of int
            A list of delayed group indices
            (e.g., [1, 2, 3]; default is [])

        Returns
        -------
        openmc.mgxs.MDGXS
            A new MDGXS object which encapsulates the subset of data requested
            for the nuclide(s) and/or energy group(s) and/or delayed group(s)
            requested in the parameters.

        """

        cv.check_iterable_type('nuclides', nuclides, string_types)
        cv.check_iterable_type('energy_groups', groups, Integral)
        cv.check_type('delayed groups', delayed_groups, list, int)

        # Build lists of filters and filter bins to slice
        filters = []
        filter_bins = []

        if len(groups) != 0:
            energy_bins = []
            for group in groups:
                group_bounds = self.energy_groups.get_group_bounds(group)
                energy_bins.append(group_bounds)
            filter_bins.append(tuple(energy_bins))
            filters.append(openmc.EnergyFilter)

        if len(delayed_groups) != 0:
            filter_bins.append(tuple(delayed_groups))
            filters.append(openmc.DelayedGroupFilter)

        # Clone this MGXS to initialize the sliced version
        slice_xs = copy.deepcopy(self)
        slice_xs._rxn_rate_tally = None
        slice_xs._xs_tally = None

        # Slice each of the tallies across nuclides and energy groups
        for tally_type, tally in slice_xs.tallies.items():
            slice_nuclides = [nuc for nuc in nuclides if nuc in tally.nuclides]
            if filters != []:
                tally_slice = tally.get_slice(filters=filters,
                                              filter_bins=filter_bins,
                                              nuclides=slice_nuclides)
            else:
                tally_slice = tally.get_slice(nuclides=slice_nuclides)
            slice_xs.tallies[tally_type] = tally_slice

        # Assign sliced energy group structure to sliced MDGXS
        if groups:
            new_group_edges = []
            for group in groups:
                group_edges = self.energy_groups.get_group_bounds(group)
                new_group_edges.extend(group_edges)
            new_group_edges = np.unique(new_group_edges)
            slice_xs.energy_groups.group_edges = sorted(new_group_edges)

        # Assign sliced delayed group structure to sliced MDGXS
        if delayed_groups:
            slice_xs.delayed_groups = delayed_groups

        # Assign sliced nuclides to sliced MGXS
        if nuclides:
            slice_xs.nuclides = nuclides

        slice_xs.sparse = self.sparse
        return slice_xs

    def merge(self, other):
        """Merge another MGXS with this one

        MGXS are only mergeable if their energy groups and nuclides are either
        identical or mutually exclusive. If results have been loaded from a
        statepoint, then MGXS are only mergeable along one and only one of
        energy groups or nuclides.

        Parameters
        ----------
        other : openmc.mgxs.MDGXS
            MDGXS to merge with this one

        Returns
        -------
        merged_mdgxs : openmc.mgxs.MDGXS
            Merged MDGXS

        """

        merged_mdgxs = super(MDGXS, self).merge(other)

        # Merge delayed groups
        if self.delayed_groups != other.delayed_groups:
            merged_mdgxs.delayed_groups = list(set(self.delayed_groups +
                                                   other.delayed_groups))

        return merged_mdgxs

    def print_xs(self, subdomains='all', nuclides='all', xs_type='macro'):
        """Print a string representation for the multi-group cross section.

        Parameters
        ----------
        subdomains : Iterable of Integral or 'all'
            The subdomain IDs of the cross sections to include in the report.
            Defaults to 'all'.
        nuclides : Iterable of str or 'all' or 'sum'
            The nuclides of the cross-sections to include in the report. This
            may be a list of nuclide name strings (e.g., ['U-235', 'U-238']).
            The special string 'all' will report the cross sections for all
            nuclides in the spatial domain. The special string 'sum' will report
            the cross sections summed over all nuclides. Defaults to 'all'.
        xs_type: {'macro', 'micro'}
            Return the macro or micro cross section in units of cm^-1 or barns.
            Defaults to 'macro'.

        """

        if self.delayed_groups == None:
            super(MDGXS, self).print_xs(subdomains, nuclides, xs_type)
            return

        # Construct a collection of the subdomains to report
        if not isinstance(subdomains, string_types):
            cv.check_iterable_type('subdomains', subdomains, Integral)
        elif self.domain_type == 'distribcell':
            subdomains = np.arange(self.num_subdomains, dtype=np.int)
        elif self.domain_type == 'mesh':
            xyz = [range(1, x+1) for x in self.domain.dimension]
            subdomains = list(itertools.product(*xyz))
        else:
            subdomains = [self.domain.id]

        # Construct a collection of the nuclides to report
        if self.by_nuclide:
            if nuclides == 'all':
                nuclides = self.get_nuclides()
            elif nuclides == 'sum':
                nuclides = ['sum']
            else:
                cv.check_iterable_type('nuclides', nuclides, string_types)
        else:
            nuclides = ['sum']

        cv.check_value('xs_type', xs_type, ['macro', 'micro'])

        # Build header for string with type and domain info
        string = 'Multi-Delayed-Group XS\n'
        string += '{0: <16}=\t{1}\n'.format('\tReaction Type', self.rxn_type)
        string += '{0: <16}=\t{1}\n'.format('\tDomain Type', self.domain_type)
        string += '{0: <16}=\t{1}\n'.format('\tDomain ID', self.domain.id)

        # Generate the header for an individual XS
        xs_header = '\tCross Sections [{0}]:'.format(self.get_units(xs_type))

        # If cross section data has not been computed, only print string header
        if self.tallies is None:
            print(string)
            return

        # Loop over all subdomains
        for subdomain in subdomains:

            if self.domain_type == 'distribcell' or self.domain_type == 'mesh':
                string += '{0: <16}=\t{1}\n'.format('\tSubdomain', subdomain)

            # Loop over all Nuclides
            for nuclide in nuclides:

                # Build header for nuclide type
                if nuclide != 'sum':
                    string += '{0: <16}=\t{1}\n'.format('\tNuclide', nuclide)

                # Add the cross section header
                string += '{0: <16}\n'.format(xs_header)

                for delayed_group in self.delayed_groups:

                    template = '{0: <12}Delayed Group {1}:\t'
                    string += template.format('', delayed_group)
                    string += '\n'

                    template = '{0: <12}Group {1} [{2: <10} - {3: <10}eV]:\t'

                    # Loop over energy groups ranges
                    for group in range(1, self.num_groups+1):
                        bounds = self.energy_groups.get_group_bounds(group)
                        string += template.format('', group, bounds[0], bounds[1])
                        average = self.get_xs([group], [subdomain], [nuclide],
                                              xs_type=xs_type, value='mean',
                                              delayed_groups=[delayed_group])
                        rel_err = self.get_xs([group], [subdomain], [nuclide],
                                              xs_type=xs_type, value='rel_err',
                                              delayed_groups=[delayed_group])
                        average = average.flatten()[0]
                        rel_err = rel_err.flatten()[0] * 100.
                        string += '{:.2e} +/- {:1.2e}%'.format(average, rel_err)
                        string += '\n'
                    string += '\n'
                string += '\n'

        print(string)

    def export_xs_data(self, filename='mgxs', directory='mgxs',
                       format='csv', groups='all', xs_type='macro',
                       delayed_groups='all'):
        """Export the multi-delayed-group cross section data to a file.

        This method leverages the functionality in the Pandas library to export
        the multi-group cross section data in a variety of output file formats
        for storage and/or post-processing.

        Parameters
        ----------
        filename : str
            Filename for the exported file. Defaults to 'mgxs'.
        directory : str
            Directory for the exported file. Defaults to 'mgxs'.
        format : {'csv', 'excel', 'pickle', 'latex'}
            The format for the exported data file. Defaults to 'csv'.
        groups : Iterable of Integral or 'all'
            Energy groups of interest. Defaults to 'all'.
        xs_type: {'macro', 'micro'}
            Store the macro or micro cross section in units of cm^-1 or barns.
            Defaults to 'macro'.
        delayed_groups : list of int or 'all'
            Delayed groups of interest. Defaults to 'all'.

        """

        cv.check_type('filename', filename, string_types)
        cv.check_type('directory', directory, string_types)
        cv.check_value('format', format, ['csv', 'excel', 'pickle', 'latex'])
        cv.check_value('xs_type', xs_type, ['macro', 'micro'])

        # Make directory if it does not exist
        if not os.path.exists(directory):
            os.makedirs(directory)

        filename = os.path.join(directory, filename)
        filename = filename.replace(' ', '-')

        # Get a Pandas DataFrame for the data
        df = self.get_pandas_dataframe(groups=groups, xs_type=xs_type,
                                       delayed_groups=delayed_groups)

        # Export the data using Pandas IO API
        if format == 'csv':
            df.to_csv(filename + '.csv', index=False)
        elif format == 'excel':
            if self.domain_type == 'mesh':
                df.to_excel(filename + '.xls')
            else:
                df.to_excel(filename + '.xls', index=False)
        elif format == 'pickle':
            df.to_pickle(filename + '.pkl')
        elif format == 'latex':
            if self.domain_type == 'distribcell':
                msg = 'Unable to export distribcell multi-group cross section' \
                      'data to a LaTeX table'
                raise NotImplementedError(msg)

            df.to_latex(filename + '.tex', bold_rows=True,
                        longtable=True, index=False)

            # Surround LaTeX table with code needed to run pdflatex
            with open(filename + '.tex','r') as original:
                data = original.read()
            with open(filename + '.tex','w') as modified:
                modified.write(
                    '\\documentclass[preview, 12pt, border=1mm]{standalone}\n')
                modified.write('\\usepackage{caption}\n')
                modified.write('\\usepackage{longtable}\n')
                modified.write('\\usepackage{booktabs}\n')
                modified.write('\\begin{document}\n\n')
                modified.write(data)
                modified.write('\n\\end{document}')

    def get_pandas_dataframe(self, groups='all', nuclides='all',
                             xs_type='macro', distribcell_paths=True,
                             delayed_groups='all'):
        """Build a Pandas DataFrame for the MDGXS data.

        This method leverages :meth:`openmc.Tally.get_pandas_dataframe`, but
        renames the columns with terminology appropriate for cross section data.

        Parameters
        ----------
        groups : Iterable of Integral or 'all'
            Energy groups of interest. Defaults to 'all'.
        nuclides : Iterable of str or 'all' or 'sum'
            The nuclides of the cross-sections to include in the dataframe. This
            may be a list of nuclide name strings (e.g., ['U-235', 'U-238']).
            The special string 'all' will include the cross sections for all
            nuclides in the spatial domain. The special string 'sum' will
            include the cross sections summed over all nuclides. Defaults
            to 'all'.
        xs_type: {'macro', 'micro'}
            Return macro or micro cross section in units of cm^-1 or barns.
            Defaults to 'macro'.
        distribcell_paths : bool, optional
            Construct columns for distribcell tally filters (default is True).
            The geometric information in the Summary object is embedded into
            a Multi-index column with a geometric "path" to each distribcell
            instance.
        delayed_groups : list of int or 'all'
            Delayed groups of interest. Defaults to 'all'.

        Returns
        -------
        pandas.DataFrame
            A Pandas DataFrame for the cross section data.

        Raises
        ------
        ValueError
            When this method is called before the multi-delayed-group cross
            section is computed from tally data.

        """

        if not isinstance(groups, string_types):
            cv.check_iterable_type('groups', groups, Integral)
        if nuclides != 'all' and nuclides != 'sum':
            cv.check_iterable_type('nuclides', nuclides, string_types)
        if not isinstance(delayed_groups, string_types):
            cv.check_type('delayed groups', delayed_groups, list, int)

        cv.check_value('xs_type', xs_type, ['macro', 'micro'])

        # Get a Pandas DataFrame from the derived xs tally
        if self.by_nuclide and nuclides == 'sum':

            # Use tally summation to sum across all nuclides
            query_nuclides = [nuclides]
            xs_tally = self.xs_tally.summation(nuclides=self.get_nuclides())
            df = xs_tally.get_pandas_dataframe(
                distribcell_paths=distribcell_paths)

            # Remove nuclide column since it is homogeneous and redundant
            if self.domain_type == 'mesh':
                df.drop('sum(nuclide)', axis=1, level=0, inplace=True)
            else:
                df.drop('sum(nuclide)', axis=1, inplace=True)

        # If the user requested a specific set of nuclides
        elif self.by_nuclide and nuclides != 'all':
            query_nuclides = nuclides
            xs_tally = self.xs_tally.get_slice(nuclides=nuclides)
            df = xs_tally.get_pandas_dataframe(
                distribcell_paths=distribcell_paths)

        # If the user requested all nuclides, keep nuclide column in dataframe
        else:
            query_nuclides = self.nuclides
            df = self.xs_tally.get_pandas_dataframe(
                distribcell_paths=distribcell_paths)

        # Remove the score column since it is homogeneous and redundant
        if self.domain_type == 'mesh':
            df = df.drop('score', axis=1, level=0)
        else:
            df = df.drop('score', axis=1)

        # Override energy groups bounds with indices
        all_groups = np.arange(self.num_groups, 0, -1, dtype=np.int)
        all_groups = np.repeat(all_groups, len(query_nuclides))
        if 'energy low [eV]' in df and 'energyout low [eV]' in df:
            df.rename(columns={'energy low [eV]': 'group in'},
                      inplace=True)
            in_groups = np.tile(all_groups, int(self.num_subdomains *
                                                self.num_delayed_groups))
            in_groups = np.repeat(in_groups, int(df.shape[0] / in_groups.size))
            df['group in'] = in_groups
            del df['energy high [eV]']

            df.rename(columns={'energyout low [eV]': 'group out'},
                      inplace=True)
            out_groups = np.repeat(all_groups, self.xs_tally.num_scores)
            out_groups = np.tile(out_groups, int(df.shape[0] / out_groups.size))
            df['group out'] = out_groups
            del df['energyout high [eV]']
            columns = ['group in', 'group out']

        elif 'energyout low [eV]' in df:
            df.rename(columns={'energyout low [eV]': 'group out'},
                      inplace=True)
            in_groups = np.tile(all_groups, int(df.shape[0] / all_groups.size))
            df['group out'] = in_groups
            del df['energyout high [eV]']
            columns = ['group out']

        elif 'energy low [eV]' in df:
            df.rename(columns={'energy low [eV]': 'group in'}, inplace=True)
            in_groups = np.tile(all_groups, int(df.shape[0] / all_groups.size))
            df['group in'] = in_groups
            del df['energy high [eV]']
            columns = ['group in']

        # Select out those groups the user requested
        if not isinstance(groups, string_types):
            if 'group in' in df:
                df = df[df['group in'].isin(groups)]
            if 'group out' in df:
                df = df[df['group out'].isin(groups)]

        # If user requested micro cross sections, divide out the atom densities
        if xs_type == 'micro':
            if self.by_nuclide:
                densities = self.get_nuclide_densities(nuclides)
            else:
                densities = self.get_nuclide_densities('sum')
            densities = np.repeat(densities, len(self.rxn_rate_tally.scores))
            tile_factor = df.shape[0] / len(densities)
            df['mean'] /= np.tile(densities, tile_factor)
            df['std. dev.'] /= np.tile(densities, tile_factor)

        # Sort the dataframe by domain type id (e.g., distribcell id) and
        # energy groups such that data is from fast to thermal
        if self.domain_type == 'mesh':
            mesh_str = 'mesh {0}'.format(self.domain.id)
            df.sort_values(by=[(mesh_str, 'x'), (mesh_str, 'y'), \
                               (mesh_str, 'z')] + columns, inplace=True)
        else:
            df.sort_values(by=[self.domain_type] + columns, inplace=True)

        return df


class ChiDelayed(MDGXS):
    r"""The delayed fission spectrum.

    This class can be used for both OpenMC input generation and tally data
    post-processing to compute spatially-homogenized and energy-integrated
    multi-group and multi-delayed-group cross sections for multi-group
    neutronics calculations. At a minimum, one needs to set the
    :attr:`ChiDelayed.energy_groups` and :attr:`ChiDelayed.domain` properties.
    Tallies for the flux and appropriate reaction rates over the specified
    domain are generated automatically via the :attr:`ChiDelayed.tallies`
    property, which can then be appended to a :class:`openmc.Tallies` instance.

    For post-processing, the :meth:`MGXS.load_from_statepoint` will pull in the
    necessary data to compute multi-group cross sections from a
    :class:`openmc.StatePoint` instance. The derived multi-group cross
    section can then be obtained from the :attr:`ChiDelayed.xs_tally` property.

    For a spatial domain :math:`V`, energy group :math:`[E_g,E_{g-1}]`, and
    delayed group :math:`d`, the delayed fission spectrum is calculated as:

    .. math::

       \langle \nu^d \sigma_{f,g' \rightarrow g} \phi \rangle &= \int_{r \in V}
       dr \int_{4\pi} d\Omega' \int_0^\infty dE' \int_{E_g}^{E_{g-1}} dE \;
       \chi(E) \nu^d \sigma_f (r, E') \psi(r, E', \Omega')\\
       \langle \nu^d \sigma_f \phi \rangle &= \int_{r \in V} dr \int_{4\pi}
       d\Omega' \int_0^\infty dE' \int_0^\infty dE \; \chi(E) \nu^d \sigma_f (r,
       E') \psi(r, E', \Omega') \\
       \chi_g^d &= \frac{\langle \nu^d \sigma_{f,g' \rightarrow g} \phi \rangle}
       {\langle \nu^d \sigma_f \phi \rangle}

    Parameters
    ----------
    domain : openmc.Material or openmc.Cell or openmc.Universe or openmc.Mesh
        The domain for spatial homogenization
    domain_type : {'material', 'cell', 'distribcell', 'universe', 'mesh'}
        The domain type for spatial homogenization
    groups : openmc.mgxs.EnergyGroups
        The energy group structure for energy condensation
    by_nuclide : bool
        If true, computes cross sections for each nuclide in domain
    name : str, optional
        Name of the multi-group cross section. Used as a label to identify
        tallies in OpenMC 'tallies.xml' file.
    delayed_groups : list of int
        Delayed groups to filter out the xs

    Attributes
    ----------
    name : str, optional
        Name of the multi-group cross section
    rxn_type : str
        Reaction type (e.g., 'total', 'nu-fission', etc.)
    by_nuclide : bool
        If true, computes cross sections for each nuclide in domain
    domain : Material or Cell or Universe or Mesh
        Domain for spatial homogenization
    domain_type : {'material', 'cell', 'distribcell', 'universe', 'mesh'}
        Domain type for spatial homogenization
    energy_groups : openmc.mgxs.EnergyGroups
        Energy group structure for energy condensation
    delayed_groups : list of int
        Delayed groups to filter out the xs
    tally_trigger : openmc.Trigger
        An (optional) tally precision trigger given to each tally used to
        compute the cross section
    scores : list of str
        The scores in each tally used to compute the multi-group cross section
    filters : list of openmc.Filter
        The filters in each tally used to compute the multi-group cross section
    tally_keys : list of str
        The keys into the tallies dictionary for each tally used to compute
        the multi-group cross section
    estimator : 'analog'
        The tally estimator used to compute the multi-group cross section
    tallies : collections.OrderedDict
        OpenMC tallies needed to compute the multi-group cross section. The keys
        are strings listed in the :attr:`ChiDelayed.tally_keys` property and
        values are instances of :class:`openmc.Tally`.
    rxn_rate_tally : openmc.Tally
        Derived tally for the reaction rate tally used in the numerator to
        compute the multi-group cross section. This attribute is None
        unless the multi-group cross section has been computed.
    xs_tally : openmc.Tally
        Derived tally for the multi-group cross section. This attribute
        is None unless the multi-group cross section has been computed.
    num_subdomains : int
        The number of subdomains is unity for 'material', 'cell' and 'universe'
        domain types. When the  This is equal to the number of cell instances
        for 'distribcell' domain types (it is equal to unity prior to loading
        tally data from a statepoint file).
    num_nuclides : int
        The number of nuclides for which the multi-group cross section is
        being tracked. This is unity if the by_nuclide attribute is False.
    nuclides : Iterable of str or 'sum'
        The optional user-specified nuclides for which to compute cross
        sections (e.g., 'U-238', 'O-16'). If by_nuclide is True but nuclides
        are not specified by the user, all nuclides in the spatial domain
        are included. This attribute is 'sum' if by_nuclide is false.
    sparse : bool
        Whether or not the MGXS' tallies use SciPy's LIL sparse matrix format
        for compressed data storage
    loaded_sp : bool
        Whether or not a statepoint file has been loaded with tally data
    derived : bool
        Whether or not the MGXS is merged from one or more other MGXS
    hdf5_key : str
        The key used to index multi-group cross sections in an HDF5 data store

    """

    def __init__(self, domain=None, domain_type=None, energy_groups=None,
                 delayed_groups=None, by_nuclide=False, name=''):
        super(ChiDelayed, self).__init__(domain, domain_type, energy_groups,
                                         delayed_groups, by_nuclide, name)
        self._rxn_type = 'chi-delayed'
        self._estimator = 'analog'

    @property
    def scores(self):
        return ['delayed-nu-fission', 'delayed-nu-fission']

    @property
    def filters(self):
        # Create the non-domain specific Filters for the Tallies
        group_edges = self.energy_groups.group_edges
        energyout = openmc.EnergyoutFilter(group_edges)
        energyin = openmc.EnergyFilter([group_edges[0], group_edges[-1]])
        if self.delayed_groups != None:
            delayed_filter = openmc.DelayedGroupFilter(self.delayed_groups)
            return [[delayed_filter, energyin], [delayed_filter, energyout]]
        else:
            return [[energyin], [energyout]]

    @property
    def tally_keys(self):
        return ['delayed-nu-fission-in', 'delayed-nu-fission-out']

    @property
    def rxn_rate_tally(self):
        if self._rxn_rate_tally is None:
            self._rxn_rate_tally = self.tallies['delayed-nu-fission-out']
            self._rxn_rate_tally.sparse = self.sparse
        return self._rxn_rate_tally

    @property
    def xs_tally(self):

        if self._xs_tally is None:
            delayed_nu_fission_in = self.tallies['delayed-nu-fission-in']

            # Remove coarse energy filter to keep it out of tally arithmetic
            energy_filter = delayed_nu_fission_in.find_filter(
                openmc.EnergyFilter)
            delayed_nu_fission_in.remove_filter(energy_filter)

            # Compute chi
            self._xs_tally = self.rxn_rate_tally / delayed_nu_fission_in
            super(ChiDelayed, self)._compute_xs()

            # Add the coarse energy filter back to the nu-fission tally
            delayed_nu_fission_in.filters.append(energy_filter)

        return self._xs_tally

    def get_homogenized_mgxs(self, other_mgxs):
<<<<<<< HEAD
        """Construct a homogenized mgxs with other mgxs objects.
=======
        """Construct a homogenized MGXS with other MGXS objects.

        This method constructs a new MGXS object that is the flux-weighted
        combination of two MGXS objects. It is equivalent to what one would
        obtain if the tally spatial domain were designed to encompass the
        individual domains for both MGXS objects.
>>>>>>> 5afd4c36

        Parameters
        ----------
        other_mgxs : openmc.mgxs.MGXS or Iterable of openmc.mgxs.MGXS
            The MGXS to homogenize with this one.

        Returns
        -------
        openmc.mgxs.MGXS
            A new homogenized MGXS

        Raises
        ------
        ValueError
<<<<<<< HEAD
            If the other_mgxs are of a different type.
=======
            If the other_mgxs is of a different type.
>>>>>>> 5afd4c36

        """

        return self._get_homogenized_mgxs(other_mgxs, 'delayed-nu-fission-in')

<<<<<<< HEAD
=======

>>>>>>> 5afd4c36
    def get_slice(self, nuclides=[], groups=[], delayed_groups=[]):
        """Build a sliced ChiDelayed for the specified nuclides and energy
           groups.

        This method constructs a new MGXS to encapsulate a subset of the data
        represented by this MGXS. The subset of data to include in the tally
        slice is determined by the nuclides and energy groups specified in
        the input parameters.

        Parameters
        ----------
        nuclides : list of str
            A list of nuclide name strings
            (e.g., ['U-235', 'U-238']; default is [])
        groups : list of Integral
            A list of energy group indices starting at 1 for the high energies
            (e.g., [1, 2, 3]; default is [])
        delayed_groups : list of int
            A list of delayed group indices
            (e.g., [1, 2, 3]; default is [])

        Returns
        -------
        openmc.mgxs.MDGXS
            A new MDGXS which encapsulates the subset of data requested
            for the nuclide(s) and/or energy group(s) and/or delayed group(s)
            requested in the parameters.

        """

        # Temporarily remove energy filter from delayed-nu-fission-in since its
        # group structure will work in super MGXS.get_slice(...) method
        delayed_nu_fission_in = self.tallies['delayed-nu-fission-in']
        energy_filter = delayed_nu_fission_in.find_filter(openmc.EnergyFilter)
        delayed_nu_fission_in.remove_filter(energy_filter)

        # Call super class method and null out derived tallies
        slice_xs = super(ChiDelayed, self).get_slice(nuclides, groups,
                                                     delayed_groups)
        slice_xs._rxn_rate_tally = None
        slice_xs._xs_tally = None

        # Slice energy groups if needed
        filters = []
        filter_bins = []

        if len(groups) != 0:
            energy_bins = []
            for group in groups:
                group_bounds = self.energy_groups.get_group_bounds(group)
                energy_bins.append(group_bounds)
            filter_bins.append(tuple(energy_bins))
            filters.append(openmc.EnergyoutFilter)

        if len(delayed_groups) != 0:
            filter_bins.append(tuple(delayed_groups))
            filters.append(openmc.DelayedGroupFilter)

        if filters != []:

            # Slice nu-fission-out tally along energyout filter
            delayed_nu_fission_out = slice_xs.tallies['delayed-nu-fission-out']
            tally_slice = delayed_nu_fission_out.get_slice \
                          (filters=filters, filter_bins=filter_bins)
            slice_xs._tallies['delayed-nu-fission-out'] = tally_slice

        # Add energy filter back to nu-fission-in tallies
        self.tallies['delayed-nu-fission-in'].add_filter(energy_filter)
        slice_xs._tallies['delayed-nu-fission-in'].add_filter(energy_filter)

        slice_xs.sparse = self.sparse
        return slice_xs

    def merge(self, other):
        """Merge another ChiDelayed with this one

        If results have been loaded from a statepoint, then ChiDelayed are only
        mergeable along one and only one of energy groups or nuclides.

        Parameters
        ----------
        other : openmc.mdgxs.MGXS
            MGXS to merge with this one

        Returns
        -------
        merged_mdgxs : openmc.mgxs.MDGXS
            Merged MDGXS
        """

        if not self.can_merge(other):
            raise ValueError('Unable to merge ChiDelayed')

        # Create deep copy of tally to return as merged tally
        merged_mdgxs = copy.deepcopy(self)
        merged_mdgxs._derived = True
        merged_mdgxs._rxn_rate_tally = None
        merged_mdgxs._xs_tally = None

        # Merge energy groups
        if self.energy_groups != other.energy_groups:
            merged_groups = self.energy_groups.merge(other.energy_groups)
            merged_mdgxs.energy_groups = merged_groups

        # Merge delayed groups
        if self.delayed_groups != other.delayed_groups:
            merged_mdgxs.delayed_groups = list(set(self.delayed_groups +
                                                   other.delayed_groups))

        # Merge nuclides
        if self.nuclides != other.nuclides:

            # The nuclides must be mutually exclusive
            for nuclide in self.nuclides:
                if nuclide in other.nuclides:
                    msg = 'Unable to merge Chi Delayed with shared nuclides'
                    raise ValueError(msg)

            # Concatenate lists of nuclides for the merged MGXS
            merged_mdgxs.nuclides = self.nuclides + other.nuclides

        # Merge tallies
        for tally_key in self.tallies:
            merged_tally = self.tallies[tally_key].merge\
                           (other.tallies[tally_key])
            merged_mdgxs.tallies[tally_key] = merged_tally

        return merged_mdgxs

    def get_xs(self, groups='all', subdomains='all', nuclides='all',
               xs_type='macro', order_groups='increasing',
               value='mean', delayed_groups='all', squeeze=True, **kwargs):
        """Returns an array of the delayed fission spectrum.

        This method constructs a 4D NumPy array for the requested
        multi-delayed-group cross section data for one or more
        subdomains (1st dimension), delayed groups (2nd demension),
        energy groups (3rd dimension), and nuclides (4th dimension).

        Parameters
        ----------
        groups : Iterable of Integral or 'all'
            Energy groups of interest. Defaults to 'all'.
        delayed_groups : list of int or 'all'
            Delayed groups of interest. Defaults to 'all'.
        subdomains : Iterable of Integral or 'all'
            Subdomain IDs of interest. Defaults to 'all'.
        nuclides : Iterable of str or 'all' or 'sum'
            A list of nuclide name strings (e.g., ['U-235', 'U-238']). The
            special string 'all' will return the cross sections for all nuclides
            in the spatial domain. The special string 'sum' will return the
            cross section summed over all nuclides. Defaults to 'all'.
        xs_type: {'macro', 'micro'}
            This parameter is not relevant for chi but is included here to
            mirror the parent MGXS.get_xs(...) class method
        order_groups: {'increasing', 'decreasing'}
            Return the cross section indexed according to increasing or
            decreasing energy groups (decreasing or increasing energies).
            Defaults to 'increasing'.
        value : {'mean', 'std_dev', 'rel_err'}
            A string for the type of value to return. Defaults to 'mean'.
        squeeze : bool
            A boolean representing whether to eliminate the extra dimensions
            of the multi-dimensional array to be returned. Defaults to True.

        Returns
        -------
        numpy.ndarray
            A NumPy array of the multi-group and multi-delayed-group cross
            section indexed in the order each group, subdomain and nuclide is
            listed in the parameters.

        Raises
        ------
        ValueError
            When this method is called before the multi-group cross section is
            computed from tally data.

        """

        cv.check_value('value', value, ['mean', 'std_dev', 'rel_err'])
        cv.check_value('xs_type', xs_type, ['macro', 'micro'])

        # FIXME: Unable to get microscopic xs for mesh domain because the mesh
        # cells do not know the nuclide densities in each mesh cell.
        if self.domain_type == 'mesh' and xs_type == 'micro':
            msg = 'Unable to get micro xs for mesh domain since the mesh ' \
                  'cells do not know the nuclide densities in each mesh cell.'
            raise ValueError(msg)

        filters = []
        filter_bins = []

        # Construct a collection of the domain filter bins
        if not isinstance(subdomains, string_types):
            cv.check_iterable_type('subdomains', subdomains, Integral,
                                   max_depth=3)
            for subdomain in subdomains:
                filters.append(_DOMAIN_TO_FILTER[self.domain_type])
                filter_bins.append((subdomain,))

        # Construct list of energy group bounds tuples for all requested groups
        if not isinstance(groups, string_types):
            cv.check_iterable_type('groups', groups, Integral)
            for group in groups:
                filters.append(openmc.EnergyoutFilter)
                filter_bins.append(
                    (self.energy_groups.get_group_bounds(group),))

        # Construct list of delayed group tuples for all requested groups
        if not isinstance(delayed_groups, string_types):
            cv.check_type('delayed groups', delayed_groups, list, int)
            for delayed_group in delayed_groups:
                filters.append(openmc.DelayedGroupFilter)
                filter_bins.append((delayed_group,))

        # If chi delayed was computed for each nuclide in the domain
        if self.by_nuclide:

            # Get the sum as the fission source weighted average chi for all
            # nuclides in the domain
            if nuclides == 'sum' or nuclides == ['sum']:

                # Retrieve the fission production tallies
                delayed_nu_fission_in = self.tallies['delayed-nu-fission-in']
                delayed_nu_fission_out = self.tallies['delayed-nu-fission-out']

                # Sum out all nuclides
                nuclides = self.get_nuclides()
                delayed_nu_fission_in = delayed_nu_fission_in.summation\
                                        (nuclides=nuclides)
                delayed_nu_fission_out = delayed_nu_fission_out.summation\
                                         (nuclides=nuclides)

                # Remove coarse energy filter to keep it out of tally arithmetic
                energy_filter = delayed_nu_fission_in.find_filter(
                    openmc.EnergyFilter)
                delayed_nu_fission_in.remove_filter(energy_filter)

                # Compute chi and store it as the xs_tally attribute so we can
                # use the generic get_xs(...) method
                xs_tally = delayed_nu_fission_out / delayed_nu_fission_in

                # Add the coarse energy filter back to the nu-fission tally
                delayed_nu_fission_in.filters.append(energy_filter)

                xs = xs_tally.get_values(filters=filters,
                                         filter_bins=filter_bins, value=value)

            # Get chi delayed for all nuclides in the domain
            elif nuclides == 'all':
                nuclides = self.get_nuclides()
                xs = self.xs_tally.get_values(filters=filters,
                                              filter_bins=filter_bins,
                                              nuclides=nuclides, value=value)

            # Get chi delayed for user-specified nuclides in the domain
            else:
                cv.check_iterable_type('nuclides', nuclides, string_types)
                xs = self.xs_tally.get_values(filters=filters,
                                              filter_bins=filter_bins,
                                              nuclides=nuclides, value=value)

        # If chi delayed was computed as an average of nuclides in the domain
        else:
            xs = self.xs_tally.get_values(filters=filters,
                                          filter_bins=filter_bins, value=value)

        # Eliminate the trivial score dimension
        xs = np.squeeze(xs, axis=len(xs.shape) - 1)
        xs = np.nan_to_num(xs)

        # Reshape tally data array with separate axes for domain and energy
        if groups == 'all':
            num_groups = self.num_groups
        else:
            num_groups = len(groups)

        if delayed_groups == 'all':
            num_delayed_groups = self.num_delayed_groups
        else:
            num_delayed_groups = len(delayed_groups)

        # Reshape tally data array with separate axes for domain, energy groups,
        # delayed groups, and nuclides
        num_subdomains = int(xs.shape[0] / (num_groups * num_delayed_groups))
        new_shape = (num_subdomains, num_delayed_groups, num_groups)
        new_shape += xs.shape[1:]
        xs = np.reshape(xs, new_shape)

        # Reverse data if user requested increasing energy groups since
        # tally data is stored in order of increasing energies
        if order_groups == 'increasing':
            xs = xs[:, :, ::-1, :]

        if squeeze:
            xs = np.squeeze(xs)
            xs = np.atleast_1d(xs)

        return xs


class DelayedNuFissionXS(MDGXS):
    r"""A fission delayed neutron production multi-group cross section.

    This class can be used for both OpenMC input generation and tally data
    post-processing to compute spatially-homogenized and energy-integrated
    multi-group fission neutron production cross sections for multi-group
    neutronics calculations. At a minimum, one needs to set the
    :attr:`DelayedNuFissionXS.energy_groups` and :attr:`DelayedNuFissionXS.domain`
    properties. Tallies for the flux and appropriate reaction rates over the
    specified domain are generated automatically via the
    :attr:`DelayedNuFissionXS.tallies` property, which can then be appended to a
    :class:`openmc.Tallies` instance.

    For post-processing, the :meth:`MGXS.load_from_statepoint` will pull in the
    necessary data to compute multi-group cross sections from a
    :class:`openmc.StatePoint` instance. The derived multi-group cross section
    can then be obtained from the :attr:`DelayedNuFissionXS.xs_tally` property.

    For a spatial domain :math:`V`, energy group :math:`[E_g,E_{g-1}]`, and
    delayed group :math:`d`, the fission delayed neutron production cross
    section is calculated as:

    .. math::

       \frac{\int_{r \in V} dr \int_{4\pi} d\Omega \int_{E_g}^{E_{g-1}} dE \;
       \nu^d \sigma_f (r, E) \psi (r, E, \Omega)}{\int_{r \in V} dr \int_{4\pi}
       d\Omega \int_{E_g}^{E_{g-1}} dE \; \psi (r, E, \Omega)}.


    Parameters
    ----------
    domain : openmc.Material or openmc.Cell or openmc.Universe or openmc.Mesh
        The domain for spatial homogenization
    domain_type : {'material', 'cell', 'distribcell', 'universe', 'mesh'}
        The domain type for spatial homogenization
    groups : openmc.mgxs.EnergyGroups
        The energy group structure for energy condensation
    by_nuclide : bool
        If true, computes cross sections for each nuclide in domain
    name : str, optional
        Name of the multi-group cross section. Used as a label to identify
        tallies in OpenMC 'tallies.xml' file.
    delayed_groups : list of int
        Delayed groups to filter out the xs

    Attributes
    ----------
    name : str, optional
        Name of the multi-group cross section
    rxn_type : str
        Reaction type (e.g., 'total', 'nu-fission', etc.)
    by_nuclide : bool
        If true, computes cross sections for each nuclide in domain
    domain : Material or Cell or Universe or Mesh
        Domain for spatial homogenization
    domain_type : {'material', 'cell', 'distribcell', 'universe', 'mesh'}
        Domain type for spatial homogenization
    energy_groups : openmc.mgxs.EnergyGroups
        Energy group structure for energy condensation
    delayed_groups : list of int
        Delayed groups to filter out the xs
    tally_trigger : openmc.Trigger
        An (optional) tally precision trigger given to each tally used to
        compute the cross section
    scores : list of str
        The scores in each tally used to compute the multi-group cross section
    filters : list of openmc.Filter
        The filters in each tally used to compute the multi-group cross section
    tally_keys : list of str
        The keys into the tallies dictionary for each tally used to compute
        the multi-group cross section
    estimator : {'tracklength', 'analog'}
        The tally estimator used to compute the multi-group cross section
    tallies : collections.OrderedDict
        OpenMC tallies needed to compute the multi-group cross section. The keys
        are strings listed in the :attr:`DelayedNuFissionXS.tally_keys` property
        and values are instances of :class:`openmc.Tally`.
    rxn_rate_tally : openmc.Tally
        Derived tally for the reaction rate tally used in the numerator to
        compute the multi-group cross section. This attribute is None
        unless the multi-group cross section has been computed.
    xs_tally : openmc.Tally
        Derived tally for the multi-group cross section. This attribute
        is None unless the multi-group cross section has been computed.
    num_subdomains : int
        The number of subdomains is unity for 'material', 'cell' and 'universe'
        domain types. When the  This is equal to the number of cell instances
        for 'distribcell' domain types (it is equal to unity prior to loading
        tally data from a statepoint file).
    num_nuclides : int
        The number of nuclides for which the multi-group cross section is
        being tracked. This is unity if the by_nuclide attribute is False.
    nuclides : Iterable of str or 'sum'
        The optional user-specified nuclides for which to compute cross
        sections (e.g., 'U-238', 'O-16'). If by_nuclide is True but nuclides
        are not specified by the user, all nuclides in the spatial domain
        are included. This attribute is 'sum' if by_nuclide is false.
    sparse : bool
        Whether or not the MGXS' tallies use SciPy's LIL sparse matrix format
        for compressed data storage
    loaded_sp : bool
        Whether or not a statepoint file has been loaded with tally data
    derived : bool
        Whether or not the MGXS is merged from one or more other MGXS
    hdf5_key : str
        The key used to index multi-group cross sections in an HDF5 data store

    """

    def __init__(self, domain=None, domain_type=None, energy_groups=None,
                 delayed_groups=None, by_nuclide=False, name=''):
        super(DelayedNuFissionXS, self).__init__(domain, domain_type,
                                                 energy_groups, delayed_groups,
                                                 by_nuclide, name)
        self._rxn_type = 'delayed-nu-fission'


class Beta(MDGXS):
    r"""The delayed neutron fraction.

    This class can be used for both OpenMC input generation and tally data
    post-processing to compute spatially-homogenized and energy-integrated
    multi-group and multi-delayed group cross sections for multi-group
    neutronics calculations. At a minimum, one needs to set the
    :attr:`Beta.energy_groups` and :attr:`Beta.domain` properties. Tallies for
    the flux and appropriate reaction rates over the specified domain are
    generated automatically via the :attr:`Beta.tallies` property, which can
    then be appended to a :class:`openmc.Tallies` instance.

    For post-processing, the :meth:`MGXS.load_from_statepoint` will pull in the
    necessary data to compute multi-group cross sections from a
    :class:`openmc.StatePoint` instance. The derived multi-group cross section
    can then be obtained from the :attr:`Beta.xs_tally` property.

    For a spatial domain :math:`V`, energy group :math:`[E_g,E_{g-1}]`, and
    delayed group :math:`d`, the delayed neutron fraction is calculated as:

    .. math::

       \langle \nu^d \sigma_f \phi \rangle &= \int_{r \in V} dr \int_{4\pi}
       d\Omega' \int_0^\infty dE' \int_0^\infty dE \; \chi(E) \nu^d
       \sigma_f (r, E') \psi(r, E', \Omega') \\
       \langle \nu \sigma_f \phi \rangle &= \int_{r \in V} dr \int_{4\pi}
       d\Omega' \int_0^\infty dE' \int_0^\infty dE \; \chi(E) \nu
       \sigma_f (r, E') \psi(r, E', \Omega') \\
       \beta_{d,g} &= \frac{\langle \nu^d \sigma_f \phi \rangle}
       {\langle \nu \sigma_f \phi \rangle}

    NOTE: The Beta MGXS is the delayed neutron fraction computed directly from
    the nuclear data. Often the delayed neutron fraction is
    "importance-weighted" by the adjoint flux and called "beta-effective". It
    is important to make clear that this Beta is not importance-weighted.

    Parameters
    ----------
    domain : openmc.Material or openmc.Cell or openmc.Universe or openmc.Mesh
        The domain for spatial homogenization
    domain_type : {'material', 'cell', 'distribcell', 'universe', 'mesh'}
        The domain type for spatial homogenization
    groups : openmc.mgxs.EnergyGroups
        The energy group structure for energy condensation
    by_nuclide : bool
        If true, computes cross sections for each nuclide in domain
    name : str, optional
        Name of the multi-group cross section. Used as a label to identify
        tallies in OpenMC 'tallies.xml' file.
    delayed_groups : list of int
        Delayed groups to filter out the xs

    Attributes
    ----------
    name : str, optional
        Name of the multi-group cross section
    rxn_type : str
        Reaction type (e.g., 'total', 'nu-fission', etc.)
    by_nuclide : bool
        If true, computes cross sections for each nuclide in domain
    domain : Material or Cell or Universe or Mesh
        Domain for spatial homogenization
    domain_type : {'material', 'cell', 'distribcell', 'universe', 'mesh'}
        Domain type for spatial homogenization
    energy_groups : openmc.mgxs.EnergyGroups
        Energy group structure for energy condensation
    delayed_groups : list of int
        Delayed groups to filter out the xs
    tally_trigger : openmc.Trigger
        An (optional) tally precision trigger given to each tally used to
        compute the cross section
    scores : list of str
        The scores in each tally used to compute the multi-group cross section
    filters : list of openmc.Filter
        The filters in each tally used to compute the multi-group cross section
    tally_keys : list of str
        The keys into the tallies dictionary for each tally used to compute
        the multi-group cross section
    estimator : {'tracklength', 'analog'}
        The tally estimator used to compute the multi-group cross section
    tallies : collections.OrderedDict
        OpenMC tallies needed to compute the multi-group cross section. The keys
        are strings listed in the :attr:`Beta.tally_keys` property and
        values are instances of :class:`openmc.Tally`.
    rxn_rate_tally : openmc.Tally
        Derived tally for the reaction rate tally used in the numerator to
        compute the multi-group cross section. This attribute is None
        unless the multi-group cross section has been computed.
    xs_tally : openmc.Tally
        Derived tally for the multi-group cross section. This attribute
        is None unless the multi-group cross section has been computed.
    num_subdomains : int
        The number of subdomains is unity for 'material', 'cell' and 'universe'
        domain types. When the  This is equal to the number of cell instances
        for 'distribcell' domain types (it is equal to unity prior to loading
        tally data from a statepoint file).
    num_nuclides : int
        The number of nuclides for which the multi-group cross section is
        being tracked. This is unity if the by_nuclide attribute is False.
    nuclides : Iterable of str or 'sum'
        The optional user-specified nuclides for which to compute cross
        sections (e.g., 'U-238', 'O-16'). If by_nuclide is True but nuclides
        are not specified by the user, all nuclides in the spatial domain
        are included. This attribute is 'sum' if by_nuclide is false.
    sparse : bool
        Whether or not the MGXS' tallies use SciPy's LIL sparse matrix format
        for compressed data storage
    loaded_sp : bool
        Whether or not a statepoint file has been loaded with tally data
    derived : bool
        Whether or not the MGXS is merged from one or more other MGXS
    hdf5_key : str
        The key used to index multi-group cross sections in an HDF5 data store

    """

    def __init__(self, domain=None, domain_type=None, energy_groups=None,
                 delayed_groups=None, by_nuclide=False, name=''):
        super(Beta, self).__init__(domain, domain_type, energy_groups,
                                   delayed_groups, by_nuclide, name)
        self._rxn_type = 'beta'

    @property
    def scores(self):
        return ['nu-fission', 'delayed-nu-fission']

    @property
    def tally_keys(self):
        return ['nu-fission', 'delayed-nu-fission']

    @property
    def rxn_rate_tally(self):
        if self._rxn_rate_tally is None:
            self._rxn_rate_tally = self.tallies['delayed-nu-fission']
            self._rxn_rate_tally.sparse = self.sparse
        return self._rxn_rate_tally

    @property
    def xs_tally(self):

        if self._xs_tally is None:
            nu_fission = self.tallies['nu-fission']

            # Compute beta
            self._xs_tally = self.rxn_rate_tally / nu_fission
            super(Beta, self)._compute_xs()

        return self._xs_tally

    def get_homogenized_mgxs(self, other_mgxs):
<<<<<<< HEAD
        """Construct a homogenized mgxs with other mgxs objects.
=======
        """Construct a homogenized MGXS with other MGXS objects.

        This method constructs a new MGXS object that is the flux-weighted
        combination of two MGXS objects. It is equivalent to what one would
        obtain if the tally spatial domain were designed to encompass the
        individual domains for both MGXS objects.
>>>>>>> 5afd4c36

        Parameters
        ----------
        other_mgxs : openmc.mgxs.MGXS or Iterable of openmc.mgxs.MGXS
            The MGXS to homogenize with this one.

        Returns
        -------
        openmc.mgxs.MGXS
            A new homogenized MGXS

        Raises
        ------
        ValueError
<<<<<<< HEAD
            If the other_mgxs are of a different type.
=======
            If the other_mgxs is of a different type.
>>>>>>> 5afd4c36

        """

        return self._get_homogenized_mgxs(other_mgxs, 'nu-fission')
<<<<<<< HEAD
=======

>>>>>>> 5afd4c36

class DecayRate(MDGXS):
    r"""The decay rate for delayed neutron precursors.

    This class can be used for both OpenMC input generation and tally data
    post-processing to compute spatially-homogenized and energy-integrated
    multi-group and multi-delayed group cross sections for multi-group
    neutronics calculations. At a minimum, one needs to set the
    :attr:`DecayRate.energy_groups` and :attr:`DecayRate.domain` properties.
    Tallies for the flux and appropriate reaction rates over the specified
    domain are generated automatically via the :attr:`DecayRate.tallies`
    property, which can then be appended to a :class:`openmc.Tallies` instance.

    For post-processing, the :meth:`MGXS.load_from_statepoint` will pull in the
    necessary data to compute multi-group cross sections from a
    :class:`openmc.StatePoint` instance. The derived multi-group cross section
    can then be obtained from the :attr:`DecayRate.xs_tally` property.

    For a spatial domain :math:`V`, energy group :math:`[E_g,E_{g-1}]`, and
    delayed group :math:`d`, the decay rate is calculated as:

    .. math::

       \langle \lambda_d \nu^d \sigma_f \phi \rangle &= \int_{r \in V} dr
       \int_{4\pi} d\Omega' \int_0^\infty dE' \int_0^\infty dE \; \lambda_d \nu^d
       \sigma_f (r, E') \psi(r, E', \Omega') \\
       \langle \nu^d \sigma_f \phi \rangle &= \int_{r \in V} dr \int_{4\pi}
       d\Omega' \int_0^\infty dE' \int_0^\infty dE \; \chi(E) \nu^d
       \sigma_f (r, E') \psi(r, E', \Omega') \\
       \lambda_d &= \frac{\langle \lambda_d \nu^d \sigma_f \phi \rangle}
       {\langle \nu^d \sigma_f \phi \rangle}

    Parameters
    ----------
    domain : openmc.Material or openmc.Cell or openmc.Universe or openmc.Mesh
        The domain for spatial homogenization
    domain_type : {'material', 'cell', 'distribcell', 'universe', 'mesh'}
        The domain type for spatial homogenization
    groups : openmc.mgxs.EnergyGroups
        The energy group structure for energy condensation
    by_nuclide : bool
        If true, computes cross sections for each nuclide in domain
    name : str, optional
        Name of the multi-group cross section. Used as a label to identify
        tallies in OpenMC 'tallies.xml' file.
    delayed_groups : list of int
        Delayed groups to filter out the xs

    Attributes
    ----------
    name : str, optional
        Name of the multi-group cross section
    rxn_type : str
        Reaction type (e.g., 'total', 'nu-fission', etc.)
    by_nuclide : bool
        If true, computes cross sections for each nuclide in domain
    domain : Material or Cell or Universe or Mesh
        Domain for spatial homogenization
    domain_type : {'material', 'cell', 'distribcell', 'universe', 'mesh'}
        Domain type for spatial homogenization
    energy_groups : openmc.mgxs.EnergyGroups
        Energy group structure for energy condensation
    delayed_groups : list of int
        Delayed groups to filter out the xs
    tally_trigger : openmc.Trigger
        An (optional) tally precision trigger given to each tally used to
        compute the cross section
    scores : list of str
        The scores in each tally used to compute the multi-group cross section
    filters : list of openmc.Filter
        The filters in each tally used to compute the multi-group cross section
    tally_keys : list of str
        The keys into the tallies dictionary for each tally used to compute
        the multi-group cross section
    estimator : {'tracklength', 'analog'}
        The tally estimator used to compute the multi-group cross section
    tallies : collections.OrderedDict
        OpenMC tallies needed to compute the multi-group cross section. The keys
        are strings listed in the :attr:`DecayRate.tally_keys` property and
        values are instances of :class:`openmc.Tally`.
    rxn_rate_tally : openmc.Tally
        Derived tally for the reaction rate tally used in the numerator to
        compute the multi-group cross section. This attribute is None
        unless the multi-group cross section has been computed.
    xs_tally : openmc.Tally
        Derived tally for the multi-group cross section. This attribute
        is None unless the multi-group cross section has been computed.
    num_subdomains : int
        The number of subdomains is unity for 'material', 'cell' and 'universe'
        domain types. When the  This is equal to the number of cell instances
        for 'distribcell' domain types (it is equal to unity prior to loading
        tally data from a statepoint file).
    num_nuclides : int
        The number of nuclides for which the multi-group cross section is
        being tracked. This is unity if the by_nuclide attribute is False.
    nuclides : Iterable of str or 'sum'
        The optional user-specified nuclides for which to compute cross
        sections (e.g., 'U-238', 'O-16'). If by_nuclide is True but nuclides
        are not specified by the user, all nuclides in the spatial domain
        are included. This attribute is 'sum' if by_nuclide is false.
    sparse : bool
        Whether or not the MGXS' tallies use SciPy's LIL sparse matrix format
        for compressed data storage
    loaded_sp : bool
        Whether or not a statepoint file has been loaded with tally data
    derived : bool
        Whether or not the MGXS is merged from one or more other MGXS
    hdf5_key : str
        The key used to index multi-group cross sections in an HDF5 data store

    """

    def __init__(self, domain=None, domain_type=None, energy_groups=None,
                 delayed_groups=None, by_nuclide=False, name=''):
        super(DecayRate, self).__init__(domain, domain_type, energy_groups,
                                   delayed_groups, by_nuclide, name)
        self._rxn_type = 'decay-rate'

    @property
    def scores(self):
        return ['delayed-nu-fission', 'decay-rate']

    @property
    def tally_keys(self):
        return ['delayed-nu-fission', 'decay-rate']

    @property
    def filters(self):

        # Create the non-domain specific Filters for the Tallies
        group_edges = self.energy_groups.group_edges
        energy_filter = openmc.EnergyFilter(group_edges)

        if self.delayed_groups != None:
            delayed_filter = openmc.DelayedGroupFilter(self.delayed_groups)
            return [[delayed_filter, energy_filter], [delayed_filter, energy_filter]]
        else:
            return [[energy_filter], [energy_filter]]

    @property
    def xs_tally(self):

        if self._xs_tally is None:
            delayed_nu_fission = self.tallies['delayed-nu-fission']

            # Compute the decay rate
            self._xs_tally = self.rxn_rate_tally / delayed_nu_fission
            super(DecayRate, self)._compute_xs()

        return self._xs_tally

    def get_homogenized_mgxs(self, other_mgxs):
<<<<<<< HEAD
        """Construct a homogenized mgxs with other mgxs objects.
=======
        """Construct a homogenized MGXS with other MGXS objects.

        This method constructs a new MGXS object that is the flux-weighted
        combination of two MGXS objects. It is equivalent to what one would
        obtain if the tally spatial domain were designed to encompass the
        individual domains for both MGXS objects.
>>>>>>> 5afd4c36

        Parameters
        ----------
        other_mgxs : openmc.mgxs.MGXS or Iterable of openmc.mgxs.MGXS
            The MGXS to homogenize with this one.

        Returns
        -------
        openmc.mgxs.MGXS
            A new homogenized MGXS

        Raises
        ------
        ValueError
<<<<<<< HEAD
            If the other_mgxs are of a different type.
=======
            If the other_mgxs is of a different type.
>>>>>>> 5afd4c36

        """

        return self._get_homogenized_mgxs(other_mgxs, 'delayed-nu-fission')


@add_metaclass(ABCMeta)
class MatrixMDGXS(MDGXS):
    """An abstract multi-delayed-group cross section for some energy group and
    delayed group structure within some spatial domain. This class is
    specifically intended for cross sections which depend on both the incoming
    and outgoing energy groups and are therefore represented by matrices.
    An example of this is the delayed-nu-fission matrix.

    This class can be used for both OpenMC input generation and tally data
    post-processing to compute spatially-homogenized and energy-integrated
    multi-group and multi-delayed-group cross sections for downstream neutronics
    calculations.

    NOTE: Users should instantiate the subclasses of this abstract class.

    Parameters
    ----------
    domain : openmc.Material or openmc.Cell or openmc.Universe or openmc.Mesh
        The domain for spatial homogenization
    domain_type : {'material', 'cell', 'distribcell', 'universe', 'mesh'}
        The domain type for spatial homogenization
    energy_groups : openmc.mgxs.EnergyGroups
        The energy group structure for energy condensation
    by_nuclide : bool
        If true, computes cross sections for each nuclide in domain
    name : str, optional
        Name of the multi-group cross section. Used as a label to identify
        tallies in OpenMC 'tallies.xml' file.
    delayed_groups : list of int
        Delayed groups to filter out the xs

    Attributes
    ----------
    name : str, optional
        Name of the multi-group cross section
    rxn_type : str
        Reaction type (e.g., 'total', 'nu-fission', etc.)
    by_nuclide : bool
        If true, computes cross sections for each nuclide in domain
    domain : Material or Cell or Universe or Mesh
        Domain for spatial homogenization
    domain_type : {'material', 'cell', 'distribcell', 'universe', 'mesh'}
        Domain type for spatial homogenization
    energy_groups : openmc.mgxs.EnergyGroups
        Energy group structure for energy condensation
    delayed_groups : list of int
        Delayed groups to filter out the xs
    tally_trigger : openmc.Trigger
        An (optional) tally precision trigger given to each tally used to
        compute the cross section
    scores : list of str
        The scores in each tally used to compute the multi-group cross section
    filters : list of openmc.Filter
        The filters in each tally used to compute the multi-group cross section
    tally_keys : list of str
        The keys into the tallies dictionary for each tally used to compute
        the multi-group cross section
    estimator : {'tracklength', 'collision', 'analog'}
        The tally estimator used to compute the multi-group cross section
    tallies : collections.OrderedDict
        OpenMC tallies needed to compute the multi-group cross section
    rxn_rate_tally : openmc.Tally
        Derived tally for the reaction rate tally used in the numerator to
        compute the multi-group cross section. This attribute is None
        unless the multi-group cross section has been computed.
    xs_tally : openmc.Tally
        Derived tally for the multi-group cross section. This attribute
        is None unless the multi-group cross section has been computed.
    num_subdomains : int
        The number of subdomains is unity for 'material', 'cell' and 'universe'
        domain types. This is equal to the number of cell instances
        for 'distribcell' domain types (it is equal to unity prior to loading
        tally data from a statepoint file) and the number of mesh cells for
        'mesh' domain types.
    num_nuclides : int
        The number of nuclides for which the multi-group cross section is
        being tracked. This is unity if the by_nuclide attribute is False.
    nuclides : Iterable of str or 'sum'
        The optional user-specified nuclides for which to compute cross
        sections (e.g., 'U238', 'O16'). If by_nuclide is True but nuclides
        are not specified by the user, all nuclides in the spatial domain
        are included. This attribute is 'sum' if by_nuclide is false.
    sparse : bool
        Whether or not the MGXS' tallies use SciPy's LIL sparse matrix format
        for compressed data storage
    loaded_sp : bool
        Whether or not a statepoint file has been loaded with tally data
    derived : bool
        Whether or not the MGXS is merged from one or more other MGXS
    hdf5_key : str
        The key used to index multi-group cross sections in an HDF5 data store

    """

    @property
    def filters(self):
        # Create the non-domain specific Filters for the Tallies
        group_edges = self.energy_groups.group_edges
        energy = openmc.EnergyFilter(group_edges)
        energyout = openmc.EnergyoutFilter(group_edges)

        if self.delayed_groups is not None:
            delayed = openmc.DelayedGroupFilter(self.delayed_groups)
            return [[energy], [delayed, energy, energyout]]
        else:
            return [[energy], [energy, energyout]]

    def get_xs(self, in_groups='all', out_groups='all',
               subdomains='all', nuclides='all',
               xs_type='macro', order_groups='increasing',
               row_column='inout', value='mean', delayed_groups='all',
               squeeze=True, **kwargs):
        """Returns an array of multi-group cross sections.

        This method constructs a 4D NumPy array for the requested
        multi-group cross section data for one or more subdomains
        (1st dimension), delayed groups (2nd dimension), energy groups in
        (3rd dimension), energy groups out (4th dimension), and nuclides
        (5th dimension).

        Parameters
        ----------
        in_groups : Iterable of Integral or 'all'
            Incoming energy groups of interest. Defaults to 'all'.
        out_groups : Iterable of Integral or 'all'
            Outgoing energy groups of interest. Defaults to 'all'.
        subdomains : Iterable of Integral or 'all'
            Subdomain IDs of interest. Defaults to 'all'.
        nuclides : Iterable of str or 'all' or 'sum'
            A list of nuclide name strings (e.g., ['U235', 'U238']). The
            special string 'all' will return the cross sections for all
            nuclides in the spatial domain. The special string 'sum' will
            return the cross section summed over all nuclides. Defaults to
            'all'.
        xs_type: {'macro', 'micro'}
            Return the macro or micro cross section in units of cm^-1 or barns.
            Defaults to 'macro'.
        order_groups: {'increasing', 'decreasing'}
            Return the cross section indexed according to increasing or
            decreasing energy groups (decreasing or increasing energies).
            Defaults to 'increasing'.
        row_column: {'inout', 'outin'}
            Return the cross section indexed first by incoming group and
            second by outgoing group ('inout'), or vice versa ('outin').
            Defaults to 'inout'.
        value : {'mean', 'std_dev', 'rel_err'}
            A string for the type of value to return. Defaults to 'mean'.
        delayed_groups : list of int or 'all'
            Delayed groups of interest. Defaults to 'all'.
        squeeze : bool
            A boolean representing whether to eliminate the extra dimensions
            of the multi-dimensional array to be returned. Defaults to True.

        Returns
        -------
        numpy.ndarray
            A NumPy array of the multi-group cross section indexed in the order
            each group and subdomain is listed in the parameters.

        Raises
        ------
        ValueError
            When this method is called before the multi-group cross section is
            computed from tally data.

        """

        cv.check_value('value', value, ['mean', 'std_dev', 'rel_err'])
        cv.check_value('xs_type', xs_type, ['macro', 'micro'])

        # FIXME: Unable to get microscopic xs for mesh domain because the mesh
        # cells do not know the nuclide densities in each mesh cell.
        if self.domain_type == 'mesh' and xs_type == 'micro':
            msg = 'Unable to get micro xs for mesh domain since the mesh ' \
                  'cells do not know the nuclide densities in each mesh cell.'
            raise ValueError(msg)

        filters = []
        filter_bins = []

        # Construct a collection of the domain filter bins
        if not isinstance(subdomains, string_types):
            cv.check_iterable_type('subdomains', subdomains, Integral,
                                   max_depth=3)
            for subdomain in subdomains:
                filters.append(_DOMAIN_TO_FILTER[self.domain_type])
                filter_bins.append((subdomain,))

        # Construct list of energy group bounds tuples for all requested groups
        if not isinstance(in_groups, string_types):
            cv.check_iterable_type('groups', in_groups, Integral)
            for group in in_groups:
                filters.append(openmc.EnergyFilter)
                filter_bins.append((
                    self.energy_groups.get_group_bounds(group),))

        # Construct list of energy group bounds tuples for all requested groups
        if not isinstance(out_groups, string_types):
            cv.check_iterable_type('groups', out_groups, Integral)
            for group in out_groups:
                filters.append(openmc.EnergyoutFilter)
                filter_bins.append((
                    self.energy_groups.get_group_bounds(group),))

        # Construct list of delayed group tuples for all requested groups
        if not isinstance(delayed_groups, string_types):
            cv.check_type('delayed groups', delayed_groups, list, int)
            for delayed_group in delayed_groups:
                filters.append(openmc.DelayedGroupFilter)
                filter_bins.append((delayed_group,))

        # Construct a collection of the nuclides to retrieve from the xs tally
        if self.by_nuclide:
            if nuclides == 'all' or nuclides == 'sum' or nuclides == ['sum']:
                query_nuclides = self.get_nuclides()
            else:
                query_nuclides = nuclides
        else:
            query_nuclides = ['total']

        # Use tally summation if user requested the sum for all nuclides
        if nuclides == 'sum' or nuclides == ['sum']:
            xs_tally = self.xs_tally.summation(nuclides=query_nuclides)
            xs = xs_tally.get_values(filters=filters, filter_bins=filter_bins,
                                     value=value)
        else:
            xs = self.xs_tally.get_values(filters=filters,
                                          filter_bins=filter_bins,
                                          nuclides=query_nuclides, value=value)

        # Divide by atom number densities for microscopic cross sections
        if xs_type == 'micro':
            if self.by_nuclide:
                densities = self.get_nuclide_densities(nuclides)
            else:
                densities = self.get_nuclide_densities('sum')
            if value == 'mean' or value == 'std_dev':
                xs /= densities[np.newaxis, :, np.newaxis]

        # Eliminate the trivial score dimension
        xs = np.squeeze(xs, axis=len(xs.shape) - 1)
        xs = np.nan_to_num(xs)

        if in_groups == 'all':
            num_in_groups = self.num_groups
        else:
            num_in_groups = len(in_groups)

        if out_groups == 'all':
            num_out_groups = self.num_groups
        else:
            num_out_groups = len(out_groups)

        if delayed_groups == 'all':
            num_delayed_groups = self.num_delayed_groups
        else:
            num_delayed_groups = len(delayed_groups)

        # Reshape tally data array with separate axes for domain and energy
        num_subdomains = int(xs.shape[0] / (num_in_groups * num_out_groups *
                                            num_delayed_groups))
        new_shape = (num_subdomains, num_delayed_groups, num_in_groups,
                     num_out_groups)
        new_shape += xs.shape[1:]
        xs = np.reshape(xs, new_shape)

        # Transpose the matrix if requested by user
        if row_column == 'outin':
            xs = np.swapaxes(xs, 2, 3)

        # Reverse data if user requested increasing energy groups since
        # tally data is stored in order of increasing energies
        if order_groups == 'increasing':
            xs = xs[:, :, ::-1, ::-1, :]

        if squeeze:
            xs = np.squeeze(xs)
            xs = np.atleast_2d(xs)

        return xs

    def get_slice(self, nuclides=[], in_groups=[], out_groups=[],
                  delayed_groups=[]):
        """Build a sliced MatrixMDGXS object for the specified nuclides and
        energy groups.

        This method constructs a new MdGXS to encapsulate a subset of the data
        represented by this MdGXS. The subset of data to include in the tally
        slice is determined by the nuclides, energy groups, and delayed groups
        specified in the input parameters.

        Parameters
        ----------
        nuclides : list of str
            A list of nuclide name strings
            (e.g., ['U235', 'U238']; default is [])
        in_groups : list of int
            A list of incoming energy group indices starting at 1 for the high
            energies (e.g., [1, 2, 3]; default is [])
        out_groups : list of int
            A list of outgoing energy group indices starting at 1 for the high
            energies (e.g., [1, 2, 3]; default is [])
        delayed_groups : list of int
            A list of delayed group indices
            (e.g., [1, 2, 3]; default is [])

        Returns
        -------
        openmc.mgxs.MatrixMDGXS
            A new MatrixMDGXS object which encapsulates the subset of data
            requested for the nuclide(s) and/or energy group(s) requested in
            the parameters.

        """

        # Call super class method and null out derived tallies
        slice_xs = super(MatrixMDGXS, self).get_slice(nuclides, in_groups,
                                                      delayed_groups)
        slice_xs._rxn_rate_tally = None
        slice_xs._xs_tally = None

        # Slice outgoing energy groups if needed
        if len(out_groups) != 0:
            filter_bins = []
            for group in out_groups:
                group_bounds = self.energy_groups.get_group_bounds(group)
                filter_bins.append(group_bounds)
            filter_bins = [tuple(filter_bins)]

            # Slice each of the tallies across energyout groups
            for tally_type, tally in slice_xs.tallies.items():
                if tally.contains_filter(openmc.EnergyoutFilter):
                    tally_slice = tally.get_slice(
                        filters=[openmc.EnergyoutFilter],
                        filter_bins=filter_bins)
                    slice_xs.tallies[tally_type] = tally_slice

        slice_xs.sparse = self.sparse
        return slice_xs

    def print_xs(self, subdomains='all', nuclides='all', xs_type='macro'):
        """Prints a string representation for the multi-group cross section.

        Parameters
        ----------
        subdomains : Iterable of Integral or 'all'
            The subdomain IDs of the cross sections to include in the report.
            Defaults to 'all'.
        nuclides : Iterable of str or 'all' or 'sum'
            The nuclides of the cross-sections to include in the report. This
            may be a list of nuclide name strings (e.g., ['U235', 'U238']).
            The special string 'all' will report the cross sections for all
            nuclides in the spatial domain. The special string 'sum' will
            report the cross sections summed over all nuclides. Defaults to
            'all'.
        xs_type: {'macro', 'micro'}
            Return the macro or micro cross section in units of cm^-1 or barns.
            Defaults to 'macro'.

        """

        # Construct a collection of the subdomains to report
        if not isinstance(subdomains, string_types):
            cv.check_iterable_type('subdomains', subdomains, Integral)
        elif self.domain_type == 'distribcell':
            subdomains = np.arange(self.num_subdomains, dtype=np.int)
        elif self.domain_type == 'mesh':
            xyz = [range(1, x+1) for x in self.domain.dimension]
            subdomains = list(itertools.product(*xyz))
        else:
            subdomains = [self.domain.id]

        # Construct a collection of the nuclides to report
        if self.by_nuclide:
            if nuclides == 'all':
                nuclides = self.get_nuclides()
            if nuclides == 'sum':
                nuclides = ['sum']
            else:
                cv.check_iterable_type('nuclides', nuclides, string_types)
        else:
            nuclides = ['sum']

        cv.check_value('xs_type', xs_type, ['macro', 'micro'])

        # Build header for string with type and domain info
        string = 'Multi-Delayed-Group XS\n'
        string += '{0: <16}=\t{1}\n'.format('\tReaction Type', self.rxn_type)
        string += '{0: <16}=\t{1}\n'.format('\tDomain Type', self.domain_type)
        string += '{0: <16}=\t{1}\n'.format('\tDomain ID', self.domain.id)

        # Generate the header for an individual XS
        xs_header = '\tCross Sections [{0}]:'.format(self.get_units(xs_type))

        # If cross section data has not been computed, only print string header
        if self.tallies is None:
            print(string)
            return

        string += '{0: <16}\n'.format('\tEnergy Groups:')
        template = '{0: <12}Group {1} [{2: <10} - {3: <10}MeV]\n'

        # Loop over energy groups ranges
        for group in range(1, self.num_groups + 1):
            bounds = self.energy_groups.get_group_bounds(group)
            string += template.format('', group, bounds[0], bounds[1])

        # Loop over all subdomains
        for subdomain in subdomains:

            if self.domain_type == 'distribcell':
                string += '{: <16}=\t{}\n'.format('\tSubdomain', subdomain)

            # Loop over all Nuclides
            for nuclide in nuclides:

                # Build header for nuclide type
                if xs_type != 'sum':
                    string += '{: <16}=\t{}\n'.format('\tNuclide', nuclide)

                # Build header for cross section type
                string += '{: <16}\n'.format(xs_header)

                if self.delayed_groups is not None:

                    for delayed_group in self.delayed_groups:

                        template = '{0: <12}Delayed Group {1}:\t'
                        string += template.format('', delayed_group)
                        string += '\n'

                        template = '{0: <12}Group {1} -> Group {2}:\t\t'

                        # Loop over incoming/outgoing energy groups ranges
                        for in_group in range(1, self.num_groups + 1):
                            for out_group in range(1, self.num_groups + 1):
                                string += template.format('', in_group, out_group)
                                average = self.get_xs([in_group], [out_group],
                                                      [subdomain], [nuclide],
                                                      xs_type=xs_type,
                                                      value='mean',
                                                      delayed_groups=[delayed_group])
                                rel_err = self.get_xs([in_group], [out_group],
                                                      [subdomain], [nuclide],
                                                      xs_type=xs_type,
                                                      value='rel_err',
                                                      delayed_groups=[delayed_group])
                                average = average.flatten()[0]
                                rel_err = rel_err.flatten()[0] * 100.
                                string += '{:.2e} +/- {:.2e}%'.format(average,
                                                                      rel_err)
                                string += '\n'
                            string += '\n'
                        string += '\n'
                else:

                    template = '{0: <12}Group {1} -> Group {2}:\t\t'

                    # Loop over incoming/outgoing energy groups ranges
                    for in_group in range(1, self.num_groups + 1):
                        for out_group in range(1, self.num_groups + 1):
                            string += template.format('', in_group, out_group)
                            average = self.get_xs([in_group], [out_group],
                                                  [subdomain], [nuclide],
                                                  xs_type=xs_type, value='mean')
                            rel_err = self.get_xs([in_group], [out_group],
                                                  [subdomain], [nuclide],
                                                  xs_type=xs_type, value='rel_err')
                            average = average.flatten()[0]
                            rel_err = rel_err.flatten()[0] * 100.
                            string += '{:.2e} +/- {:.2e}%'.format(average,
                                                                  rel_err)
                            string += '\n'
                        string += '\n'
                string += '\n'
            string += '\n'

        print(string)


class DelayedNuFissionMatrixXS(MatrixMDGXS):
    r"""A fission delayed neutron production matrix multi-group cross section.

    This class can be used for both OpenMC input generation and tally data
    post-processing to compute spatially-homogenized and energy-integrated
    multi-group fission neutron production cross sections for multi-group
    neutronics calculations. At a minimum, one needs to set the
    :attr:`DelayedNuFissionMatrixXS.energy_groups` and
    :attr:`DelayedNuFissionMatrixXS.domain` properties. Tallies for the flux and
    appropriate reaction rates over the specified domain are generated
    automatically via the :attr:`DelayedNuFissionMatrixXS.tallies` property,
    which can then be appended to a :class:`openmc.Tallies` instance.

    For post-processing, the :meth:`MGXS.load_from_statepoint` will pull in the
    necessary data to compute multi-group cross sections from a
    :class:`openmc.StatePoint` instance. The derived multi-group cross section
    can then be obtained from the :attr:`DelayedNuFissionMatrixXS.xs_tally`
    property.

    For a spatial domain :math:`V`, energy group :math:`[E_g,E_{g-1}]`, and
    delayed group :math:`d`, the fission delayed neutron production cross
    section is calculated as:

    .. math::

       \langle \nu\sigma_{f,g'\rightarrow g} \phi \rangle &= \int_{r \in V} dr
       \int_{4\pi} d\Omega' \int_{E_{g'}}^{E_{g'-1}} dE' \int_{E_g}^{E_{g-1}} dE
       \; \chi(E) \nu\sigma_f^d (r, E') \psi(r, E', \Omega')\\
       \langle \phi \rangle &= \int_{r \in V} dr \int_{4\pi} d\Omega
       \int_{E_g}^{E_{g-1}} dE \; \psi (r, E, \Omega) \\
       \nu\sigma_{f,g'\rightarrow g} &= \frac{\langle \nu\sigma_{f,g'\rightarrow
       g}^d \phi \rangle}{\langle \phi \rangle}


    Parameters
    ----------
    domain : openmc.Material or openmc.Cell or openmc.Universe or openmc.Mesh
        The domain for spatial homogenization
    domain_type : {'material', 'cell', 'distribcell', 'universe', 'mesh'}
        The domain type for spatial homogenization
    groups : openmc.mgxs.EnergyGroups
        The energy group structure for energy condensation
    by_nuclide : bool
        If true, computes cross sections for each nuclide in domain
    name : str, optional
        Name of the multi-group cross section. Used as a label to identify
        tallies in OpenMC 'tallies.xml' file.
    delayed_groups : list of int
        Delayed groups to filter out the xs

    Attributes
    ----------
    name : str, optional
        Name of the multi-group cross section
    rxn_type : str
        Reaction type (e.g., 'total', 'nu-fission', etc.)
    by_nuclide : bool
        If true, computes cross sections for each nuclide in domain
    domain : Material or Cell or Universe or Mesh
        Domain for spatial homogenization
    domain_type : {'material', 'cell', 'distribcell', 'universe', 'mesh'}
        Domain type for spatial homogenization
    energy_groups : openmc.mgxs.EnergyGroups
        Energy group structure for energy condensation
    delayed_groups : list of int
        Delayed groups to filter out the xs
    tally_trigger : openmc.Trigger
        An (optional) tally precision trigger given to each tally used to
        compute the cross section
    scores : list of str
        The scores in each tally used to compute the multi-group cross section
    filters : list of openmc.Filter
        The filters in each tally used to compute the multi-group cross section
    tally_keys : list of str
        The keys into the tallies dictionary for each tally used to compute
        the multi-group cross section
    estimator : 'analog'
        The tally estimator used to compute the multi-group cross section
    tallies : collections.OrderedDict
        OpenMC tallies needed to compute the multi-group cross section. The keys
        are strings listed in the :attr:`DelayedNuFissionXS.tally_keys` property
        and values are instances of :class:`openmc.Tally`.
    rxn_rate_tally : openmc.Tally
        Derived tally for the reaction rate tally used in the numerator to
        compute the multi-group cross section. This attribute is None
        unless the multi-group cross section has been computed.
    xs_tally : openmc.Tally
        Derived tally for the multi-group cross section. This attribute
        is None unless the multi-group cross section has been computed.
    num_subdomains : int
        The number of subdomains is unity for 'material', 'cell' and 'universe'
        domain types. When the  This is equal to the number of cell instances
        for 'distribcell' domain types (it is equal to unity prior to loading
        tally data from a statepoint file).
    num_nuclides : int
        The number of nuclides for which the multi-group cross section is
        being tracked. This is unity if the by_nuclide attribute is False.
    nuclides : Iterable of str or 'sum'
        The optional user-specified nuclides for which to compute cross
        sections (e.g., 'U-238', 'O-16'). If by_nuclide is True but nuclides
        are not specified by the user, all nuclides in the spatial domain
        are included. This attribute is 'sum' if by_nuclide is false.
    sparse : bool
        Whether or not the MGXS' tallies use SciPy's LIL sparse matrix format
        for compressed data storage
    loaded_sp : bool
        Whether or not a statepoint file has been loaded with tally data
    derived : bool
        Whether or not the MGXS is merged from one or more other MGXS
    hdf5_key : str
        The key used to index multi-group cross sections in an HDF5 data store

    """

    def __init__(self, domain=None, domain_type=None, energy_groups=None,
                 delayed_groups=None, by_nuclide=False, name=''):
        super(DelayedNuFissionMatrixXS, self).__init__(domain, domain_type,
                                                       energy_groups,
                                                       delayed_groups,
                                                       by_nuclide, name)
        self._rxn_type = 'delayed-nu-fission'
        self._hdf5_key = 'delayed-nu-fission matrix'
        self._estimator = 'analog'
        self._valid_estimators = ['analog']<|MERGE_RESOLUTION|>--- conflicted
+++ resolved
@@ -1016,16 +1016,12 @@
         return self._xs_tally
 
     def get_homogenized_mgxs(self, other_mgxs):
-<<<<<<< HEAD
-        """Construct a homogenized mgxs with other mgxs objects.
-=======
         """Construct a homogenized MGXS with other MGXS objects.
 
         This method constructs a new MGXS object that is the flux-weighted
         combination of two MGXS objects. It is equivalent to what one would
         obtain if the tally spatial domain were designed to encompass the
         individual domains for both MGXS objects.
->>>>>>> 5afd4c36
 
         Parameters
         ----------
@@ -1040,20 +1036,12 @@
         Raises
         ------
         ValueError
-<<<<<<< HEAD
             If the other_mgxs are of a different type.
-=======
-            If the other_mgxs is of a different type.
->>>>>>> 5afd4c36
 
         """
 
         return self._get_homogenized_mgxs(other_mgxs, 'delayed-nu-fission-in')
 
-<<<<<<< HEAD
-=======
-
->>>>>>> 5afd4c36
     def get_slice(self, nuclides=[], groups=[], delayed_groups=[]):
         """Build a sliced ChiDelayed for the specified nuclides and energy
            groups.
@@ -1623,16 +1611,12 @@
         return self._xs_tally
 
     def get_homogenized_mgxs(self, other_mgxs):
-<<<<<<< HEAD
-        """Construct a homogenized mgxs with other mgxs objects.
-=======
         """Construct a homogenized MGXS with other MGXS objects.
 
         This method constructs a new MGXS object that is the flux-weighted
         combination of two MGXS objects. It is equivalent to what one would
         obtain if the tally spatial domain were designed to encompass the
         individual domains for both MGXS objects.
->>>>>>> 5afd4c36
 
         Parameters
         ----------
@@ -1647,19 +1631,12 @@
         Raises
         ------
         ValueError
-<<<<<<< HEAD
             If the other_mgxs are of a different type.
-=======
-            If the other_mgxs is of a different type.
->>>>>>> 5afd4c36
 
         """
 
         return self._get_homogenized_mgxs(other_mgxs, 'nu-fission')
-<<<<<<< HEAD
-=======
-
->>>>>>> 5afd4c36
+
 
 class DecayRate(MDGXS):
     r"""The decay rate for delayed neutron precursors.
@@ -1812,16 +1789,12 @@
         return self._xs_tally
 
     def get_homogenized_mgxs(self, other_mgxs):
-<<<<<<< HEAD
-        """Construct a homogenized mgxs with other mgxs objects.
-=======
         """Construct a homogenized MGXS with other MGXS objects.
 
         This method constructs a new MGXS object that is the flux-weighted
         combination of two MGXS objects. It is equivalent to what one would
         obtain if the tally spatial domain were designed to encompass the
         individual domains for both MGXS objects.
->>>>>>> 5afd4c36
 
         Parameters
         ----------
@@ -1836,11 +1809,7 @@
         Raises
         ------
         ValueError
-<<<<<<< HEAD
             If the other_mgxs are of a different type.
-=======
-            If the other_mgxs is of a different type.
->>>>>>> 5afd4c36
 
         """
 
