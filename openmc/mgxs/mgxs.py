from __future__ import division

from collections import OrderedDict
from numbers import Integral
import warnings
import os
import sys
import copy
from abc import ABCMeta
import itertools

from six import add_metaclass, string_types
import numpy as np

import openmc
import openmc.checkvalue as cv
from openmc.tallies import ESTIMATOR_TYPES
from openmc.mgxs import EnergyGroups


# Supported cross section types
MGXS_TYPES = ['total',
              'transport',
              'nu-transport',
              'absorption',
              'capture',
              'fission',
              'nu-fission',
              'kappa-fission',
              'scatter',
              'nu-scatter',
              'scatter matrix',
              'nu-scatter matrix',
              'multiplicity matrix',
              'nu-fission matrix',
              'chi',
              'chi-prompt',
              'inverse-velocity',
              'prompt-nu-fission',
              'prompt-nu-fission matrix',
              'current',
              'diffusion-coefficient']

# Supported domain types
DOMAIN_TYPES = ['cell',
                'distribcell',
                'universe',
                'material',
                'mesh']

# Filter types corresponding to each domain
_DOMAIN_TO_FILTER = {'cell': openmc.CellFilter,
                     'distribcell': openmc.DistribcellFilter,
                     'universe': openmc.UniverseFilter,
                     'material': openmc.MaterialFilter,
                     'mesh': openmc.MeshFilter}

# Supported domain classes
_DOMAINS = (openmc.Cell,
            openmc.Universe,
            openmc.Material,
            openmc.Mesh)

# Supported ScatterMatrixXS and NuScatterMatrixXS angular distribution types
MU_TREATMENTS = ('legendre', 'histogram')

# Maximum Legendre order supported by OpenMC
_MAX_LEGENDRE = 10


@add_metaclass(ABCMeta)
class MGXS(object):
    """An abstract multi-group cross section for some energy group structure
    within some spatial domain.

    This class can be used for both OpenMC input generation and tally data
    post-processing to compute spatially-homogenized and energy-integrated
    multi-group cross sections for multi-group neutronics calculations.

    NOTE: Users should instantiate the subclasses of this abstract class.

    Parameters
    ----------
    domain : openmc.Material or openmc.Cell or openmc.Universe or openmc.Mesh
        The domain for spatial homogenization
    domain_type : {'material', 'cell', 'distribcell', 'universe', 'mesh'}
        The domain type for spatial homogenization
    energy_groups : openmc.mgxs.EnergyGroups
        The energy group structure for energy condensation
    by_nuclide : bool
        If true, computes cross sections for each nuclide in domain
    name : str, optional
        Name of the multi-group cross section. Used as a label to identify
        tallies in OpenMC 'tallies.xml' file.

    Attributes
    ----------
    name : str, optional
        Name of the multi-group cross section
    rxn_type : str
        Reaction type (e.g., 'total', 'nu-fission', etc.)
    by_nuclide : bool
        If true, computes cross sections for each nuclide in domain
    domain : Material or Cell or Universe or Mesh
        Domain for spatial homogenization
    domain_type : {'material', 'cell', 'distribcell', 'universe', 'mesh'}
        Domain type for spatial homogenization
    energy_groups : openmc.mgxs.EnergyGroups
        Energy group structure for energy condensation
    tally_trigger : openmc.Trigger
        An (optional) tally precision trigger given to each tally used to
        compute the cross section
    scores : list of str
        The scores in each tally used to compute the multi-group cross section
    filters : list of openmc.Filter
        The filters in each tally used to compute the multi-group cross section
    tally_keys : list of str
        The keys into the tallies dictionary for each tally used to compute
        the multi-group cross section
    estimator : {'tracklength', 'collision', 'analog'}
        The tally estimator used to compute the multi-group cross section
    tallies : collections.OrderedDict
        OpenMC tallies needed to compute the multi-group cross section
    rxn_rate_tally : openmc.Tally
        Derived tally for the reaction rate tally used in the numerator to
        compute the multi-group cross section. This attribute is None
        unless the multi-group cross section has been computed.
    xs_tally : openmc.Tally
        Derived tally for the multi-group cross section. This attribute
        is None unless the multi-group cross section has been computed.
    num_subdomains : int
        The number of subdomains is unity for 'material', 'cell' and 'universe'
        domain types. This is equal to the number of cell instances
        for 'distribcell' domain types (it is equal to unity prior to loading
        tally data from a statepoint file) and the number of mesh cells for
        'mesh' domain types.
    num_nuclides : int
        The number of nuclides for which the multi-group cross section is
        being tracked. This is unity if the by_nuclide attribute is False.
    nuclides : Iterable of str or 'sum'
        The optional user-specified nuclides for which to compute cross
        sections (e.g., 'U238', 'O16'). If by_nuclide is True but nuclides
        are not specified by the user, all nuclides in the spatial domain
        are included. This attribute is 'sum' if by_nuclide is false.
    sparse : bool
        Whether or not the MGXS' tallies use SciPy's LIL sparse matrix format
        for compressed data storage
    loaded_sp : bool
        Whether or not a statepoint file has been loaded with tally data
    derived : bool
        Whether or not the MGXS is merged from one or more other MGXS
    hdf5_key : str
        The key used to index multi-group cross sections in an HDF5 data store

    """
    def __init__(self, domain=None, domain_type=None,
                 energy_groups=None, by_nuclide=False, name=''):
        self._name = ''
        self._rxn_type = None
        self._by_nuclide = None
        self._nuclides = None
        self._estimator = 'tracklength'
        self._domain = None
        self._domain_type = None
        self._energy_groups = None
        self._tally_trigger = None
        self._tallies = None
        self._rxn_rate_tally = None
        self._xs_tally = None
        self._sparse = False
        self._loaded_sp = False
        self._derived = False
        self._hdf5_key = None
        self._valid_estimators = ESTIMATOR_TYPES

        self.name = name
        self.by_nuclide = by_nuclide

        if domain_type is not None:
            self.domain_type = domain_type
        if domain is not None:
            self.domain = domain
        if energy_groups is not None:
            self.energy_groups = energy_groups

    def __deepcopy__(self, memo):
        existing = memo.get(id(self))

        # If this is the first time we have tried to copy this object, copy it
        if existing is None:
            clone = type(self).__new__(type(self))
            clone._name = self.name
            clone._rxn_type = self.rxn_type
            clone._by_nuclide = self.by_nuclide
            clone._nuclides = copy.deepcopy(self._nuclides)
            clone._domain = self.domain
            clone._domain_type = self.domain_type
            clone._energy_groups = copy.deepcopy(self.energy_groups, memo)
            clone._tally_trigger = copy.deepcopy(self.tally_trigger, memo)
            clone._rxn_rate_tally = copy.deepcopy(self._rxn_rate_tally, memo)
            clone._xs_tally = copy.deepcopy(self._xs_tally, memo)
            clone._sparse = self.sparse
            clone._loaded_sp = self._loaded_sp
            clone._derived = self.derived
            clone._hdf5_key = self._hdf5_key

            clone._tallies = OrderedDict()
            for tally_type, tally in self.tallies.items():
                clone.tallies[tally_type] = copy.deepcopy(tally, memo)

            memo[id(self)] = clone

            return clone

        # If this object has been copied before, return the first copy made
        else:
            return existing

    @property
    def name(self):
        return self._name

    @property
    def rxn_type(self):
        return self._rxn_type

    @property
    def by_nuclide(self):
        return self._by_nuclide

    @property
    def domain(self):
        return self._domain

    @property
    def domain_type(self):
        return self._domain_type

    @property
    def energy_groups(self):
        return self._energy_groups

    @property
    def tally_trigger(self):
        return self._tally_trigger

    @property
    def num_groups(self):
        return self.energy_groups.num_groups

    @property
    def scores(self):
        return ['flux', self.rxn_type]

    @property
    def filters(self):
        group_edges = self.energy_groups.group_edges
        energy_filter = openmc.EnergyFilter(group_edges)
        return [[energy_filter]] * len(self.scores)

    @property
    def tally_keys(self):
        return self.scores

    @property
    def estimator(self):
        return self._estimator

    @property
    def tallies(self):

        # Instantiate tallies if they do not exist
        if self._tallies is None:

            # Initialize a collection of Tallies
            self._tallies = OrderedDict()

            # Create a domain Filter object
            filter_type = _DOMAIN_TO_FILTER[self.domain_type]
            if self.domain_type == 'mesh':
                domain_filter = filter_type(self.domain)
            else:
                domain_filter = filter_type(self.domain.id)

            # Create each Tally needed to compute the multi group cross section
            tally_metadata = zip(self.scores, self.tally_keys, self.filters)
            for score, key, filters in tally_metadata:
                self._tallies[key] = openmc.Tally(name=self.name)
                self._tallies[key].scores = [score]
                self._tallies[key].estimator = self.estimator
                self._tallies[key].filters = [domain_filter]

                # If a tally trigger was specified, add it to each tally
                if self.tally_trigger:
                    trigger_clone = copy.deepcopy(self.tally_trigger)
                    trigger_clone.scores = [score]
                    self._tallies[key].triggers.append(trigger_clone)

                # Add non-domain specific Filters (e.g., 'energy') to the Tally
                for add_filter in filters:
                    self._tallies[key].filters.append(add_filter)

                # If this is a by-nuclide cross-section, add nuclides to Tally
                if self.by_nuclide and score != 'flux':
                    self._tallies[key].nuclides += self.get_nuclides()
                else:
                    self._tallies[key].nuclides.append('total')

        return self._tallies

    @property
    def rxn_rate_tally(self):
        if self._rxn_rate_tally is None:
            self._rxn_rate_tally = self.tallies[self.rxn_type]
            self._rxn_rate_tally.sparse = self.sparse

        return self._rxn_rate_tally

    @property
    def xs_tally(self):
        if self._xs_tally is None:
            if self.tallies is None:
                msg = 'Unable to get xs_tally since tallies have ' \
                      'not been loaded from a statepoint'
                raise ValueError(msg)

            self._xs_tally = self.rxn_rate_tally / self.tallies['flux']
            self._compute_xs()

        return self._xs_tally

    @property
    def sparse(self):
        return self._sparse

    @property
    def num_subdomains(self):
        if self.domain_type.startswith('sum('):
            domain_type = self.domain_type[4:-1]
        else:
            domain_type = self.domain_type
        filter_type = _DOMAIN_TO_FILTER[domain_type]
        domain_filter = self.xs_tally.find_filter(filter_type)
        return domain_filter.num_bins

    @property
    def num_nuclides(self):
        if self.by_nuclide:
            return len(self.get_nuclides())
        else:
            return 1

    @property
    def nuclides(self):
        if self.by_nuclide:
            return self.get_nuclides()
        else:
            return ['sum']

    @property
    def loaded_sp(self):
        return self._loaded_sp

    @property
    def derived(self):
        return self._derived

    @property
    def hdf5_key(self):
        if self._hdf5_key is not None:
            return self._hdf5_key
        else:
            return self._rxn_type

    @name.setter
    def name(self, name):
        cv.check_type('name', name, string_types)
        self._name = name

    @by_nuclide.setter
    def by_nuclide(self, by_nuclide):
        cv.check_type('by_nuclide', by_nuclide, bool)
        self._by_nuclide = by_nuclide

    @nuclides.setter
    def nuclides(self, nuclides):
        cv.check_iterable_type('nuclides', nuclides, string_types)
        self._nuclides = nuclides

    @estimator.setter
    def estimator(self, estimator):
        cv.check_value('estimator', estimator, self._valid_estimators)
        self._estimator = estimator

    @domain.setter
    def domain(self, domain):
        cv.check_type('domain', domain, _DOMAINS)
        self._domain = domain

        # Assign a domain type
        if self.domain_type is None:
            if isinstance(domain, openmc.Material):
                self._domain_type = 'material'
            elif isinstance(domain, openmc.Cell):
                self._domain_type = 'cell'
            elif isinstance(domain, openmc.Universe):
                self._domain_type = 'universe'
            elif isinstance(domain, openmc.Mesh):
                self._domain_type = 'mesh'

    @domain_type.setter
    def domain_type(self, domain_type):
        cv.check_value('domain type', domain_type, DOMAIN_TYPES)
        self._domain_type = domain_type

    @energy_groups.setter
    def energy_groups(self, energy_groups):
        cv.check_type('energy groups', energy_groups, openmc.mgxs.EnergyGroups)
        self._energy_groups = energy_groups

    @tally_trigger.setter
    def tally_trigger(self, tally_trigger):
        cv.check_type('tally trigger', tally_trigger, openmc.Trigger)
        self._tally_trigger = tally_trigger

    @sparse.setter
    def sparse(self, sparse):
        """Convert tally data from NumPy arrays to SciPy list of lists (LIL)
        sparse matrices, and vice versa.

        This property may be used to reduce the amount of data in memory during
        tally data processing. The tally data will be stored as SciPy LIL
        matrices internally within the Tally object. All tally data access
        properties and methods will return data as a dense NumPy array.

        """

        cv.check_type('sparse', sparse, bool)

        # Sparsify or densify the derived MGXS tallies and the base tallies
        if self._xs_tally:
            self.xs_tally.sparse = sparse
        if self._rxn_rate_tally:
            self.rxn_rate_tally.sparse = sparse

        for tally_name in self.tallies:
            self.tallies[tally_name].sparse = sparse

        self._sparse = sparse

    @staticmethod
    def get_mgxs(mgxs_type, domain=None, domain_type=None,
                 energy_groups=None, by_nuclide=False, name=''):
        """Return a MGXS subclass object for some energy group structure within
        some spatial domain for some reaction type.

        This is a factory method which can be used to quickly create MGXS
        subclass objects for various reaction types.

        Parameters
        ----------
        mgxs_type : {'total', 'transport', 'nu-transport', 'absorption', 'capture', 'fission', 'nu-fission', 'kappa-fission', 'scatter', 'nu-scatter', 'scatter matrix', 'nu-scatter matrix', 'multiplicity matrix', 'nu-fission matrix', 'chi', 'chi-prompt', 'inverse-velocity', 'prompt-nu-fission', 'prompt-nu-fission matrix', 'diffusion-coefficient', 'current'}
            The type of multi-group cross section object to return
        domain : openmc.Material or openmc.Cell or openmc.Universe or openmc.Mesh
            The domain for spatial homogenization
        domain_type : {'material', 'cell', 'distribcell', 'universe', 'mesh'}
            The domain type for spatial homogenization
        energy_groups : openmc.mgxs.EnergyGroups
            The energy group structure for energy condensation
        by_nuclide : bool
            If true, computes cross sections for each nuclide in domain.
            Defaults to False
        name : str, optional
            Name of the multi-group cross section. Used as a label to identify
            tallies in OpenMC 'tallies.xml' file. Defaults to the empty string.

        Returns
        -------
        openmc.mgxs.MGXS
            A subclass of the abstract MGXS class for the multi-group cross
            section type requested by the user

        """

        cv.check_value('mgxs_type', mgxs_type, MGXS_TYPES)

        if mgxs_type == 'total':
            mgxs = TotalXS(domain, domain_type, energy_groups)
        elif mgxs_type == 'transport':
            mgxs = TransportXS(domain, domain_type, energy_groups)
        elif mgxs_type == 'nu-transport':
            mgxs = NuTransportXS(domain, domain_type, energy_groups)
        elif mgxs_type == 'absorption':
            mgxs = AbsorptionXS(domain, domain_type, energy_groups)
        elif mgxs_type == 'capture':
            mgxs = CaptureXS(domain, domain_type, energy_groups)
        elif mgxs_type == 'fission':
            mgxs = FissionXS(domain, domain_type, energy_groups)
        elif mgxs_type == 'nu-fission':
            mgxs = NuFissionXS(domain, domain_type, energy_groups)
        elif mgxs_type == 'kappa-fission':
            mgxs = KappaFissionXS(domain, domain_type, energy_groups)
        elif mgxs_type == 'scatter':
            mgxs = ScatterXS(domain, domain_type, energy_groups)
        elif mgxs_type == 'nu-scatter':
            mgxs = NuScatterXS(domain, domain_type, energy_groups)
        elif mgxs_type == 'scatter matrix':
            mgxs = ScatterMatrixXS(domain, domain_type, energy_groups)
        elif mgxs_type == 'nu-scatter matrix':
            mgxs = NuScatterMatrixXS(domain, domain_type, energy_groups)
        elif mgxs_type == 'multiplicity matrix':
            mgxs = MultiplicityMatrixXS(domain, domain_type, energy_groups)
        elif mgxs_type == 'nu-fission matrix':
            mgxs = NuFissionMatrixXS(domain, domain_type, energy_groups)
        elif mgxs_type == 'chi':
            mgxs = Chi(domain, domain_type, energy_groups)
        elif mgxs_type == 'chi-prompt':
            mgxs = ChiPrompt(domain, domain_type, energy_groups)
        elif mgxs_type == 'inverse-velocity':
            mgxs = InverseVelocity(domain, domain_type, energy_groups)
        elif mgxs_type == 'prompt-nu-fission':
            mgxs = PromptNuFissionXS(domain, domain_type, energy_groups)
        elif mgxs_type == 'prompt-nu-fission matrix':
            mgxs = PromptNuFissionMatrixXS(domain, domain_type, energy_groups)
        elif mgxs_type == 'current':
            mgxs = Current(domain, domain_type, energy_groups)
        elif mgxs_type == 'diffusion-coefficient':
            mgxs = DiffusionCoefficient(domain, domain_type, energy_groups)

        mgxs.by_nuclide = by_nuclide
        mgxs.name = name
        return mgxs

    def get_nuclides(self):
        """Get all nuclides in the cross section's spatial domain.

        Returns
        -------
        list of str
            A list of the string names for each nuclide in the spatial domain
            (e.g., ['U235', 'U238', 'O16'])

        Raises
        ------
        ValueError
            When this method is called before the spatial domain has been set.

        """

        if self.domain is None:
            raise ValueError('Unable to get all nuclides without a domain')

        # If the user defined nuclides, return them
        if self._nuclides:
            return self._nuclides

        # Otherwise, return all nuclides in the spatial domain
        else:
            return self.domain.get_nuclides()

    def get_nuclide_density(self, nuclide):
        """Get the atomic number density in units of atoms/b-cm for a nuclide
        in the cross section's spatial domain.

        Parameters
        ----------
        nuclide : str
            A nuclide name string (e.g., 'U235')

        Returns
        -------
        float
            The atomic number density (atom/b-cm) for the nuclide of interest

        """

        cv.check_type('nuclide', nuclide, string_types)

        # Get list of all nuclides in the spatial domain
        nuclides = self.domain.get_nuclide_densities()

        return nuclides[nuclide][1] if nuclide in nuclides else 0.0

    def get_nuclide_densities(self, nuclides='all'):
        """Get an array of atomic number densities in units of atom/b-cm for all
        nuclides in the cross section's spatial domain.

        Parameters
        ----------
        nuclides : Iterable of str or 'all' or 'sum'
            A list of nuclide name strings (e.g., ['U235', 'U238']). The
            special string 'all' will return the atom densities for all nuclides
            in the spatial domain. The special string 'sum' will return the atom
            density summed across all nuclides in the spatial domain. Defaults
            to 'all'.

        Returns
        -------
        numpy.ndarray of float
            An array of the atomic number densities (atom/b-cm) for each of the
            nuclides in the spatial domain

        Raises
        ------
        ValueError
            When this method is called before the spatial domain has been set.

        """

        if self.domain is None:
            raise ValueError('Unable to get nuclide densities without a domain')

        # Sum the atomic number densities for all nuclides
        if nuclides == 'sum':
            nuclides = self.get_nuclides()
            densities = np.zeros(1, dtype=np.float)
            for nuclide in nuclides:
                densities[0] += self.get_nuclide_density(nuclide)

        # Tabulate the atomic number densities for all nuclides
        elif nuclides == 'all':
            nuclides = self.get_nuclides()
            densities = np.zeros(self.num_nuclides, dtype=np.float)
            for i, nuclide in enumerate(nuclides):
                densities[i] += self.get_nuclide_density(nuclide)

        # Tabulate the atomic number densities for each specified nuclide
        else:
            densities = np.zeros(len(nuclides), dtype=np.float)
            for i, nuclide in enumerate(nuclides):
                densities[i] = self.get_nuclide_density(nuclide)

        return densities

    def _compute_xs(self):
        """Performs generic cleanup after a subclass' uses tally arithmetic to
        compute a multi-group cross section as a derived tally.

        This method replaces CrossNuclides generated by tally arithmetic with
        the original Nuclide objects in the xs_tally instance attribute. The
        simple Nuclides allow for cleaner output through Pandas DataFrames as
        well as simpler data access through the get_xs(...) class method.

        In addition, this routine resets NaNs in the multi group cross section
        array to 0.0. This may be needed occur if no events were scored in
        certain tally bins, which will lead to a divide-by-zero situation.

        """

        # If computing xs for each nuclide, replace CrossNuclides with originals
        if self.by_nuclide:
            self.xs_tally._nuclides = []
            nuclides = self.get_nuclides()
            for nuclide in nuclides:
                self.xs_tally.nuclides.append(openmc.Nuclide(nuclide))

        # Remove NaNs which may have resulted from divide-by-zero operations
        self.xs_tally._mean = np.nan_to_num(self.xs_tally.mean)
        self.xs_tally._std_dev = np.nan_to_num(self.xs_tally.std_dev)
        self.xs_tally.sparse = self.sparse

    def load_from_statepoint(self, statepoint):
        """Extracts tallies in an OpenMC StatePoint with the data needed to
        compute multi-group cross sections.

        This method is needed to compute cross section data from tallies
        in an OpenMC StatePoint object.

        NOTE: The statepoint must first be linked with an OpenMC Summary object.

        Parameters
        ----------
        statepoint : openmc.StatePoint
            An OpenMC StatePoint object with tally data

        Raises
        ------
        ValueError
            When this method is called with a statepoint that has not been
            linked with a summary object.

        """

        cv.check_type('statepoint', statepoint, openmc.statepoint.StatePoint)

        if statepoint.summary is None:
            msg = 'Unable to load data from a statepoint which has not been ' \
                  'linked with a summary file'
            raise ValueError(msg)

        # Override the domain object that loaded from an OpenMC summary file
        # NOTE: This is necessary for micro cross-sections which require
        # the isotopic number densities as computed by OpenMC
        if self.domain_type == 'cell' or self.domain_type == 'distribcell':
            self.domain = statepoint.summary.get_cell_by_id(self.domain.id)
        elif self.domain_type == 'universe':
            self.domain = statepoint.summary.get_universe_by_id(self.domain.id)
        elif self.domain_type == 'material':
            self.domain = statepoint.summary.get_material_by_id(self.domain.id)
        elif self.domain_type == 'mesh':
            self.domain = statepoint.meshes[self.domain.id]
        else:
            msg = 'Unable to load data from a statepoint for domain type {0} ' \
                  'which is not yet supported'.format(self.domain_type)
            raise ValueError(msg)

        # Use tally "slicing" to ensure that tallies correspond to our domain
        # NOTE: This is important if tally merging was used
        if self.domain_type == 'mesh':
            filters = [_DOMAIN_TO_FILTER[self.domain_type]]
            xyz = [range(1, x+1) for x in self.domain.dimension]
            filter_bins = [tuple(itertools.product(*xyz))]
        elif self.domain_type != 'distribcell':
            filters = [_DOMAIN_TO_FILTER[self.domain_type]]
            filter_bins = [(self.domain.id,)]
        # Distribcell filters only accept single cell - neglect it when slicing
        else:
            filters = []
            filter_bins = []

        # Clear any tallies previously loaded from a statepoint
        if self.loaded_sp:
            self._tallies = None
            self._xs_tally = None
            self._rxn_rate_tally = None
            self._loaded_sp = False

        # Find, slice and store Tallies from StatePoint
        # The tally slicing is needed if tally merging was used
        for tally_type, tally in self.tallies.items():
            sp_tally = statepoint.get_tally(
                tally.scores, tally.filters, tally.nuclides,
                estimator=tally.estimator, exact_filters=True)
            sp_tally = sp_tally.get_slice(
                tally.scores, filters, filter_bins, tally.nuclides)
            sp_tally.sparse = self.sparse
            self.tallies[tally_type] = sp_tally

        self._loaded_sp = True

    def get_xs(self, groups='all', subdomains='all', nuclides='all',
               xs_type='macro', order_groups='increasing',
               value='mean', squeeze=True, **kwargs):
        r"""Returns an array of multi-group cross sections.

        This method constructs a 3D NumPy array for the requested
        multi-group cross section data for one or more subdomains
        (1st dimension), energy groups (2nd dimension), and nuclides
        (3rd dimension).

        Parameters
        ----------
        groups : Iterable of Integral or 'all'
            Energy groups of interest. Defaults to 'all'.
        subdomains : Iterable of Integral or 'all'
            Subdomain IDs of interest. Defaults to 'all'.
        nuclides : Iterable of str or 'all' or 'sum'
            A list of nuclide name strings (e.g., ['U235', 'U238']). The
            special string 'all' will return the cross sections for all nuclides
            in the spatial domain. The special string 'sum' will return the
            cross section summed over all nuclides. Defaults to 'all'.
        xs_type: {'macro', 'micro'}
            Return the macro or micro cross section in units of cm^-1 or barns.
            Defaults to 'macro'.
        order_groups: {'increasing', 'decreasing'}
            Return the cross section indexed according to increasing or
            decreasing energy groups (decreasing or increasing energies).
            Defaults to 'increasing'.
        value : {'mean', 'std_dev', 'rel_err'}
            A string for the type of value to return. Defaults to 'mean'.
        squeeze : bool
            A boolean representing whether to eliminate the extra dimensions
            of the multi-dimensional array to be returned. Defaults to True.

        Returns
        -------
        numpy.ndarray
            A NumPy array of the multi-group cross section indexed in the order
            each group, subdomain and nuclide is listed in the parameters.

        Raises
        ------
        ValueError
            When this method is called before the multi-group cross section is
            computed from tally data.

        """

        cv.check_value('value', value, ['mean', 'std_dev', 'rel_err'])
        cv.check_value('xs_type', xs_type, ['macro', 'micro'])

        # FIXME: Unable to get microscopic xs for mesh domain because the mesh
        # cells do not know the nuclide densities in each mesh cell.
        if self.domain_type == 'mesh' and xs_type == 'micro':
            msg = 'Unable to get micro xs for mesh domain since the mesh ' \
                  'cells do not know the nuclide densities in each mesh cell.'
            raise ValueError(msg)

        filters = []
        filter_bins = []

        # Construct a collection of the domain filter bins
        if not isinstance(subdomains, string_types):
            cv.check_iterable_type('subdomains', subdomains, Integral,
                                   max_depth=3)

            filters.append(_DOMAIN_TO_FILTER[self.domain_type])
            subdomain_bins = []
            for subdomain in subdomains:
                subdomain_bins.append(subdomain)
            filter_bins.append(tuple(subdomain_bins))

        # Construct list of energy group bounds tuples for all requested groups
        if not isinstance(groups, string_types):
            cv.check_iterable_type('groups', groups, Integral)
            filters.append(openmc.EnergyFilter)
            energy_bins = []
            for group in groups:
                energy_bins.append(
                    (self.energy_groups.get_group_bounds(group),))
            filter_bins.append(tuple(energy_bins))

        # Construct a collection of the nuclides to retrieve from the xs tally
        if self.by_nuclide:
            if nuclides == 'all' or nuclides == 'sum' or nuclides == ['sum']:
                query_nuclides = self.get_nuclides()
            else:
                query_nuclides = nuclides
        else:
            query_nuclides = ['total']

        # If user requested the sum for all nuclides, use tally summation
        if nuclides == 'sum' or nuclides == ['sum']:
            xs_tally = self.xs_tally.summation(nuclides=query_nuclides)
            xs = xs_tally.get_values(filters=filters,
                                     filter_bins=filter_bins, value=value)
        else:
            xs = self.xs_tally.get_values(filters=filters, filter_bins=filter_bins,
                                          nuclides=query_nuclides, value=value)

        # Divide by atom number densities for microscopic cross sections
        if xs_type == 'micro':
            if self.by_nuclide:
                densities = self.get_nuclide_densities(nuclides)
            else:
                densities = self.get_nuclide_densities('sum')
            if value == 'mean' or value == 'std_dev':
                xs /= densities[np.newaxis, :, np.newaxis]

        # Eliminate the trivial score dimension
        xs = np.squeeze(xs, axis=len(xs.shape) - 1)
        xs = np.nan_to_num(xs)

        if groups == 'all':
            num_groups = self.num_groups
        else:
            num_groups = len(groups)

        # Reshape tally data array with separate axes for domain and energy
        num_subdomains = int(xs.shape[0] / num_groups)
        new_shape = (num_subdomains, num_groups) + xs.shape[1:]
        xs = np.reshape(xs, new_shape)

        # Reverse data if user requested increasing energy groups since
        # tally data is stored in order of increasing energies
        if order_groups == 'increasing':
            xs = xs[:, ::-1, :]

        if squeeze:
            xs = np.squeeze(xs)
            xs = np.atleast_1d(xs)

        return xs

    def get_condensed_xs(self, coarse_groups):
        """Construct an energy-condensed version of this cross section.

        Parameters
        ----------
        coarse_groups : openmc.mgxs.EnergyGroups
            The coarse energy group structure of interest

        Returns
        -------
        MGXS
            A new MGXS condensed to the group structure of interest

        """

        cv.check_type('coarse_groups', coarse_groups, EnergyGroups)
        cv.check_less_than('coarse groups', coarse_groups.num_groups,
                           self.num_groups, equality=True)
        cv.check_value('upper coarse energy', coarse_groups.group_edges[-1],
                       [self.energy_groups.group_edges[-1]])
        cv.check_value('lower coarse energy', coarse_groups.group_edges[0],
                       [self.energy_groups.group_edges[0]])

        # Clone this MGXS to initialize the condensed version
        condensed_xs = copy.deepcopy(self)
        condensed_xs._rxn_rate_tally = None
        condensed_xs._xs_tally = None
        condensed_xs._sparse = False
        condensed_xs._energy_groups = coarse_groups

        # Build energy indices to sum across
        energy_indices = []
        for group in range(coarse_groups.num_groups, 0, -1):
            low, high = coarse_groups.get_group_bounds(group)
            low_index = np.where(self.energy_groups.group_edges == low)[0][0]
            energy_indices.append(low_index)

        fine_edges = self.energy_groups.group_edges

        # Condense each of the tallies to the coarse group structure
        for tally in condensed_xs.tallies.values():

            # Make condensed tally derived and null out sum, sum_sq
            tally._derived = True
            tally._sum = None
            tally._sum_sq = None

            # Get tally data arrays reshaped with one dimension per filter
            mean = tally.get_reshaped_data(value='mean')
            std_dev = tally.get_reshaped_data(value='std_dev')

            # Sum across all applicable fine energy group filters
            for i, tally_filter in enumerate(tally.filters):
                if not isinstance(tally_filter, (openmc.EnergyFilter,
                                                 openmc.EnergyoutFilter)):
                    continue
                elif len(tally_filter.bins) != len(fine_edges):
                    continue
                elif not np.allclose(tally_filter.bins, fine_edges):
                    continue
                else:
                    tally_filter.bins = coarse_groups.group_edges
                    mean = np.add.reduceat(mean, energy_indices, axis=i)
                    std_dev = np.add.reduceat(std_dev**2, energy_indices, axis=i)
                    std_dev = np.sqrt(std_dev)

            # Reshape condensed data arrays with one dimension for all filters
            mean = np.reshape(mean, tally.shape)
            std_dev = np.reshape(std_dev, tally.shape)

            # Override tally's data with the new condensed data
            tally._mean = mean
            tally._std_dev = std_dev

        # Compute the energy condensed multi-group cross section
        condensed_xs.sparse = self.sparse
        return condensed_xs

    def get_subdomain_avg_xs(self, subdomains='all'):
        """Construct a subdomain-averaged version of this cross section.

        This method is useful for averaging cross sections across distribcell
        instances. The method performs spatial homogenization to compute the
        scalar flux-weighted average cross section across the subdomains.

        Parameters
        ----------
        subdomains : Iterable of Integral or 'all'
            The subdomain IDs to average across. Defaults to 'all'.

        Returns
        -------
        openmc.mgxs.MGXS
            A new MGXS averaged across the subdomains of interest

        Raises
        ------
        ValueError
            When this method is called before the multi-group cross section is
            computed from tally data.

        """

        # Construct a collection of the subdomain filter bins to average across
        if not isinstance(subdomains, string_types):
            cv.check_iterable_type('subdomains', subdomains, Integral)
            subdomains = [(subdomain,) for subdomain in subdomains]
            subdomains = [tuple(subdomains)]
        elif self.domain_type == 'distribcell':
            subdomains = [i for i in range(self.num_subdomains)]
            subdomains = [tuple(subdomains)]
        else:
            subdomains = None

        # Clone this MGXS to initialize the subdomain-averaged version
        avg_xs = copy.deepcopy(self)
        avg_xs._rxn_rate_tally = None
        avg_xs._xs_tally = None

        # Average each of the tallies across subdomains
        for tally_type, tally in avg_xs.tallies.items():
            filt_type = _DOMAIN_TO_FILTER[self.domain_type]
            tally_avg = tally.summation(filter_type=filt_type,
                                        filter_bins=subdomains)
            avg_xs.tallies[tally_type] = tally_avg

        avg_xs._domain_type = 'sum({0})'.format(self.domain_type)
        avg_xs.sparse = self.sparse
        return avg_xs

    def _get_homogenized_mgxs(self, other_mgxs, denom_score='flux'):
<<<<<<< HEAD
        """Construct a homogenized mgxs with other mgxs objects.
=======
        """Construct a homogenized MGXS with other MGXS objects.

        This method constructs a new MGXS object that is the flux-weighted
        combination of two MGXS objects. It is equivalent to what one would
        obtain if the tally spatial domain were designed to encompass the
        individual domains for both MGXS objects. This is accomplished by
        summing the rxn rate (numerator) tally and the denominator tally
        (often a tally of the flux over the spatial domain) that are used to
        compute a multi-group cross-section.
>>>>>>> 5afd4c36

        Parameters
        ----------
        other_mgxs : openmc.mgxs.MGXS or Iterable of openmc.mgxs.MGXS
            The MGXS to homogenize with this one.
        denom_score : str
            The denominator score in the denominator of computing the MGXS.

        Returns
        -------
        openmc.mgxs.MGXS
            A new homogenized MGXS

        Raises
        ------
        ValueError
<<<<<<< HEAD
            If the other_mgxs are of a different type.
=======
            If the other_mgxs is of a different type.
>>>>>>> 5afd4c36

        """

        # Check type of denom score
        cv.check_type('denom_score', denom_score, str)

<<<<<<< HEAD
        # Construct a collection of the subdomain filter bins to average across
=======
        # Construct a collection of the subdomain filter bins to homogenize
        # across
>>>>>>> 5afd4c36
        if isinstance(other_mgxs, openmc.mgxs.MGXS):
            other_mgxs = [other_mgxs]

        cv.check_iterable_type('other_mgxs', other_mgxs, openmc.mgxs.MGXS)
        for mgxs in other_mgxs:
            if mgxs.rxn_type != self.rxn_type:
                msg = 'Not able to homogenize two MGXS with different rxn types'
                raise ValueError(msg)

        # Clone this MGXS to initialize the homogenized version
        homogenized_mgxs = copy.deepcopy(self)
        homogenized_mgxs._derived = True
<<<<<<< HEAD
        name = '{} + '.format(self.domain.name)
=======
        name = 'hom({}, '.format(self.domain.name)
>>>>>>> 5afd4c36

        # Get the domain filter
        filter_type = _DOMAIN_TO_FILTER[self.domain_type]
        self_filter = self.rxn_rate_tally.find_filter(filter_type)

        # Get the rxn rate and denom tallies
        rxn_rate_tally = self.rxn_rate_tally
        denom_tally = self.tallies[denom_score]

        for mgxs in other_mgxs:

            # Swap the domain filter bins for the other mgxs rxn rate tally
            other_rxn_rate_tally = copy.deepcopy(mgxs.rxn_rate_tally)
            other_filter = other_rxn_rate_tally.find_filter(filter_type)
            other_filter._bins = self_filter._bins

            # Swap the domain filter bins for the denom tally
            other_denom_tally = copy.deepcopy(mgxs.tallies[denom_score])
            other_filter = other_denom_tally.find_filter(filter_type)
            other_filter._bins = self_filter._bins

            # Add the rxn rate and denom tallies
            rxn_rate_tally += other_rxn_rate_tally
            denom_tally += other_denom_tally

            # Update the name for the homogenzied MGXS
<<<<<<< HEAD
            name += '{} + '.format(mgxs.domain.name)
=======
            name += '{}, '.format(mgxs.domain.name)
>>>>>>> 5afd4c36

        # Set the properties of the homogenized MGXS
        homogenized_mgxs._rxn_rate_tally = rxn_rate_tally
        homogenized_mgxs.tallies[denom_score] = denom_tally
<<<<<<< HEAD
        homogenized_mgxs._domain.name = name[:-3]
=======
        homogenized_mgxs._domain.name = name[:-2] + ')'
>>>>>>> 5afd4c36

        return homogenized_mgxs

    def get_homogenized_mgxs(self, other_mgxs):
<<<<<<< HEAD
        """Construct a homogenized mgxs with other mgxs objects.
=======
        """Construct a homogenized mgxs with other MGXS objects.
>>>>>>> 5afd4c36

        Parameters
        ----------
        other_mgxs : openmc.mgxs.MGXS or Iterable of openmc.mgxs.MGXS
            The MGXS to homogenize with this one.

        Returns
        -------
        openmc.mgxs.MGXS
            A new homogenized MGXS

        Raises
        ------
        ValueError
<<<<<<< HEAD
            If the other_mgxs are of a different type.
=======
            If the other_mgxs is of a different type.
>>>>>>> 5afd4c36

        """

        return self._get_homogenized_mgxs(other_mgxs, 'flux')

    def get_slice(self, nuclides=[], groups=[]):
        """Build a sliced MGXS for the specified nuclides and energy groups.

        This method constructs a new MGXS to encapsulate a subset of the data
        represented by this MGXS. The subset of data to include in the tally
        slice is determined by the nuclides and energy groups specified in
        the input parameters.

        Parameters
        ----------
        nuclides : list of str
            A list of nuclide name strings
            (e.g., ['U235', 'U238']; default is [])
        groups : list of int
            A list of energy group indices starting at 1 for the high energies
            (e.g., [1, 2, 3]; default is [])

        Returns
        -------
        openmc.mgxs.MGXS
            A new MGXS object which encapsulates the subset of data requested
            for the nuclide(s) and/or energy group(s) requested in the
            parameters.

        """

        cv.check_iterable_type('nuclides', nuclides, string_types)
        cv.check_iterable_type('energy_groups', groups, Integral)

        # Build lists of filters and filter bins to slice
        filters = []
        filter_bins = []

        if len(groups) != 0:
            energy_bins = []
            for group in groups:
                group_bounds = self.energy_groups.get_group_bounds(group)
                energy_bins.append(group_bounds)
            filter_bins.append(tuple(energy_bins))
            filters.append(openmc.EnergyFilter)

        # Clone this MGXS to initialize the sliced version
        slice_xs = copy.deepcopy(self)
        slice_xs._rxn_rate_tally = None
        slice_xs._xs_tally = None

        # Slice each of the tallies across nuclides and energy groups
        for tally_type, tally in slice_xs.tallies.items():
            slice_nuclides = [nuc for nuc in nuclides if nuc in tally.nuclides]
            if len(groups) != 0 and tally.contains_filter(openmc.EnergyFilter):
                tally_slice = tally.get_slice(filters=filters,
                                              filter_bins=filter_bins,
                                              nuclides=slice_nuclides)
            else:
                tally_slice = tally.get_slice(nuclides=slice_nuclides)
            slice_xs.tallies[tally_type] = tally_slice

        # Assign sliced energy group structure to sliced MGXS
        if groups:
            new_group_edges = []
            for group in groups:
                group_edges = self.energy_groups.get_group_bounds(group)
                new_group_edges.extend(group_edges)
            new_group_edges = np.unique(new_group_edges)
            slice_xs.energy_groups.group_edges = sorted(new_group_edges)

        # Assign sliced nuclides to sliced MGXS
        if nuclides:
            slice_xs.nuclides = nuclides

        slice_xs.sparse = self.sparse
        return slice_xs

    def can_merge(self, other):
        """Determine if another MGXS can be merged with this one

        If results have been loaded from a statepoint, then MGXS are only
        mergeable along one and only one of enegy groups or nuclides.

        Parameters
        ----------
        other : openmc.mgxs.MGXS
            MGXS to check for merging

        """

        if not isinstance(other, type(self)):
            return False

        # Compare reaction type, energy groups, nuclides, domain type
        if self.rxn_type != other.rxn_type:
            return False
        elif not self.energy_groups.can_merge(other.energy_groups):
            return False
        elif self.by_nuclide != other.by_nuclide:
            return False
        elif self.domain_type != other.domain_type:
            return False
        elif 'distribcell' not in self.domain_type and self.domain != other.domain:
            return False
        elif not self.xs_tally.can_merge(other.xs_tally):
            return False
        elif not self.rxn_rate_tally.can_merge(other.rxn_rate_tally):
            return False

        # If all conditionals pass then MGXS are mergeable
        return True

    def merge(self, other):
        """Merge another MGXS with this one

        MGXS are only mergeable if their energy groups and nuclides are either
        identical or mutually exclusive. If results have been loaded from a
        statepoint, then MGXS are only mergeable along one and only one of
        energy groups or nuclides.

        Parameters
        ----------
        other : openmc.mgxs.MGXS
            MGXS to merge with this one

        Returns
        -------
        merged_mgxs : openmc.mgxs.MGXS
            Merged MGXS

        """

        if not self.can_merge(other):
            raise ValueError('Unable to merge MGXS')

        # Create deep copy of tally to return as merged tally
        merged_mgxs = copy.deepcopy(self)
        merged_mgxs._derived = True

        # Merge energy groups
        if self.energy_groups != other.energy_groups:
            merged_groups = self.energy_groups.merge(other.energy_groups)
            merged_mgxs.energy_groups = merged_groups

        # Merge nuclides
        if self.nuclides != other.nuclides:

            # The nuclides must be mutually exclusive
            for nuclide in self.nuclides:
                if nuclide in other.nuclides:
                    msg = 'Unable to merge MGXS with shared nuclides'
                    raise ValueError(msg)

            # Concatenate lists of nuclides for the merged MGXS
            merged_mgxs.nuclides = self.nuclides + other.nuclides

        # Null base tallies but merge reaction rate and cross section tallies
        merged_mgxs._tallies = OrderedDict()
        merged_mgxs._rxn_rate_tally = self.rxn_rate_tally.merge(other.rxn_rate_tally)
        merged_mgxs._xs_tally = self.xs_tally.merge(other.xs_tally)

        return merged_mgxs

    def print_xs(self, subdomains='all', nuclides='all', xs_type='macro'):
        """Print a string representation for the multi-group cross section.

        Parameters
        ----------
        subdomains : Iterable of Integral or 'all'
            The subdomain IDs of the cross sections to include in the report.
            Defaults to 'all'.
        nuclides : Iterable of str or 'all' or 'sum'
            The nuclides of the cross-sections to include in the report. This
            may be a list of nuclide name strings (e.g., ['U235', 'U238']).
            The special string 'all' will report the cross sections for all
            nuclides in the spatial domain. The special string 'sum' will report
            the cross sections summed over all nuclides. Defaults to 'all'.
        xs_type: {'macro', 'micro'}
            Return the macro or micro cross section in units of cm^-1 or barns.
            Defaults to 'macro'.

        """

        # Construct a collection of the subdomains to report
        if not isinstance(subdomains, string_types):
            cv.check_iterable_type('subdomains', subdomains, Integral)
        elif self.domain_type == 'distribcell':
            subdomains = np.arange(self.num_subdomains, dtype=np.int)
        elif self.domain_type == 'mesh':
            xyz = [range(1, x+1) for x in self.domain.dimension]
            subdomains = list(itertools.product(*xyz))
        else:
            subdomains = [self.domain.id]

        # Construct a collection of the nuclides to report
        if self.by_nuclide:
            if nuclides == 'all':
                nuclides = self.get_nuclides()
            elif nuclides == 'sum':
                nuclides = ['sum']
            else:
                cv.check_iterable_type('nuclides', nuclides, string_types)
        else:
            nuclides = ['sum']

        cv.check_value('xs_type', xs_type, ['macro', 'micro'])

        # Build header for string with type and domain info
        string = 'Multi-Group XS\n'
        string += '{0: <16}=\t{1}\n'.format('\tReaction Type', self.rxn_type)
        string += '{0: <16}=\t{1}\n'.format('\tDomain Type', self.domain_type)
        string += '{0: <16}=\t{1}\n'.format('\tDomain ID', self.domain.id)

        # Generate the header for an individual XS
        xs_header = '\tCross Sections [{0}]:'.format(self.get_units(xs_type))

        # If cross section data has not been computed, only print string header
        if self.tallies is None:
            print(string)
            return

        # Loop over all subdomains
        for subdomain in subdomains:

            if self.domain_type == 'distribcell' or self.domain_type == 'mesh':
                string += '{0: <16}=\t{1}\n'.format('\tSubdomain', subdomain)

            # Loop over all Nuclides
            for nuclide in nuclides:

                # Build header for nuclide type
                if nuclide != 'sum':
                    string += '{0: <16}=\t{1}\n'.format('\tNuclide', nuclide)

                # Build header for cross section type
                string += '{0: <16}\n'.format(xs_header)
                template = '{0: <12}Group {1} [{2: <10} - {3: <10}eV]:\t'

                # Loop over energy groups ranges
                for group in range(1, self.num_groups+1):
                    bounds = self.energy_groups.get_group_bounds(group)
                    string += template.format('', group, bounds[0], bounds[1])
                    average = self.get_xs([group], [subdomain], [nuclide],
                                          xs_type=xs_type, value='mean')
                    rel_err = self.get_xs([group], [subdomain], [nuclide],
                                          xs_type=xs_type, value='rel_err')
                    average = average.flatten()[0]
                    rel_err = rel_err.flatten()[0] * 100.
                    string += '{:.2e} +/- {:1.2e}%'.format(average, rel_err)
                    string += '\n'
                string += '\n'
            string += '\n'

        print(string)

    def build_hdf5_store(self, filename='mgxs.h5', directory='mgxs',
                         subdomains='all', nuclides='all',
                         xs_type='macro', row_column='inout', append=True):
        """Export the multi-group cross section data to an HDF5 binary file.

        This method constructs an HDF5 file which stores the multi-group
        cross section data. The data is stored in a hierarchy of HDF5 groups
        from the domain type, domain id, subdomain id (for distribcell domains),
        nuclides and cross section type. Two datasets for the mean and standard
        deviation are stored for each subdomain entry in the HDF5 file.

        NOTE: This requires the h5py Python package.

        Parameters
        ----------
        filename : str
            Filename for the HDF5 file. Defaults to 'mgxs.h5'.
        directory : str
            Directory for the HDF5 file. Defaults to 'mgxs'.
        subdomains : Iterable of Integral or 'all'
            The subdomain IDs of the cross sections to include in the report.
            Defaults to 'all'.
        nuclides : Iterable of str or 'all' or 'sum'
            The nuclides of the cross-sections to include in the report. This
            may be a list of nuclide name strings (e.g., ['U235', 'U238']).
            The special string 'all' will report the cross sections for all
            nuclides in the spatial domain. The special string 'sum' will report
            the cross sections summed over all nuclides. Defaults to 'all'.
        xs_type: {'macro', 'micro'}
            Store the macro or micro cross section in units of cm^-1 or barns.
            Defaults to 'macro'.
        row_column: {'inout', 'outin'}
            Store scattering matrices indexed first by incoming group and
            second by outgoing group ('inout'), or vice versa ('outin').
            Defaults to 'inout'.
        append : bool
            If true, appends to an existing HDF5 file with the same filename
            directory (if one exists). Defaults to True.

        Raises
        ------
        ValueError
            When this method is called before the multi-group cross section is
            computed from tally data.
        ImportError
            When h5py is not installed.

        """

        import h5py

        # Make directory if it does not exist
        if not os.path.exists(directory):
            os.makedirs(directory)

        filename = os.path.join(directory, filename)
        filename = filename.replace(' ', '-')

        if append and os.path.isfile(filename):
            xs_results = h5py.File(filename, 'a')
        else:
            xs_results = h5py.File(filename, 'w')

        # Construct a collection of the subdomains to report
        if not isinstance(subdomains, string_types):
            cv.check_iterable_type('subdomains', subdomains, Integral)
        elif self.domain_type == 'distribcell':
            subdomains = np.arange(self.num_subdomains, dtype=np.int)
        elif self.domain_type == 'sum(distribcell)':
            domain_filter = self.xs_tally.find_filter('sum(distribcell)')
            subdomains = domain_filter.bins
        elif self.domain_type == 'mesh':
            xyz = [range(1, x+1) for x in self.domain.dimension]
            subdomains = list(itertools.product(*xyz))
        else:
            subdomains = [self.domain.id]

        # Construct a collection of the nuclides to report
        if self.by_nuclide:
            if nuclides == 'all':
                nuclides = self.get_nuclides()
                densities = np.zeros(len(nuclides), dtype=np.float)
            elif nuclides == 'sum':
                nuclides = ['sum']
            else:
                cv.check_iterable_type('nuclides', nuclides, string_types)
        else:
            nuclides = ['sum']

        cv.check_value('xs_type', xs_type, ['macro', 'micro'])

        # Create an HDF5 group within the file for the domain
        domain_type_group = xs_results.require_group(self.domain_type)
        domain_group = domain_type_group.require_group(str(self.domain.id))

        # Determine number of digits to pad subdomain group keys
        num_digits = len(str(self.num_subdomains))

        # Create a separate HDF5 group for each subdomain
        for subdomain in subdomains:

            # Create an HDF5 group for the subdomain
            if self.domain_type == 'distribcell':
                group_name = ''.zfill(num_digits)
                subdomain_group = domain_group.require_group(group_name)
            else:
                subdomain_group = domain_group

            # Create a separate HDF5 group for this cross section
            rxn_group = subdomain_group.require_group(self.hdf5_key)

            # Create a separate HDF5 group for each nuclide
            for j, nuclide in enumerate(nuclides):

                if nuclide != 'sum':
                    density = densities[j]
                    nuclide_group = rxn_group.require_group(nuclide)
                    nuclide_group.require_dataset('density', dtype=np.float64,
                                                  data=[density], shape=(1,))
                else:
                    nuclide_group = rxn_group

                # Extract the cross section for this subdomain and nuclide
                average = self.get_xs(subdomains=[subdomain], nuclides=[nuclide],
                                      xs_type=xs_type, value='mean',
                                      row_column=row_column)
                std_dev = self.get_xs(subdomains=[subdomain], nuclides=[nuclide],
                                      xs_type=xs_type, value='std_dev',
                                      row_column=row_column)

                # Add MGXS results data to the HDF5 group
                nuclide_group.require_dataset('average', dtype=np.float64,
                                              shape=average.shape, data=average)
                nuclide_group.require_dataset('std. dev.', dtype=np.float64,
                                              shape=std_dev.shape, data=std_dev)

        # Close the results HDF5 file
        xs_results.close()

    def export_xs_data(self, filename='mgxs', directory='mgxs',
                       format='csv', groups='all', xs_type='macro'):
        """Export the multi-group cross section data to a file.

        This method leverages the functionality in the Pandas library to export
        the multi-group cross section data in a variety of output file formats
        for storage and/or post-processing.

        Parameters
        ----------
        filename : str
            Filename for the exported file. Defaults to 'mgxs'.
        directory : str
            Directory for the exported file. Defaults to 'mgxs'.
        format : {'csv', 'excel', 'pickle', 'latex'}
            The format for the exported data file. Defaults to 'csv'.
        groups : Iterable of Integral or 'all'
            Energy groups of interest. Defaults to 'all'.
        xs_type: {'macro', 'micro'}
            Store the macro or micro cross section in units of cm^-1 or barns.
            Defaults to 'macro'.

        """

        cv.check_type('filename', filename, string_types)
        cv.check_type('directory', directory, string_types)
        cv.check_value('format', format, ['csv', 'excel', 'pickle', 'latex'])
        cv.check_value('xs_type', xs_type, ['macro', 'micro'])

        # Make directory if it does not exist
        if not os.path.exists(directory):
            os.makedirs(directory)

        filename = os.path.join(directory, filename)
        filename = filename.replace(' ', '-')

        # Get a Pandas DataFrame for the data
        df = self.get_pandas_dataframe(groups=groups, xs_type=xs_type)

        # Export the data using Pandas IO API
        if format == 'csv':
            df.to_csv(filename + '.csv', index=False)
        elif format == 'excel':
            if self.domain_type == 'mesh':
                df.to_excel(filename + '.xls')
            else:
                df.to_excel(filename + '.xls', index=False)
        elif format == 'pickle':
            df.to_pickle(filename + '.pkl')
        elif format == 'latex':
            if self.domain_type == 'distribcell':
                msg = 'Unable to export distribcell multi-group cross section' \
                      'data to a LaTeX table'
                raise NotImplementedError(msg)

            df.to_latex(filename + '.tex', bold_rows=True,
                        longtable=True, index=False)

            # Surround LaTeX table with code needed to run pdflatex
            with open(filename + '.tex', 'r') as original:
                data = original.read()
            with open(filename + '.tex', 'w') as modified:
                modified.write(
                    '\\documentclass[preview, 12pt, border=1mm]{standalone}\n')
                modified.write('\\usepackage{caption}\n')
                modified.write('\\usepackage{longtable}\n')
                modified.write('\\usepackage{booktabs}\n')
                modified.write('\\begin{document}\n\n')
                modified.write(data)
                modified.write('\n\\end{document}')

    def get_pandas_dataframe(self, groups='all', nuclides='all',
                             xs_type='macro', distribcell_paths=True):
        """Build a Pandas DataFrame for the MGXS data.

        This method leverages :meth:`openmc.Tally.get_pandas_dataframe`, but
        renames the columns with terminology appropriate for cross section data.

        Parameters
        ----------
        groups : Iterable of Integral or 'all'
            Energy groups of interest. Defaults to 'all'.
        nuclides : Iterable of str or 'all' or 'sum'
            The nuclides of the cross-sections to include in the dataframe. This
            may be a list of nuclide name strings (e.g., ['U235', 'U238']).
            The special string 'all' will include the cross sections for all
            nuclides in the spatial domain. The special string 'sum' will
            include the cross sections summed over all nuclides. Defaults
            to 'all'.
        xs_type: {'macro', 'micro'}
            Return macro or micro cross section in units of cm^-1 or barns.
            Defaults to 'macro'.
        distribcell_paths : bool, optional
            Construct columns for distribcell tally filters (default is True).
            The geometric information in the Summary object is embedded into
            a Multi-index column with a geometric "path" to each distribcell
            instance.

        Returns
        -------
        pandas.DataFrame
            A Pandas DataFrame for the cross section data.

        Raises
        ------
        ValueError
            When this method is called before the multi-group cross section is
            computed from tally data.

        """

        if not isinstance(groups, string_types):
            cv.check_iterable_type('groups', groups, Integral)
        if nuclides != 'all' and nuclides != 'sum':
            cv.check_iterable_type('nuclides', nuclides, string_types)
        cv.check_value('xs_type', xs_type, ['macro', 'micro'])

        # Get a Pandas DataFrame from the derived xs tally
        if self.by_nuclide and nuclides == 'sum':

            # Use tally summation to sum across all nuclides
            query_nuclides = [nuclides]
            xs_tally = self.xs_tally.summation(nuclides=self.get_nuclides())
            df = xs_tally.get_pandas_dataframe(
                distribcell_paths=distribcell_paths)

            # Remove nuclide column since it is homogeneous and redundant
            if self.domain_type == 'mesh':
                df.drop('sum(nuclide)', axis=1, level=0, inplace=True)
            else:
                df.drop('sum(nuclide)', axis=1, inplace=True)

        # If the user requested a specific set of nuclides
        elif self.by_nuclide and nuclides != 'all':
            query_nuclides = nuclides
            xs_tally = self.xs_tally.get_slice(nuclides=nuclides)
            df = xs_tally.get_pandas_dataframe(
                distribcell_paths=distribcell_paths)

        # If the user requested all nuclides, keep nuclide column in dataframe
        else:
            query_nuclides = self.nuclides
            df = self.xs_tally.get_pandas_dataframe(
                distribcell_paths=distribcell_paths)

        # Remove the score column since it is homogeneous and redundant
        if self.domain_type == 'mesh':
            df = df.drop('score', axis=1, level=0)
        else:
            df = df.drop('score', axis=1)

        # Determine if change-in-angle bins are included in the MGXS to
        # properly tile the group boundaries
        if 'mu low' in df:
            # Find the length of the mu filters indirectly from the number
            # of times the mu bins repeats.
            num_mu = int(df.shape[0] /
                         df[df['mu low'] == df['mu low'][0]].shape[0])
        else:
            num_mu = 1

        # Override energy groups bounds with indices
        all_groups = np.arange(self.num_groups, 0, -1, dtype=np.int)
        all_groups = np.repeat(all_groups, len(query_nuclides) * num_mu)
        if 'energy low [eV]' in df and 'energyout low [eV]' in df:
            df.rename(columns={'energy low [eV]': 'group in'},
                      inplace=True)
            in_groups = np.tile(all_groups, int(self.num_subdomains))
            in_groups = np.repeat(in_groups, int(df.shape[0] / in_groups.size))
            df['group in'] = in_groups
            del df['energy high [eV]']

            df.rename(columns={'energyout low [eV]': 'group out'},
                      inplace=True)
            out_groups = np.repeat(all_groups, self.xs_tally.num_scores)
            out_groups = np.tile(out_groups, int(df.shape[0] / out_groups.size))
            df['group out'] = out_groups
            del df['energyout high [eV]']
            columns = ['group in', 'group out']

        elif 'energyout low [eV]' in df:
            df.rename(columns={'energyout low [eV]': 'group out'},
                      inplace=True)
            in_groups = np.tile(all_groups, int(df.shape[0] / all_groups.size))
            df['group out'] = in_groups
            del df['energyout high [eV]']
            columns = ['group out']

        elif 'energy low [eV]' in df:
            df.rename(columns={'energy low [eV]': 'group in'}, inplace=True)
            in_groups = np.tile(all_groups, int(df.shape[0] / all_groups.size))
            df['group in'] = in_groups
            del df['energy high [eV]']
            columns = ['group in']

        # Select out those groups the user requested
        if not isinstance(groups, string_types):
            if 'group in' in df:
                df = df[df['group in'].isin(groups)]
            if 'group out' in df:
                df = df[df['group out'].isin(groups)]

        # If user requested micro cross sections, divide out the atom densities
        if xs_type == 'micro':
            if self.by_nuclide:
                densities = self.get_nuclide_densities(nuclides)
            else:
                densities = self.get_nuclide_densities('sum')
            densities = np.repeat(densities, len(self.rxn_rate_tally.scores))
            tile_factor = df.shape[0] / len(densities)
            df['mean'] /= np.tile(densities, tile_factor)
            df['std. dev.'] /= np.tile(densities, tile_factor)

            # Replace NaNs by zeros (happens if nuclide density is zero)
            df['mean'].replace(np.nan, 0.0, inplace=True)
            df['std. dev.'].replace(np.nan, 0.0, inplace=True)

        # Sort the dataframe by domain type id (e.g., distribcell id) and
        # energy groups such that data is from fast to thermal
        if self.domain_type == 'mesh':
            mesh_str = 'mesh {0}'.format(self.domain.id)
            df.sort_values(by=[(mesh_str, 'x'), (mesh_str, 'y'), \
                               (mesh_str, 'z')] + columns, inplace=True)
        else:
            df.sort_values(by=[self.domain_type] + columns, inplace=True)

        return df

    def get_units(self, xs_type='macro'):
        """This method returns the units of a MGXS based on a desired xs_type.

        Parameters
        ----------
        xs_type: {'macro', 'micro'}
            Return the macro or micro cross section units.
            Defaults to 'macro'.

        Returns
        -------
        str
            A string representing the units of the MGXS.

        """

        cv.check_value('xs_type', xs_type, ['macro', 'micro'])

        return 'cm^-1' if xs_type == 'macro' else 'barns'


@add_metaclass(ABCMeta)
class MatrixMGXS(MGXS):
    """An abstract multi-group cross section for some energy group structure
    within some spatial domain. This class is specifically intended for
    cross sections which depend on both the incoming and outgoing energy groups
    and are therefore represented by matrices. Examples of this include the
    scattering and nu-fission matrices.

    This class can be used for both OpenMC input generation and tally data
    post-processing to compute spatially-homogenized and energy-integrated
    multi-group cross sections for multi-group neutronics calculations.

    NOTE: Users should instantiate the subclasses of this abstract class.

    Parameters
    ----------
    domain : openmc.Material or openmc.Cell or openmc.Universe or openmc.Mesh
        The domain for spatial homogenization
    domain_type : {'material', 'cell', 'distribcell', 'universe', 'mesh'}
        The domain type for spatial homogenization
    energy_groups : openmc.mgxs.EnergyGroups
        The energy group structure for energy condensation
    by_nuclide : bool
        If true, computes cross sections for each nuclide in domain
    name : str, optional
        Name of the multi-group cross section. Used as a label to identify
        tallies in OpenMC 'tallies.xml' file.

    Attributes
    ----------
    name : str, optional
        Name of the multi-group cross section
    rxn_type : str
        Reaction type (e.g., 'total', 'nu-fission', etc.)
    by_nuclide : bool
        If true, computes cross sections for each nuclide in domain
    domain : Material or Cell or Universe or Mesh
        Domain for spatial homogenization
    domain_type : {'material', 'cell', 'distribcell', 'universe', 'mesh'}
        Domain type for spatial homogenization
    energy_groups : openmc.mgxs.EnergyGroups
        Energy group structure for energy condensation
    tally_trigger : openmc.Trigger
        An (optional) tally precision trigger given to each tally used to
        compute the cross section
    scores : list of str
        The scores in each tally used to compute the multi-group cross section
    filters : list of openmc.Filter
        The filters in each tally used to compute the multi-group cross section
    tally_keys : list of str
        The keys into the tallies dictionary for each tally used to compute
        the multi-group cross section
    estimator : {'tracklength', 'collision', 'analog'}
        The tally estimator used to compute the multi-group cross section
    tallies : collections.OrderedDict
        OpenMC tallies needed to compute the multi-group cross section
    rxn_rate_tally : openmc.Tally
        Derived tally for the reaction rate tally used in the numerator to
        compute the multi-group cross section. This attribute is None
        unless the multi-group cross section has been computed.
    xs_tally : openmc.Tally
        Derived tally for the multi-group cross section. This attribute
        is None unless the multi-group cross section has been computed.
    num_subdomains : int
        The number of subdomains is unity for 'material', 'cell' and 'universe'
        domain types. This is equal to the number of cell instances
        for 'distribcell' domain types (it is equal to unity prior to loading
        tally data from a statepoint file) and the number of mesh cells for
        'mesh' domain types.
    num_nuclides : int
        The number of nuclides for which the multi-group cross section is
        being tracked. This is unity if the by_nuclide attribute is False.
    nuclides : Iterable of str or 'sum'
        The optional user-specified nuclides for which to compute cross
        sections (e.g., 'U238', 'O16'). If by_nuclide is True but nuclides
        are not specified by the user, all nuclides in the spatial domain
        are included. This attribute is 'sum' if by_nuclide is false.
    sparse : bool
        Whether or not the MGXS' tallies use SciPy's LIL sparse matrix format
        for compressed data storage
    loaded_sp : bool
        Whether or not a statepoint file has been loaded with tally data
    derived : bool
        Whether or not the MGXS is merged from one or more other MGXS
    hdf5_key : str
        The key used to index multi-group cross sections in an HDF5 data store

    """
    @property
    def filters(self):
        # Create the non-domain specific Filters for the Tallies
        group_edges = self.energy_groups.group_edges
        energy = openmc.EnergyFilter(group_edges)
        energyout = openmc.EnergyoutFilter(group_edges)

        return [[energy], [energy, energyout]]

    def get_xs(self, in_groups='all', out_groups='all',
               subdomains='all', nuclides='all',
               xs_type='macro', order_groups='increasing',
               row_column='inout', value='mean', squeeze=True, **kwargs):
        """Returns an array of multi-group cross sections.

        This method constructs a 4D NumPy array for the requested
        multi-group cross section data for one or more subdomains
        (1st dimension), energy groups in (2nd dimension), energy groups out
        (3rd dimension), and nuclides (4th dimension).

        Parameters
        ----------
        in_groups : Iterable of Integral or 'all'
            Incoming energy groups of interest. Defaults to 'all'.
        out_groups : Iterable of Integral or 'all'
            Outgoing energy groups of interest. Defaults to 'all'.
        subdomains : Iterable of Integral or 'all'
            Subdomain IDs of interest. Defaults to 'all'.
        nuclides : Iterable of str or 'all' or 'sum'
            A list of nuclide name strings (e.g., ['U235', 'U238']). The
            special string 'all' will return the cross sections for all
            nuclides in the spatial domain. The special string 'sum' will
            return the cross section summed over all nuclides. Defaults to
            'all'.
        xs_type: {'macro', 'micro'}
            Return the macro or micro cross section in units of cm^-1 or barns.
            Defaults to 'macro'.
        order_groups: {'increasing', 'decreasing'}
            Return the cross section indexed according to increasing or
            decreasing energy groups (decreasing or increasing energies).
            Defaults to 'increasing'.
        row_column: {'inout', 'outin'}
            Return the cross section indexed first by incoming group and
            second by outgoing group ('inout'), or vice versa ('outin').
            Defaults to 'inout'.
        value : {'mean', 'std_dev', 'rel_err'}
            A string for the type of value to return. Defaults to 'mean'.
        squeeze : bool
            A boolean representing whether to eliminate the extra dimensions
            of the multi-dimensional array to be returned. Defaults to True.

        Returns
        -------
        numpy.ndarray
            A NumPy array of the multi-group cross section indexed in the order
            each group and subdomain is listed in the parameters.

        Raises
        ------
        ValueError
            When this method is called before the multi-group cross section is
            computed from tally data.

        """

        cv.check_value('value', value, ['mean', 'std_dev', 'rel_err'])
        cv.check_value('xs_type', xs_type, ['macro', 'micro'])

        # FIXME: Unable to get microscopic xs for mesh domain because the mesh
        # cells do not know the nuclide densities in each mesh cell.
        if self.domain_type == 'mesh' and xs_type == 'micro':
            msg = 'Unable to get micro xs for mesh domain since the mesh ' \
                  'cells do not know the nuclide densities in each mesh cell.'
            raise ValueError(msg)

        filters = []
        filter_bins = []

        # Construct a collection of the domain filter bins
        if not isinstance(subdomains, string_types):
            cv.check_iterable_type('subdomains', subdomains, Integral,
                                   max_depth=3)
            filters.append(_DOMAIN_TO_FILTER[self.domain_type])
            subdomain_bins = []
            for subdomain in subdomains:
                subdomain_bins.append(subdomain)
            filter_bins.append(tuple(subdomain_bins))

        # Construct list of energy group bounds tuples for all requested groups
        if not isinstance(in_groups, string_types):
            cv.check_iterable_type('groups', in_groups, Integral)
            filters.append(openmc.EnergyFilter)
            for group in in_groups:
                energy_bins.append((self.energy_groups.get_group_bounds(group),))
            filter_bins.append(tuple(energy_bins))

        # Construct list of energy group bounds tuples for all requested groups
        if not isinstance(out_groups, string_types):
            cv.check_iterable_type('groups', out_groups, Integral)
            for group in out_groups:
                filters.append(openmc.EnergyoutFilter)
                filter_bins.append((
                    self.energy_groups.get_group_bounds(group),))

        # Construct a collection of the nuclides to retrieve from the xs tally
        if self.by_nuclide:
            if nuclides == 'all' or nuclides == 'sum' or nuclides == ['sum']:
                query_nuclides = self.get_nuclides()
            else:
                query_nuclides = nuclides
        else:
            query_nuclides = ['total']

        # Use tally summation if user requested the sum for all nuclides
        if nuclides == 'sum' or nuclides == ['sum']:
            xs_tally = self.xs_tally.summation(nuclides=query_nuclides)
            xs = xs_tally.get_values(filters=filters, filter_bins=filter_bins,
                                     value=value)
        else:
            xs = self.xs_tally.get_values(filters=filters,
                                          filter_bins=filter_bins,
                                          nuclides=query_nuclides, value=value)

        # Divide by atom number densities for microscopic cross sections
        if xs_type == 'micro':
            if self.by_nuclide:
                densities = self.get_nuclide_densities(nuclides)
            else:
                densities = self.get_nuclide_densities('sum')
            if value == 'mean' or value == 'std_dev':
                xs /= densities[np.newaxis, :, np.newaxis]

        # Eliminate the trivial score dimension
        xs = np.squeeze(xs, axis=len(xs.shape) - 1)
        xs = np.nan_to_num(xs)

        if in_groups == 'all':
            num_in_groups = self.num_groups
        else:
            num_in_groups = len(in_groups)

        if out_groups == 'all':
            num_out_groups = self.num_groups
        else:
            num_out_groups = len(out_groups)

        # Reshape tally data array with separate axes for domain and energy
        num_subdomains = int(xs.shape[0] / (num_in_groups * num_out_groups))
        new_shape = (num_subdomains, num_in_groups, num_out_groups)
        new_shape += xs.shape[1:]
        xs = np.reshape(xs, new_shape)

        # Transpose the matrix if requested by user
        if row_column == 'outin':
            xs = np.swapaxes(xs, 1, 2)

        # Reverse data if user requested increasing energy groups since
        # tally data is stored in order of increasing energies
        if order_groups == 'increasing':
            xs = xs[:, ::-1, ::-1, :]

        if squeeze:
            xs = np.squeeze(xs)
            xs = np.atleast_2d(xs)

        return xs

    def get_slice(self, nuclides=[], in_groups=[], out_groups=[]):
        """Build a sliced MatrixMGXS object for the specified nuclides and
        energy groups.

        This method constructs a new MGXS to encapsulate a subset of the data
        represented by this MGXS. The subset of data to include in the tally
        slice is determined by the nuclides and energy groups specified in
        the input parameters.

        Parameters
        ----------
        nuclides : list of str
            A list of nuclide name strings
            (e.g., ['U235', 'U238']; default is [])
        in_groups : list of int
            A list of incoming energy group indices starting at 1 for the high
            energies (e.g., [1, 2, 3]; default is [])
        out_groups : list of int
            A list of outgoing energy group indices starting at 1 for the high
            energies (e.g., [1, 2, 3]; default is [])

        Returns
        -------
        openmc.mgxs.MatrixMGXS
            A new MatrixMGXS object which encapsulates the subset of data
            requested for the nuclide(s) and/or energy group(s) requested in
            the parameters.

        """

        # Call super class method and null out derived tallies
        slice_xs = super(MatrixMGXS, self).get_slice(nuclides, in_groups)
        slice_xs._rxn_rate_tally = None
        slice_xs._xs_tally = None

        # Slice outgoing energy groups if needed
        if len(out_groups) != 0:
            filter_bins = []
            for group in out_groups:
                group_bounds = self.energy_groups.get_group_bounds(group)
                filter_bins.append(group_bounds)
            filter_bins = [tuple(filter_bins)]

            # Slice each of the tallies across energyout groups
            for tally_type, tally in slice_xs.tallies.items():
                if tally.contains_filter(openmc.EnergyoutFilter):
                    tally_slice = tally.get_slice(
                        filters=[openmc.EnergyoutFilter],
                        filter_bins=filter_bins)
                    slice_xs.tallies[tally_type] = tally_slice

        slice_xs.sparse = self.sparse
        return slice_xs

    def print_xs(self, subdomains='all', nuclides='all', xs_type='macro'):
        """Prints a string representation for the multi-group cross section.

        Parameters
        ----------
        subdomains : Iterable of Integral or 'all'
            The subdomain IDs of the cross sections to include in the report.
            Defaults to 'all'.
        nuclides : Iterable of str or 'all' or 'sum'
            The nuclides of the cross-sections to include in the report. This
            may be a list of nuclide name strings (e.g., ['U235', 'U238']).
            The special string 'all' will report the cross sections for all
            nuclides in the spatial domain. The special string 'sum' will
            report the cross sections summed over all nuclides. Defaults to
            'all'.
        xs_type: {'macro', 'micro'}
            Return the macro or micro cross section in units of cm^-1 or barns.
            Defaults to 'macro'.

        """

        # Construct a collection of the subdomains to report
        if not isinstance(subdomains, string_types):
            cv.check_iterable_type('subdomains', subdomains, Integral)
        elif self.domain_type == 'distribcell':
            subdomains = np.arange(self.num_subdomains, dtype=np.int)
        elif self.domain_type == 'mesh':
            xyz = [range(1, x+1) for x in self.domain.dimension]
            subdomains = list(itertools.product(*xyz))
        else:
            subdomains = [self.domain.id]

        # Construct a collection of the nuclides to report
        if self.by_nuclide:
            if nuclides == 'all':
                nuclides = self.get_nuclides()
            if nuclides == 'sum':
                nuclides = ['sum']
            else:
                cv.check_iterable_type('nuclides', nuclides, string_types)
        else:
            nuclides = ['sum']

        cv.check_value('xs_type', xs_type, ['macro', 'micro'])

        # Build header for string with type and domain info
        string = 'Multi-Group XS\n'
        string += '{0: <16}=\t{1}\n'.format('\tReaction Type', self.rxn_type)
        string += '{0: <16}=\t{1}\n'.format('\tDomain Type', self.domain_type)
        string += '{0: <16}=\t{1}\n'.format('\tDomain ID', self.domain.id)

        # Generate the header for an individual XS
        xs_header = '\tCross Sections [{0}]:'.format(self.get_units(xs_type))

        # If cross section data has not been computed, only print string header
        if self.tallies is None:
            print(string)
            return

        string += '{0: <16}\n'.format('\tEnergy Groups:')
        template = '{0: <12}Group {1} [{2: <10} - {3: <10}eV]\n'

        # Loop over energy groups ranges
        for group in range(1, self.num_groups + 1):
            bounds = self.energy_groups.get_group_bounds(group)
            string += template.format('', group, bounds[0], bounds[1])

        # Loop over all subdomains
        for subdomain in subdomains:

            if self.domain_type == 'distribcell':
                string += \
                    '{0: <16}=\t{1}\n'.format('\tSubdomain', subdomain)

            # Loop over all Nuclides
            for nuclide in nuclides:

                # Build header for nuclide type
                if xs_type != 'sum':
                    string += '{0: <16}=\t{1}\n'.format('\tNuclide', nuclide)

                # Build header for cross section type
                string += '{0: <16}\n'.format(xs_header)
                template = '{0: <12}Group {1} -> Group {2}:\t\t'

                # Loop over incoming/outgoing energy groups ranges
                for in_group in range(1, self.num_groups + 1):
                    for out_group in range(1, self.num_groups + 1):
                        string += template.format('', in_group, out_group)
                        average = \
                            self.get_xs([in_group], [out_group],
                                        [subdomain], [nuclide],
                                        xs_type=xs_type, value='mean')
                        rel_err = \
                            self.get_xs([in_group], [out_group],
                                        [subdomain], [nuclide],
                                        xs_type=xs_type, value='rel_err')
                        average = average.flatten()[0]
                        rel_err = rel_err.flatten()[0] * 100.
                        string += '{:1.2e} +/- {:1.2e}%'.format(average,
                                                                rel_err)
                        string += '\n'
                    string += '\n'
                string += '\n'
            string += '\n'

        print(string)


class TotalXS(MGXS):
    r"""A total multi-group cross section.

    This class can be used for both OpenMC input generation and tally data
    post-processing to compute spatially-homogenized and energy-integrated
    multi-group total cross sections for multi-group neutronics calculations. At
    a minimum, one needs to set the :attr:`TotalXS.energy_groups` and
    :attr:`TotalXS.domain` properties. Tallies for the flux and appropriate
    reaction rates over the specified domain are generated automatically via the
    :attr:`TotalXS.tallies` property, which can then be appended to a
    :class:`openmc.Tallies` instance.

    For post-processing, the :meth:`MGXS.load_from_statepoint` will pull in the
    necessary data to compute multi-group cross sections from a
    :class:`openmc.StatePoint` instance. The derived multi-group cross section
    can then be obtained from the :attr:`TotalXS.xs_tally` property.

    For a spatial domain :math:`V` and energy group :math:`[E_g,E_{g-1}]`, the
    total cross section is calculated as:

    .. math::

       \frac{\int_{r \in V} dr \int_{4\pi} d\Omega \int_{E_g}^{E_{g-1}} dE \;
       \sigma_t (r, E) \psi (r, E, \Omega)}{\int_{r \in V} dr \int_{4\pi}
       d\Omega \int_{E_g}^{E_{g-1}} dE \; \psi (r, E, \Omega)}.

    Parameters
    ----------
    domain : openmc.Material or openmc.Cell or openmc.Universe or openmc.Mesh
        The domain for spatial homogenization
    domain_type : {'material', 'cell', 'distribcell', 'universe', 'mesh'}
        The domain type for spatial homogenization
    groups : openmc.mgxs.EnergyGroups
        The energy group structure for energy condensation
    by_nuclide : bool
        If true, computes cross sections for each nuclide in domain
    name : str, optional
        Name of the multi-group cross section. Used as a label to identify
        tallies in OpenMC 'tallies.xml' file.

    Attributes
    ----------
    name : str, optional
        Name of the multi-group cross section
    rxn_type : str
        Reaction type (e.g., 'total', 'nu-fission', etc.)
    by_nuclide : bool
        If true, computes cross sections for each nuclide in domain
    domain : Material or Cell or Universe or Mesh
        Domain for spatial homogenization
    domain_type : {'material', 'cell', 'distribcell', 'universe', 'mesh'}
        Domain type for spatial homogenization
    energy_groups : openmc.mgxs.EnergyGroups
        Energy group structure for energy condensation
    tally_trigger : openmc.Trigger
        An (optional) tally precision trigger given to each tally used to
        compute the cross section
    scores : list of str
        The scores in each tally used to compute the multi-group cross section
    filters : list of openmc.Filter
        The filters in each tally used to compute the multi-group cross section
    tally_keys : list of str
        The keys into the tallies dictionary for each tally used to compute
        the multi-group cross section
    estimator : {'tracklength', 'collision', 'analog'}
        The tally estimator used to compute the multi-group cross section
    tallies : collections.OrderedDict
        OpenMC tallies needed to compute the multi-group cross section. The keys
        are strings listed in the :attr:`TotalXS.tally_keys` property and values
        are instances of :class:`openmc.Tally`.
    rxn_rate_tally : openmc.Tally
        Derived tally for the reaction rate tally used in the numerator to
        compute the multi-group cross section. This attribute is None
        unless the multi-group cross section has been computed.
    xs_tally : openmc.Tally
        Derived tally for the multi-group cross section. This attribute
        is None unless the multi-group cross section has been computed.
    num_subdomains : int
        The number of subdomains is unity for 'material', 'cell' and 'universe'
        domain types. This is equal to the number of cell instances
        for 'distribcell' domain types (it is equal to unity prior to loading
        tally data from a statepoint file).
    num_nuclides : int
        The number of nuclides for which the multi-group cross section is
        being tracked. This is unity if the by_nuclide attribute is False.
    nuclides : Iterable of str or 'sum'
        The optional user-specified nuclides for which to compute cross
        sections (e.g., 'U238', 'O16'). If by_nuclide is True but nuclides
        are not specified by the user, all nuclides in the spatial domain
        are included. This attribute is 'sum' if by_nuclide is false.
    sparse : bool
        Whether or not the MGXS' tallies use SciPy's LIL sparse matrix format
        for compressed data storage
    loaded_sp : bool
        Whether or not a statepoint file has been loaded with tally data
    derived : bool
        Whether or not the MGXS is merged from one or more other MGXS
    hdf5_key : str
        The key used to index multi-group cross sections in an HDF5 data store

    """

    def __init__(self, domain=None, domain_type=None,
                 groups=None, by_nuclide=False, name=''):
        super(TotalXS, self).__init__(domain, domain_type,
                                      groups, by_nuclide, name)
        self._rxn_type = 'total'


class TransportXS(MGXS):
    r"""A transport-corrected total multi-group cross section.

    This class can be used for both OpenMC input generation and tally data
    post-processing to compute spatially-homogenized and energy-integrated
    multi-group cross sections for multi-group neutronics calculations. At a
    minimum, one needs to set the :attr:`TransportXS.energy_groups` and
    :attr:`TransportXS.domain` properties. Tallies for the flux and appropriate
    reaction rates over the specified domain are generated automatically via the
    :attr:`TransportXS.tallies` property, which can then be appended to a
    :class:`openmc.Tallies` instance.

    For post-processing, the :meth:`MGXS.load_from_statepoint` will pull in the
    necessary data to compute multi-group cross sections from a
    :class:`openmc.StatePoint` instance. The derived multi-group cross section
    can then be obtained from the :attr:`TransportXS.xs_tally` property.

    For a spatial domain :math:`V` and energy group :math:`[E_g,E_{g-1}]`, the
    transport-corrected total cross section is calculated as:

    .. math::

       \langle \sigma_t \phi \rangle &= \int_{r \in V} dr \int_{4\pi}
       d\Omega \int_{E_g}^{E_{g-1}} dE \sigma_t (r, E) \psi
       (r, E, \Omega) \\
       \langle \sigma_{s1} \phi \rangle &= \int_{r \in V} dr
       \int_{4\pi} d\Omega \int_{E_g}^{E_{g-1}} dE \int_{4\pi}
       d\Omega' \int_0^\infty dE' \int_{-1}^1 d\mu \; \mu \sigma_s
       (r, E' \rightarrow E, \Omega' \cdot \Omega)
       \phi (r, E', \Omega) \\
       \langle \phi \rangle &= \int_{r \in V} dr \int_{4\pi} d\Omega
       \int_{E_g}^{E_{g-1}} dE \; \psi (r, E, \Omega) \\
       \sigma_{tr} &= \frac{\langle \sigma_t \phi \rangle - \langle \sigma_{s1}
       \phi \rangle}{\langle \phi \rangle}

    Parameters
    ----------
    domain : openmc.Material or openmc.Cell or openmc.Universe or openmc.Mesh
        The domain for spatial homogenization
    domain_type : {'material', 'cell', 'distribcell', 'universe', 'mesh'}
        The domain type for spatial homogenization
    groups : openmc.mgxs.EnergyGroups
        The energy group structure for energy condensation
    by_nuclide : bool
        If true, computes cross sections for each nuclide in domain
    name : str, optional
        Name of the multi-group cross section. Used as a label to identify
        tallies in OpenMC 'tallies.xml' file.

    Attributes
    ----------
    name : str, optional
        Name of the multi-group cross section
    rxn_type : str
        Reaction type (e.g., 'total', 'nu-fission', etc.)
    by_nuclide : bool
        If true, computes cross sections for each nuclide in domain
    domain : Material or Cell or Universe or Mesh
        Domain for spatial homogenization
    domain_type : {'material', 'cell', 'distribcell', 'universe', 'mesh'}
        Domain type for spatial homogenization
    energy_groups : openmc.mgxs.EnergyGroups
        Energy group structure for energy condensation
    tally_trigger : openmc.Trigger
        An (optional) tally precision trigger given to each tally used to
        compute the cross section
    scores : list of str
        The scores in each tally used to compute the multi-group cross section
    filters : list of openmc.Filter
        The filters in each tally used to compute the multi-group cross section
    tally_keys : list of str
        The keys into the tallies dictionary for each tally used to compute
        the multi-group cross section
    estimator : 'analog'
        The tally estimator used to compute the multi-group cross section
    tallies : collections.OrderedDict
        OpenMC tallies needed to compute the multi-group cross section. The keys
        are strings listed in the :attr:`TransportXS.tally_keys` property and
        values are instances of :class:`openmc.Tally`.
    rxn_rate_tally : openmc.Tally
        Derived tally for the reaction rate tally used in the numerator to
        compute the multi-group cross section. This attribute is None
        unless the multi-group cross section has been computed.
    xs_tally : openmc.Tally
        Derived tally for the multi-group cross section. This attribute
        is None unless the multi-group cross section has been computed.
    num_subdomains : int
        The number of subdomains is unity for 'material', 'cell' and 'universe'
        domain types. This is equal to the number of cell instances
        for 'distribcell' domain types (it is equal to unity prior to loading
        tally data from a statepoint file).
    num_nuclides : int
        The number of nuclides for which the multi-group cross section is
        being tracked. This is unity if the by_nuclide attribute is False.
    nuclides : Iterable of str or 'sum'
        The optional user-specified nuclides for which to compute cross
        sections (e.g., 'U238', 'O16'). If by_nuclide is True but nuclides
        are not specified by the user, all nuclides in the spatial domain
        are included. This attribute is 'sum' if by_nuclide is false.
    sparse : bool
        Whether or not the MGXS' tallies use SciPy's LIL sparse matrix format
        for compressed data storage
    loaded_sp : bool
        Whether or not a statepoint file has been loaded with tally data
    derived : bool
        Whether or not the MGXS is merged from one or more other MGXS
    hdf5_key : str
        The key used to index multi-group cross sections in an HDF5 data store

    """

    def __init__(self, domain=None, domain_type=None,
                 groups=None, by_nuclide=False, name=''):
        super(TransportXS, self).__init__(domain, domain_type,
                                          groups, by_nuclide, name)
        self._rxn_type = 'transport'
        self._estimator = 'analog'
        self._valid_estimators = ['analog']

    @property
    def scores(self):
        return ['flux', 'total', 'scatter-1']

    @property
    def filters(self):
        group_edges = self.energy_groups.group_edges
        energy_filter = openmc.EnergyFilter(group_edges)
        energyout_filter = openmc.EnergyoutFilter(group_edges)
        return [[energy_filter], [energy_filter], [energyout_filter]]

    @property
    def rxn_rate_tally(self):
        if self._rxn_rate_tally is None:
            # Switch EnergyoutFilter to EnergyFilter.
            old_filt = self.tallies['scatter-1'].filters[-1]
            new_filt = openmc.EnergyFilter(old_filt.bins)
            new_filt.stride = old_filt.stride
            self.tallies['scatter-1'].filters[-1] = new_filt

            self._rxn_rate_tally = \
                self.tallies['total'] - self.tallies['scatter-1']
            self._rxn_rate_tally.sparse = self.sparse

        return self._rxn_rate_tally


class DiffusionCoefficient(TransportXS):
    r"""A transport-corrected total multi-group cross section.

    This class can be used for both OpenMC input generation and tally data
    post-processing to compute spatially-homogenized and energy-integrated
    multi-group cross sections for multi-group neutronics calculations. At a
    minimum, one needs to set the :attr:`TransportXS.energy_groups` and
    :attr:`TransportXS.domain` properties. Tallies for the flux and appropriate
    reaction rates over the specified domain are generated automatically via the
    :attr:`TransportXS.tallies` property, which can then be appended to a
    :class:`openmc.Tallies` instance.

    For post-processing, the :meth:`MGXS.load_from_statepoint` will pull in the
    necessary data to compute multi-group cross sections from a
    :class:`openmc.StatePoint` instance. The derived multi-group cross section
    can then be obtained from the :attr:`TransportXS.xs_tally` property.

    For a spatial domain :math:`V` and energy group :math:`[E_g,E_{g-1}]`, the
    transport-corrected total cross section is calculated as:

    .. math::

       \langle \sigma_t \phi \rangle &= \int_{r \in V} dr \int_{4\pi}
       d\Omega \int_{E_g}^{E_{g-1}} dE \sigma_t (r, E) \psi
       (r, E, \Omega) \\
       \langle \sigma_{s1} \phi \rangle &= \int_{r \in V} dr
       \int_{4\pi} d\Omega \int_{E_g}^{E_{g-1}} dE \int_{4\pi}
       d\Omega' \int_0^\infty dE' \int_{-1}^1 d\mu \; \mu \sigma_s
       (r, E' \rightarrow E, \Omega' \cdot \Omega)
       \phi (r, E', \Omega) \\
       \langle \phi \rangle &= \int_{r \in V} dr \int_{4\pi} d\Omega
       \int_{E_g}^{E_{g-1}} dE \; \psi (r, E, \Omega) \\
       \sigma_{tr} &= \frac{\langle \sigma_t \phi \rangle - \langle \sigma_{s1}
       \phi \rangle}{\langle \phi \rangle}

    Parameters
    ----------
    domain : openmc.Material or openmc.Cell or openmc.Universe or openmc.Mesh
        The domain for spatial homogenization
    domain_type : {'material', 'cell', 'distribcell', 'universe', 'mesh'}
        The domain type for spatial homogenization
    groups : openmc.mgxs.EnergyGroups
        The energy group structure for energy condensation
    by_nuclide : bool
        If true, computes cross sections for each nuclide in domain
    name : str, optional
        Name of the multi-group cross section. Used as a label to identify
        tallies in OpenMC 'tallies.xml' file.

    Attributes
    ----------
    name : str, optional
        Name of the multi-group cross section
    rxn_type : str
        Reaction type (e.g., 'total', 'nu-fission', etc.)
    by_nuclide : bool
        If true, computes cross sections for each nuclide in domain
    domain : Material or Cell or Universe or Mesh
        Domain for spatial homogenization
    domain_type : {'material', 'cell', 'distribcell', 'universe', 'mesh'}
        Domain type for spatial homogenization
    energy_groups : openmc.mgxs.EnergyGroups
        Energy group structure for energy condensation
    tally_trigger : openmc.Trigger
        An (optional) tally precision trigger given to each tally used to
        compute the cross section
    scores : list of str
        The scores in each tally used to compute the multi-group cross section
    filters : list of openmc.Filter
        The filters in each tally used to compute the multi-group cross section
    tally_keys : list of str
        The keys into the tallies dictionary for each tally used to compute
        the multi-group cross section
    estimator : 'analog'
        The tally estimator used to compute the multi-group cross section
    tallies : collections.OrderedDict
        OpenMC tallies needed to compute the multi-group cross section. The keys
        are strings listed in the :attr:`TransportXS.tally_keys` property and
        values are instances of :class:`openmc.Tally`.
    rxn_rate_tally : openmc.Tally
        Derived tally for the reaction rate tally used in the numerator to
        compute the multi-group cross section. This attribute is None
        unless the multi-group cross section has been computed.
    xs_tally : openmc.Tally
        Derived tally for the multi-group cross section. This attribute
        is None unless the multi-group cross section has been computed.
    num_subdomains : int
        The number of subdomains is unity for 'material', 'cell' and 'universe'
        domain types. This is equal to the number of cell instances
        for 'distribcell' domain types (it is equal to unity prior to loading
        tally data from a statepoint file).
    num_nuclides : int
        The number of nuclides for which the multi-group cross section is
        being tracked. This is unity if the by_nuclide attribute is False.
    nuclides : Iterable of str or 'sum'
        The optional user-specified nuclides for which to compute cross
        sections (e.g., 'U238', 'O16'). If by_nuclide is True but nuclides
        are not specified by the user, all nuclides in the spatial domain
        are included. This attribute is 'sum' if by_nuclide is false.
    sparse : bool
        Whether or not the MGXS' tallies use SciPy's LIL sparse matrix format
        for compressed data storage
    loaded_sp : bool
        Whether or not a statepoint file has been loaded with tally data
    derived : bool
        Whether or not the MGXS is merged from one or more other MGXS
    hdf5_key : str
        The key used to index multi-group cross sections in an HDF5 data store

    """

    def __init__(self, domain=None, domain_type=None,
                 groups=None, by_nuclide=False, name=''):
        super(DiffusionCoefficient, self).__init__(domain, domain_type,
                                                   groups, by_nuclide, name)
        self._rxn_type = 'diffusion-coefficient'

    @property
    def rxn_rate_tally(self):
        if self._rxn_rate_tally is None:
            old_filt = self.tallies['scatter-1'].filters[-1]
            new_filt = openmc.EnergyFilter(old_filt.bins)
            new_filt.stride = old_filt.stride
            old_filt = self.tallies['scatter-1'].filters[-1] = new_filt

            transport = (self.tallies['total'] - self.tallies['scatter-1']) / \
                        self.tallies['flux']
            dif_coef = transport**(-1) / 3.0
            self._rxn_rate_tally = dif_coef * self.tallies['flux']
            self._rxn_rate_tally.sparse = self.sparse

        return self._rxn_rate_tally

    def get_condensed_xs(self, coarse_groups):
        """Construct an energy-condensed version of this cross section.

        Parameters
        ----------
        coarse_groups : openmc.mgxs.EnergyGroups
            The coarse energy group structure of interest

        Returns
        -------
        MGXS
            A new MGXS condensed to the group structure of interest

        """

        cv.check_type('coarse_groups', coarse_groups, EnergyGroups)
        cv.check_less_than('coarse groups', coarse_groups.num_groups,
                           self.num_groups, equality=True)
        cv.check_value('upper coarse energy', coarse_groups.group_edges[-1],
                       [self.energy_groups.group_edges[-1]])
        cv.check_value('lower coarse energy', coarse_groups.group_edges[0],
                       [self.energy_groups.group_edges[0]])

        # Clone this MGXS to initialize the condensed version
        condensed_xs = copy.deepcopy(self)

        if self._rxn_rate_tally is None:
            old_filt = self.tallies['scatter-1'].filters[-1]
            new_filt = openmc.EnergyFilter(old_filt.bins)
            new_filt.stride = old_filt.stride
            old_filt = self.tallies['scatter-1'].filters[-1] = new_filt

        transport = (self.tallies['total'] - self.tallies['scatter-1']) / \
                    self.tallies['flux']
        dif_coef = transport**(-1) / 3.0
        flux_tally = condensed_xs.tallies['flux']
        dif_tally = dif_coef * flux_tally
        condensed_xs._tallies = OrderedDict()
        condensed_xs._tallies[self._rxn_type] = dif_tally
        condensed_xs._tallies['flux'] = flux_tally
        condensed_xs._rxn_rate_tally = dif_tally
        condensed_xs._xs_tally = None
        condensed_xs._sparse = False
        condensed_xs._energy_groups = coarse_groups

        # Build energy indices to sum across
        energy_indices = []
        for group in range(coarse_groups.num_groups, 0, -1):
            low, high = coarse_groups.get_group_bounds(group)
            low_index = np.where(self.energy_groups.group_edges == low)[0][0]
            energy_indices.append(low_index)

        fine_edges = self.energy_groups.group_edges

        # Condense each of the tallies to the coarse group structure
        for tally in condensed_xs.tallies.values():

            # Make condensed tally derived and null out sum, sum_sq
            tally._derived = True
            tally._sum = None
            tally._sum_sq = None

            # Get tally data arrays reshaped with one dimension per filter
            mean = tally.get_reshaped_data(value='mean')
            std_dev = tally.get_reshaped_data(value='std_dev')

            # Sum across all applicable fine energy group filters
            for i, tally_filter in enumerate(tally.filters):
                if not isinstance(tally_filter,
                                  (openmc.EnergyFilter,
                                   openmc.EnergyoutFilter)):
                    continue
                elif len(tally_filter.bins) != len(fine_edges):
                    continue
                elif not np.allclose(tally_filter.bins, fine_edges):
                    continue
                else:
                    tally_filter.bins = coarse_groups.group_edges
                    mean = np.add.reduceat(mean, energy_indices, axis=i)
                    std_dev = np.add.reduceat(std_dev**2, energy_indices, axis=i)
                    std_dev = np.sqrt(std_dev)

            # Reshape condensed data arrays with one dimension for all filters
            mean = np.reshape(mean, tally.shape)
            std_dev = np.reshape(std_dev, tally.shape)

            # Override tally's data with the new condensed data
            tally._mean = mean
            tally._std_dev = std_dev

        # Compute the energy condensed multi-group cross section
        condensed_xs.sparse = self.sparse
        return condensed_xs


class NuTransportXS(TransportXS):
    r"""A transport-corrected total multi-group cross section which
    accounts for neutron multiplicity in scattering reactions.

    This class can be used for both OpenMC input generation and tally data
    post-processing to compute spatially-homogenized and energy-integrated
    multi-group cross sections for multi-group neutronics calculations. At a
    minimum, one needs to set the :attr:`NuTransportXS.energy_groups` and
    :attr:`NuTransportXS.domain` properties. Tallies for the flux and
    appropriate reaction rates over the specified domain are generated
    automatically via the :attr:`NuTransportXS.tallies` property, which can then
    be appended to a :class:`openmc.Tallies` instance.

    For post-processing, the :meth:`MGXS.load_from_statepoint` will pull in the
    necessary data to compute multi-group cross sections from a
    :class:`openmc.StatePoint` instance. The derived multi-group cross section
    can then be obtained from the :attr:`NuTransportXS.xs_tally` property.

    The calculation of the transport-corrected cross section is the same as that
    for :class:`TransportXS` except that the scattering multiplicity is
    accounted for.

    Parameters
    ----------
    domain : openmc.Material or openmc.Cell or openmc.Universe or openmc.Mesh
        The domain for spatial homogenization
    domain_type : {'material', 'cell', 'distribcell', 'universe', 'mesh'}
        The domain type for spatial homogenization
    groups : openmc.mgxs.EnergyGroups
        The energy group structure for energy condensation
    by_nuclide : bool
        If true, computes cross sections for each nuclide in domain
    name : str, optional
        Name of the multi-group cross section. Used as a label to identify
        tallies in OpenMC 'tallies.xml' file.

    Attributes
    ----------
    name : str, optional
        Name of the multi-group cross section
    rxn_type : str
        Reaction type (e.g., 'total', 'nu-fission', etc.)
    by_nuclide : bool
        If true, computes cross sections for each nuclide in domain
    domain : Material or Cell or Universe or Mesh
        Domain for spatial homogenization
    domain_type : {'material', 'cell', 'distribcell', 'universe', 'mesh'}
        Domain type for spatial homogenization
    energy_groups : openmc.mgxs.EnergyGroups
        Energy group structure for energy condensation
    tally_trigger : openmc.Trigger
        An (optional) tally precision trigger given to each tally used to
        compute the cross section
    scores : list of str
        The scores in each tally used to compute the multi-group cross section
    filters : list of openmc.Filter
        The filters in each tally used to compute the multi-group cross section
    tally_keys : list of str
        The keys into the tallies dictionary for each tally used to compute
        the multi-group cross section
    estimator : 'analog'
        The tally estimator used to compute the multi-group cross section
    tallies : collections.OrderedDict
        OpenMC tallies needed to compute the multi-group cross section. The keys
        are strings listed in the :attr:`NuTransportXS.tally_keys` property and
        values are instances of :class:`openmc.Tally`.
    rxn_rate_tally : openmc.Tally
        Derived tally for the reaction rate tally used in the numerator to
        compute the multi-group cross section. This attribute is None
        unless the multi-group cross section has been computed.
    xs_tally : openmc.Tally
        Derived tally for the multi-group cross section. This attribute
        is None unless the multi-group cross section has been computed.
    num_subdomains : int
        The number of subdomains is unity for 'material', 'cell' and 'universe'
        domain types. This is equal to the number of cell instances
        for 'distribcell' domain types (it is equal to unity prior to loading
        tally data from a statepoint file).
    num_nuclides : int
        The number of nuclides for which the multi-group cross section is
        being tracked. This is unity if the by_nuclide attribute is False.
    nuclides : Iterable of str or 'sum'
        The optional user-specified nuclides for which to compute cross
        sections (e.g., 'U238', 'O16'). If by_nuclide is True but nuclides
        are not specified by the user, all nuclides in the spatial domain
        are included. This attribute is 'sum' if by_nuclide is false.
    sparse : bool
        Whether or not the MGXS' tallies use SciPy's LIL sparse matrix format
        for compressed data storage
    loaded_sp : bool
        Whether or not a statepoint file has been loaded with tally data
    derived : bool
        Whether or not the MGXS is merged from one or more other MGXS
    hdf5_key : str
        The key used to index multi-group cross sections in an HDF5 data store

    """

    def __init__(self, domain=None, domain_type=None,
                 groups=None, by_nuclide=False, name=''):
        super(NuTransportXS, self).__init__(domain, domain_type,
                                            groups, by_nuclide, name)
        self._rxn_type = 'nu-transport'

    @property
    def scores(self):
        return ['flux', 'total', 'nu-scatter-1']

    @property
    def tally_keys(self):
        return ['flux', 'total', 'scatter-1']


class AbsorptionXS(MGXS):
    r"""An absorption multi-group cross section.

    Absorption is defined as all reactions that do not produce secondary
    neutrons (disappearance) plus fission reactions.

    This class can be used for both OpenMC input generation and tally data
    post-processing to compute spatially-homogenized and energy-integrated
    multi-group absorption cross sections for multi-group neutronics
    calculations. At a minimum, one needs to set the
    :attr:`AbsorptionXS.energy_groups` and :attr:`AbsorptionXS.domain`
    properties. Tallies for the flux and appropriate reaction rates over the
    specified domain are generated automatically via the
    :attr:`AbsorptionXS.tallies` property, which can then be appended to a
    :class:`openmc.Tallies` instance.

    For post-processing, the :meth:`MGXS.load_from_statepoint` will pull in the
    necessary data to compute multi-group cross sections from a
    :class:`openmc.StatePoint` instance. The derived multi-group cross section
    can then be obtained from the :attr:`AbsorptionXS.xs_tally` property.

    For a spatial domain :math:`V` and energy group :math:`[E_g,E_{g-1}]`, the
    absorption cross section is calculated as:

    .. math::

       \frac{\int_{r \in V} dr \int_{4\pi} d\Omega \int_{E_g}^{E_{g-1}} dE \;
       \sigma_a (r, E) \psi (r, E, \Omega)}{\int_{r \in V} dr \int_{4\pi}
       d\Omega \int_{E_g}^{E_{g-1}} dE \; \psi (r, E, \Omega)}.

    Parameters
    ----------
    domain : openmc.Material or openmc.Cell or openmc.Universe or openmc.Mesh
        The domain for spatial homogenization
    domain_type : {'material', 'cell', 'distribcell', 'universe', 'mesh'}
        The domain type for spatial homogenization
    groups : openmc.mgxs.EnergyGroups
        The energy group structure for energy condensation
    by_nuclide : bool
        If true, computes cross sections for each nuclide in domain
    name : str, optional
        Name of the multi-group cross section. Used as a label to identify
        tallies in OpenMC 'tallies.xml' file.

    Attributes
    ----------
    name : str, optional
        Name of the multi-group cross section
    rxn_type : str
        Reaction type (e.g., 'total', 'nu-fission', etc.)
    by_nuclide : bool
        If true, computes cross sections for each nuclide in domain
    domain : Material or Cell or Universe or Mesh
        Domain for spatial homogenization
    domain_type : {'material', 'cell', 'distribcell', 'universe', 'mesh'}
        Domain type for spatial homogenization
    energy_groups : openmc.mgxs.EnergyGroups
        Energy group structure for energy condensation
    tally_trigger : openmc.Trigger
        An (optional) tally precision trigger given to each tally used to
        compute the cross section
    scores : list of str
        The scores in each tally used to compute the multi-group cross section
    filters : list of openmc.Filter
        The filters in each tally used to compute the multi-group cross section
    tally_keys : list of str
        The keys into the tallies dictionary for each tally used to compute
        the multi-group cross section
    estimator : {'tracklength', 'collision', 'analog'}
        The tally estimator used to compute the multi-group cross section
    tallies : collections.OrderedDict
        OpenMC tallies needed to compute the multi-group cross section. The keys
        are strings listed in the :attr:`AbsorptionXS.tally_keys` property and
        values are instances of :class:`openmc.Tally`.
    rxn_rate_tally : openmc.Tally
        Derived tally for the reaction rate tally used in the numerator to
        compute the multi-group cross section. This attribute is None
        unless the multi-group cross section has been computed.
    xs_tally : openmc.Tally
        Derived tally for the multi-group cross section. This attribute
        is None unless the multi-group cross section has been computed.
    num_subdomains : int
        The number of subdomains is unity for 'material', 'cell' and 'universe'
        domain types. This is equal to the number of cell instances
        for 'distribcell' domain types (it is equal to unity prior to loading
        tally data from a statepoint file) and the number of mesh cells for
        'mesh' domain types.
    num_nuclides : int
        The number of nuclides for which the multi-group cross section is
        being tracked. This is unity if the by_nuclide attribute is False.
    nuclides : Iterable of str or 'sum'
        The optional user-specified nuclides for which to compute cross
        sections (e.g., 'U238', 'O16'). If by_nuclide is True but nuclides
        are not specified by the user, all nuclides in the spatial domain
        are included. This attribute is 'sum' if by_nuclide is false.
    sparse : bool
        Whether or not the MGXS' tallies use SciPy's LIL sparse matrix format
        for compressed data storage
    loaded_sp : bool
        Whether or not a statepoint file has been loaded with tally data
    derived : bool
        Whether or not the MGXS is merged from one or more other MGXS
    hdf5_key : str
        The key used to index multi-group cross sections in an HDF5 data store

    """

    def __init__(self, domain=None, domain_type=None,
                 groups=None, by_nuclide=False, name=''):
        super(AbsorptionXS, self).__init__(domain, domain_type,
                                           groups, by_nuclide, name)
        self._rxn_type = 'absorption'


class CaptureXS(MGXS):
    r"""A capture multi-group cross section.

    The neutron capture reaction rate is defined as the difference between
    OpenMC's 'absorption' and 'fission' reaction rate score types. This includes
    not only radiative capture, but all forms of neutron disappearance aside
    from fission (i.e., MT > 100).

    This class can be used for both OpenMC input generation and tally data
    post-processing to compute spatially-homogenized and energy-integrated
    multi-group capture cross sections for multi-group neutronics
    calculations. At a minimum, one needs to set the
    :attr:`CaptureXS.energy_groups` and :attr:`CaptureXS.domain`
    properties. Tallies for the flux and appropriate reaction rates over the
    specified domain are generated automatically via the
    :attr:`CaptureXS.tallies` property, which can then be appended to a
    :class:`openmc.Tallies` instance.

    For post-processing, the :meth:`MGXS.load_from_statepoint` will pull in the
    necessary data to compute multi-group cross sections from a
    :class:`openmc.StatePoint` instance. The derived multi-group cross section
    can then be obtained from the :attr:`CaptureXS.xs_tally` property.

    For a spatial domain :math:`V` and energy group :math:`[E_g,E_{g-1}]`, the
    capture cross section is calculated as:

    .. math::

       \frac{\int_{r \in V} dr \int_{4\pi} d\Omega \int_{E_g}^{E_{g-1}} dE \;
       \left [ \sigma_a (r, E) \psi (r, E, \Omega) - \sigma_f (r, E) \psi (r, E,
       \Omega) \right ]}{\int_{r \in V} dr \int_{4\pi} d\Omega
       \int_{E_g}^{E_{g-1}} dE \; \psi (r, E, \Omega)}.

    Parameters
    ----------
    domain : openmc.Material or openmc.Cell or openmc.Universe or openmc.Mesh
        The domain for spatial homogenization
    domain_type : {'material', 'cell', 'distribcell', 'universe', 'mesh'}
        The domain type for spatial homogenization
    groups : openmc.mgxs.EnergyGroups
        The energy group structure for energy condensation
    by_nuclide : bool
        If true, computes cross sections for each nuclide in domain
    name : str, optional
        Name of the multi-group cross section. Used as a label to identify
        tallies in OpenMC 'tallies.xml' file.

    Attributes
    ----------
    name : str, optional
        Name of the multi-group cross section
    rxn_type : str
        Reaction type (e.g., 'total', 'nu-fission', etc.)
    by_nuclide : bool
        If true, computes cross sections for each nuclide in domain
    domain : Material or Cell or Universe or Mesh
        Domain for spatial homogenization
    domain_type : {'material', 'cell', 'distribcell', 'universe', 'mesh'}
        Domain type for spatial homogenization
    energy_groups : openmc.mgxs.EnergyGroups
        Energy group structure for energy condensation
    tally_trigger : openmc.Trigger
        An (optional) tally precision trigger given to each tally used to
        compute the cross section
    scores : list of str
        The scores in each tally used to compute the multi-group cross section
    filters : list of openmc.Filter
        The filters in each tally used to compute the multi-group cross section
    tally_keys : list of str
        The keys into the tallies dictionary for each tally used to compute
        the multi-group cross section
    estimator : {'tracklength', 'collision', 'analog'}
        The tally estimator used to compute the multi-group cross section
    tallies : collections.OrderedDict
        OpenMC tallies needed to compute the multi-group cross section. The keys
        are strings listed in the :attr:`CaptureXS.tally_keys` property and
        values are instances of :class:`openmc.Tally`.
    rxn_rate_tally : openmc.Tally
        Derived tally for the reaction rate tally used in the numerator to
        compute the multi-group cross section. This attribute is None
        unless the multi-group cross section has been computed.
    xs_tally : openmc.Tally
        Derived tally for the multi-group cross section. This attribute
        is None unless the multi-group cross section has been computed.
    num_subdomains : int
        The number of subdomains is unity for 'material', 'cell' and 'universe'
        domain types. This is equal to the number of cell instances
        for 'distribcell' domain types (it is equal to unity prior to loading
        tally data from a statepoint file).
    num_nuclides : int
        The number of nuclides for which the multi-group cross section is
        being tracked. This is unity if the by_nuclide attribute is False.
    nuclides : Iterable of str or 'sum'
        The optional user-specified nuclides for which to compute cross
        sections (e.g., 'U238', 'O16'). If by_nuclide is True but nuclides
        are not specified by the user, all nuclides in the spatial domain
        are included. This attribute is 'sum' if by_nuclide is false.
    sparse : bool
        Whether or not the MGXS' tallies use SciPy's LIL sparse matrix format
        for compressed data storage
    loaded_sp : bool
        Whether or not a statepoint file has been loaded with tally data
    derived : bool
        Whether or not the MGXS is merged from one or more other MGXS
    hdf5_key : str
        The key used to index multi-group cross sections in an HDF5 data store

    """

    def __init__(self, domain=None, domain_type=None,
                 groups=None, by_nuclide=False, name=''):
        super(CaptureXS, self).__init__(domain, domain_type,
                                        groups, by_nuclide, name)
        self._rxn_type = 'capture'

    @property
    def scores(self):
        return ['flux', 'absorption', 'fission']

    @property
    def rxn_rate_tally(self):
        if self._rxn_rate_tally is None:
            self._rxn_rate_tally = \
                self.tallies['absorption'] - self.tallies['fission']
            self._rxn_rate_tally.sparse = self.sparse
        return self._rxn_rate_tally


class FissionXS(MGXS):
    r"""A fission multi-group cross section.

    This class can be used for both OpenMC input generation and tally data
    post-processing to compute spatially-homogenized and energy-integrated
    multi-group fission cross sections for multi-group neutronics
    calculations. At a minimum, one needs to set the
    :attr:`FissionXS.energy_groups` and :attr:`FissionXS.domain`
    properties. Tallies for the flux and appropriate reaction rates over the
    specified domain are generated automatically via the
    :attr:`FissionXS.tallies` property, which can then be appended to a
    :class:`openmc.Tallies` instance.

    For post-processing, the :meth:`MGXS.load_from_statepoint` will pull in the
    necessary data to compute multi-group cross sections from a
    :class:`openmc.StatePoint` instance. The derived multi-group cross section
    can then be obtained from the :attr:`FissionXS.xs_tally` property.

    For a spatial domain :math:`V` and energy group :math:`[E_g,E_{g-1}]`, the
    fission cross section is calculated as:

    .. math::

       \frac{\int_{r \in V} dr \int_{4\pi} d\Omega \int_{E_g}^{E_{g-1}} dE \;
       \sigma_f (r, E) \psi (r, E, \Omega)}{\int_{r \in V} dr \int_{4\pi}
       d\Omega \int_{E_g}^{E_{g-1}} dE \; \psi (r, E, \Omega)}.

    Parameters
    ----------
    domain : openmc.Material or openmc.Cell or openmc.Universe or openmc.Mesh
        The domain for spatial homogenization
    domain_type : {'material', 'cell', 'distribcell', 'universe', 'mesh'}
        The domain type for spatial homogenization
    groups : openmc.mgxs.EnergyGroups
        The energy group structure for energy condensation
    by_nuclide : bool
        If true, computes cross sections for each nuclide in domain
    name : str, optional
        Name of the multi-group cross section. Used as a label to identify
        tallies in OpenMC 'tallies.xml' file.

    Attributes
    ----------
    name : str, optional
        Name of the multi-group cross section
    rxn_type : str
        Reaction type (e.g., 'total', 'nu-fission', etc.)
    by_nuclide : bool
        If true, computes cross sections for each nuclide in domain
    domain : Material or Cell or Universe or Mesh
        Domain for spatial homogenization
    domain_type : {'material', 'cell', 'distribcell', 'universe', 'mesh'}
        Domain type for spatial homogenization
    energy_groups : openmc.mgxs.EnergyGroups
        Energy group structure for energy condensation
    tally_trigger : openmc.Trigger
        An (optional) tally precision trigger given to each tally used to
        compute the cross section
    scores : list of str
        The scores in each tally used to compute the multi-group cross section
    filters : list of openmc.Filter
        The filters in each tally used to compute the multi-group cross section
    tally_keys : list of str
        The keys into the tallies dictionary for each tally used to compute
        the multi-group cross section
    estimator : {'tracklength', 'collision', 'analog'}
        The tally estimator used to compute the multi-group cross section
    tallies : collections.OrderedDict
        OpenMC tallies needed to compute the multi-group cross section. The keys
        are strings listed in the :attr:`FissionXS.tally_keys` property and
        values are instances of :class:`openmc.Tally`.
    rxn_rate_tally : openmc.Tally
        Derived tally for the reaction rate tally used in the numerator to
        compute the multi-group cross section. This attribute is None
        unless the multi-group cross section has been computed.
    xs_tally : openmc.Tally
        Derived tally for the multi-group cross section. This attribute
        is None unless the multi-group cross section has been computed.
    num_subdomains : int
        The number of subdomains is unity for 'material', 'cell' and 'universe'
        domain types. This is equal to the number of cell instances
        for 'distribcell' domain types (it is equal to unity prior to loading
        tally data from a statepoint file).
    num_nuclides : int
        The number of nuclides for which the multi-group cross section is
        being tracked. This is unity if the by_nuclide attribute is False.
    nuclides : Iterable of str or 'sum'
        The optional user-specified nuclides for which to compute cross
        sections (e.g., 'U238', 'O16'). If by_nuclide is True but nuclides
        are not specified by the user, all nuclides in the spatial domain
        are included. This attribute is 'sum' if by_nuclide is false.
    sparse : bool
        Whether or not the MGXS' tallies use SciPy's LIL sparse matrix format
        for compressed data storage
    loaded_sp : bool
        Whether or not a statepoint file has been loaded with tally data
    derived : bool
        Whether or not the MGXS is merged from one or more other MGXS
    hdf5_key : str
        The key used to index multi-group cross sections in an HDF5 data store

    """

    def __init__(self, domain=None, domain_type=None,
                 groups=None, by_nuclide=False, name=''):
        super(FissionXS, self).__init__(domain, domain_type,
                                        groups, by_nuclide, name)
        self._rxn_type = 'fission'


class NuFissionXS(MGXS):
    r"""A fission neutron production multi-group cross section.

    This class can be used for both OpenMC input generation and tally data
    post-processing to compute spatially-homogenized and energy-integrated
    multi-group fission neutron production cross sections for multi-group
    neutronics calculations. At a minimum, one needs to set the
    :attr:`NuFissionXS.energy_groups` and :attr:`NuFissionXS.domain`
    properties. Tallies for the flux and appropriate reaction rates over the
    specified domain are generated automatically via the
    :attr:`NuFissionXS.tallies` property, which can then be appended to a
    :class:`openmc.Tallies` instance.

    For post-processing, the :meth:`MGXS.load_from_statepoint` will pull in the
    necessary data to compute multi-group cross sections from a
    :class:`openmc.StatePoint` instance. The derived multi-group cross section
    can then be obtained from the :attr:`NuFissionXS.xs_tally` property.

    For a spatial domain :math:`V` and energy group :math:`[E_g,E_{g-1}]`, the
    fission neutron production cross section is calculated as:

    .. math::

       \frac{\int_{r \in V} dr \int_{4\pi} d\Omega \int_{E_g}^{E_{g-1}} dE \;
       \nu\sigma_f (r, E) \psi (r, E, \Omega)}{\int_{r \in V} dr \int_{4\pi}
       d\Omega \int_{E_g}^{E_{g-1}} dE \; \psi (r, E, \Omega)}.


    Parameters
    ----------
    domain : openmc.Material or openmc.Cell or openmc.Universe or openmc.Mesh
        The domain for spatial homogenization
    domain_type : {'material', 'cell', 'distribcell', 'universe', 'mesh'}
        The domain type for spatial homogenization
    groups : openmc.mgxs.EnergyGroups
        The energy group structure for energy condensation
    by_nuclide : bool
        If true, computes cross sections for each nuclide in domain
    name : str, optional
        Name of the multi-group cross section. Used as a label to identify
        tallies in OpenMC 'tallies.xml' file.

    Attributes
    ----------
    name : str, optional
        Name of the multi-group cross section
    rxn_type : str
        Reaction type (e.g., 'total', 'nu-fission', etc.)
    by_nuclide : bool
        If true, computes cross sections for each nuclide in domain
    domain : Material or Cell or Universe or Mesh
        Domain for spatial homogenization
    domain_type : {'material', 'cell', 'distribcell', 'universe', 'mesh'}
        Domain type for spatial homogenization
    energy_groups : openmc.mgxs.EnergyGroups
        Energy group structure for energy condensation
    tally_trigger : openmc.Trigger
        An (optional) tally precision trigger given to each tally used to
        compute the cross section
    scores : list of str
        The scores in each tally used to compute the multi-group cross section
    filters : list of openmc.Filter
        The filters in each tally used to compute the multi-group cross section
    tally_keys : list of str
        The keys into the tallies dictionary for each tally used to compute
        the multi-group cross section
    estimator : {'tracklength', 'collision', 'analog'}
        The tally estimator used to compute the multi-group cross section
    tallies : collections.OrderedDict
        OpenMC tallies needed to compute the multi-group cross section. The keys
        are strings listed in the :attr:`NuFissionXS.tally_keys` property and
        values are instances of :class:`openmc.Tally`.
    rxn_rate_tally : openmc.Tally
        Derived tally for the reaction rate tally used in the numerator to
        compute the multi-group cross section. This attribute is None
        unless the multi-group cross section has been computed.
    xs_tally : openmc.Tally
        Derived tally for the multi-group cross section. This attribute
        is None unless the multi-group cross section has been computed.
    num_subdomains : int
        The number of subdomains is unity for 'material', 'cell' and 'universe'
        domain types. This is equal to the number of cell instances
        for 'distribcell' domain types (it is equal to unity prior to loading
        tally data from a statepoint file).
    num_nuclides : int
        The number of nuclides for which the multi-group cross section is
        being tracked. This is unity if the by_nuclide attribute is False.
    nuclides : Iterable of str or 'sum'
        The optional user-specified nuclides for which to compute cross
        sections (e.g., 'U238', 'O16'). If by_nuclide is True but nuclides
        are not specified by the user, all nuclides in the spatial domain
        are included. This attribute is 'sum' if by_nuclide is false.
    sparse : bool
        Whether or not the MGXS' tallies use SciPy's LIL sparse matrix format
        for compressed data storage
    loaded_sp : bool
        Whether or not a statepoint file has been loaded with tally data
    derived : bool
        Whether or not the MGXS is merged from one or more other MGXS
    hdf5_key : str
        The key used to index multi-group cross sections in an HDF5 data store

    """

    def __init__(self, domain=None, domain_type=None,
                 groups=None, by_nuclide=False, name=''):
        super(NuFissionXS, self).__init__(domain, domain_type,
                                          groups, by_nuclide, name)
        self._rxn_type = 'nu-fission'

class KappaFissionXS(MGXS):
    r"""A recoverable fission energy production rate multi-group cross section.

    The recoverable energy per fission, :math:`\kappa`, is defined as the
    fission product kinetic energy, prompt and delayed neutron kinetic energies,
    prompt and delayed :math:`\gamma`-ray total energies, and the total energy
    released by the delayed :math:`\beta` particles. The neutrino energy does
    not contribute to this response. The prompt and delayed :math:`\gamma`-rays
    are assumed to deposit their energy locally.

    This class can be used for both OpenMC input generation and tally data
    post-processing to compute spatially-homogenized and energy-integrated
    multi-group cross sections for multi-group neutronics calculations. At a
    minimum, one needs to set the :attr:`KappaFissionXS.energy_groups` and
    :attr:`KappaFissionXS.domain` properties. Tallies for the flux and appropriate
    reaction rates over the specified domain are generated automatically via the
    :attr:`KappaFissionXS.tallies` property, which can then be appended to a
    :class:`openmc.Tallies` instance.

    For post-processing, the :meth:`MGXS.load_from_statepoint` will pull in the
    necessary data to compute multi-group cross sections from a
    :class:`openmc.StatePoint` instance. The derived multi-group cross section
    can then be obtained from the :attr:`KappaFissionXS.xs_tally` property.

    For a spatial domain :math:`V` and energy group :math:`[E_g,E_{g-1}]`, the
    recoverable fission energy production rate cross section is calculated as:

    .. math::

       \frac{\int_{r \in V} dr \int_{4\pi} d\Omega \int_{E_g}^{E_{g-1}} dE \;
       \kappa\sigma_f (r, E) \psi (r, E, \Omega)}{\int_{r \in V} dr \int_{4\pi}
       d\Omega \int_{E_g}^{E_{g-1}} dE \; \psi (r, E, \Omega)}.

    Parameters
    ----------
    domain : openmc.Material or openmc.Cell or openmc.Universe or openmc.Mesh
        The domain for spatial homogenization
    domain_type : {'material', 'cell', 'distribcell', 'universe', 'mesh'}
        The domain type for spatial homogenization
    groups : openmc.mgxs.EnergyGroups
        The energy group structure for energy condensation
    by_nuclide : bool
        If true, computes cross sections for each nuclide in domain
    name : str, optional
        Name of the multi-group cross section. Used as a label to identify
        tallies in OpenMC 'tallies.xml' file.

    Attributes
    ----------
    name : str, optional
        Name of the multi-group cross section
    rxn_type : str
        Reaction type (e.g., 'total', 'nu-fission', etc.)
    by_nuclide : bool
        If true, computes cross sections for each nuclide in domain
    domain : Material or Cell or Universe or Mesh
        Domain for spatial homogenization
    domain_type : {'material', 'cell', 'distribcell', 'universe', 'mesh'}
        Domain type for spatial homogenization
    energy_groups : openmc.mgxs.EnergyGroups
        Energy group structure for energy condensation
    tally_trigger : openmc.Trigger
        An (optional) tally precision trigger given to each tally used to
        compute the cross section
    scores : list of str
        The scores in each tally used to compute the multi-group cross section
    filters : list of openmc.Filter
        The filters in each tally used to compute the multi-group cross section
    tally_keys : list of str
        The keys into the tallies dictionary for each tally used to compute
        the multi-group cross section
    estimator : {'tracklength', 'collision', 'analog'}
        The tally estimator used to compute the multi-group cross section
    tallies : collections.OrderedDict
        OpenMC tallies needed to compute the multi-group cross section. The keys
        are strings listed in the :attr:`KappaFissionXS.tally_keys` property and
        values are instances of :class:`openmc.Tally`.
    rxn_rate_tally : openmc.Tally
        Derived tally for the reaction rate tally used in the numerator to
        compute the multi-group cross section. This attribute is None
        unless the multi-group cross section has been computed.
    xs_tally : openmc.Tally
        Derived tally for the multi-group cross section. This attribute
        is None unless the multi-group cross section has been computed.
    num_subdomains : int
        The number of subdomains is unity for 'material', 'cell' and 'universe'
        domain types. This is equal to the number of cell instances
        for 'distribcell' domain types (it is equal to unity prior to loading
        tally data from a statepoint file).
    num_nuclides : int
        The number of nuclides for which the multi-group cross section is
        being tracked. This is unity if the by_nuclide attribute is False.
    nuclides : Iterable of str or 'sum'
        The optional user-specified nuclides for which to compute cross
        sections (e.g., 'U238', 'O16'). If by_nuclide is True but nuclides
        are not specified by the user, all nuclides in the spatial domain
        are included. This attribute is 'sum' if by_nuclide is false.
    sparse : bool
        Whether or not the MGXS' tallies use SciPy's LIL sparse matrix format
        for compressed data storage
    loaded_sp : bool
        Whether or not a statepoint file has been loaded with tally data
    derived : bool
        Whether or not the MGXS is merged from one or more other MGXS
    hdf5_key : str
        The key used to index multi-group cross sections in an HDF5 data store

    """

    def __init__(self, domain=None, domain_type=None,
                 groups=None, by_nuclide=False, name=''):
        super(KappaFissionXS, self).__init__(domain, domain_type,
                                             groups, by_nuclide, name)
        self._rxn_type = 'kappa-fission'


class ScatterXS(MGXS):
    r"""A scattering multi-group cross section.

    The scattering cross section is defined as the difference between the total
    and absorption cross sections.

    This class can be used for both OpenMC input generation and tally data
    post-processing to compute spatially-homogenized and energy-integrated
    multi-group cross sections for multi-group neutronics calculations. At a
    minimum, one needs to set the :attr:`ScatterXS.energy_groups` and
    :attr:`ScatterXS.domain` properties. Tallies for the flux and
    appropriate reaction rates over the specified domain are generated
    automatically via the :attr:`ScatterXS.tallies` property, which can
    then be appended to a :class:`openmc.Tallies` instance.

    For post-processing, the :meth:`MGXS.load_from_statepoint` will pull in the
    necessary data to compute multi-group cross sections from a
    :class:`openmc.StatePoint` instance. The derived multi-group cross section
    can then be obtained from the :attr:`ScatterXS.xs_tally` property.

    For a spatial domain :math:`V` and energy group :math:`[E_g,E_{g-1}]`, the
    scattering cross section is calculated as:

    .. math::

       \frac{\int_{r \in V} dr \int_{4\pi} d\Omega \int_{E_g}^{E_{g-1}} dE \;
       \left [ \sigma_t (r, E) \psi (r, E, \Omega) - \sigma_a (r, E) \psi (r, E,
       \Omega) \right ]}{\int_{r \in V} dr \int_{4\pi} d\Omega
       \int_{E_g}^{E_{g-1}} dE \; \psi (r, E, \Omega)}.

    Parameters
    ----------
    domain : openmc.Material or openmc.Cell or openmc.Universe or openmc.Mesh
        The domain for spatial homogenization
    domain_type : {'material', 'cell', 'distribcell', 'universe', 'mesh'}
        The domain type for spatial homogenization
    groups : openmc.mgxs.EnergyGroups
        The energy group structure for energy condensation
    by_nuclide : bool
        If true, computes cross sections for each nuclide in domain
    name : str, optional
        Name of the multi-group cross section. Used as a label to identify
        tallies in OpenMC 'tallies.xml' file.

    Attributes
    ----------
    name : str, optional
        Name of the multi-group cross section
    rxn_type : str
        Reaction type (e.g., 'total', 'nu-fission', etc.)
    by_nuclide : bool
        If true, computes cross sections for each nuclide in domain
    domain : Material or Cell or Universe or Mesh
        Domain for spatial homogenization
    domain_type : {'material', 'cell', 'distribcell', 'universe', 'mesh'}
        Domain type for spatial homogenization
    energy_groups : openmc.mgxs.EnergyGroups
        Energy group structure for energy condensation
    tally_trigger : openmc.Trigger
        An (optional) tally precision trigger given to each tally used to
        compute the cross section
    scores : list of str
        The scores in each tally used to compute the multi-group cross section
    filters : list of openmc.Filter
        The filters in each tally used to compute the multi-group cross section
    tally_keys : list of str
        The keys into the tallies dictionary for each tally used to compute
        the multi-group cross section
    estimator : {'tracklength', 'collision', 'analog'}
        The tally estimator used to compute the multi-group cross section
    tallies : collections.OrderedDict
        OpenMC tallies needed to compute the multi-group cross section. The keys
        are strings listed in the :attr:`ScatterXS.tally_keys` property and
        values are instances of :class:`openmc.Tally`.
    rxn_rate_tally : openmc.Tally
        Derived tally for the reaction rate tally used in the numerator to
        compute the multi-group cross section. This attribute is None
        unless the multi-group cross section has been computed.
    xs_tally : openmc.Tally
        Derived tally for the multi-group cross section. This attribute
        is None unless the multi-group cross section has been computed.
    num_subdomains : int
        The number of subdomains is unity for 'material', 'cell' and 'universe'
        domain types. This is equal to the number of cell instances
        for 'distribcell' domain types (it is equal to unity prior to loading
        tally data from a statepoint file).
    num_nuclides : int
        The number of nuclides for which the multi-group cross section is
        being tracked. This is unity if the by_nuclide attribute is False.
    nuclides : Iterable of str or 'sum'
        The optional user-specified nuclides for which to compute cross
        sections (e.g., 'U238', 'O16'). If by_nuclide is True but nuclides
        are not specified by the user, all nuclides in the spatial domain
        are included. This attribute is 'sum' if by_nuclide is false.
    sparse : bool
        Whether or not the MGXS' tallies use SciPy's LIL sparse matrix format
        for compressed data storage
    loaded_sp : bool
        Whether or not a statepoint file has been loaded with tally data
    derived : bool
        Whether or not the MGXS is merged from one or more other MGXS
    hdf5_key : str
        The key used to index multi-group cross sections in an HDF5 data store

    """

    def __init__(self, domain=None, domain_type=None,
                 groups=None, by_nuclide=False, name=''):
        super(ScatterXS, self).__init__(domain, domain_type,
                                        groups, by_nuclide, name)
        self._rxn_type = 'scatter'


class NuScatterXS(MGXS):
    r"""A scattering neutron production multi-group cross section.

    The neutron production from scattering is defined as the average number of
    neutrons produced from all neutron-producing reactions except for fission.

    This class can be used for both OpenMC input generation and tally data
    post-processing to compute spatially-homogenized and energy-integrated
    multi-group cross sections for multi-group neutronics calculations. At a
    minimum, one needs to set the :attr:`NuScatterXS.energy_groups` and
    :attr:`NuScatterXS.domain` properties. Tallies for the flux and appropriate
    reaction rates over the specified domain are generated automatically via the
    :attr:`NuScatterXS.tallies` property, which can then be appended to a
    :class:`openmc.Tallies` instance.

    For post-processing, the :meth:`MGXS.load_from_statepoint` will pull in the
    necessary data to compute multi-group cross sections from a
    :class:`openmc.StatePoint` instance. The derived multi-group cross section
    can then be obtained from the :attr:`NuScatterXS.xs_tally` property.

    For a spatial domain :math:`V` and energy group :math:`[E_g,E_{g-1}]`, the
    scattering neutron production cross section is calculated as:

    .. math::

       \frac{\int_{r \in V} dr \int_{4\pi} d\Omega \int_{E_g}^{E_{g-1}} dE \;
       \sum_i \upsilon_i \sigma_i (r, E) \psi (r, E, \Omega)}{\int_{r \in V} dr
       \int_{4\pi} d\Omega \int_{E_g}^{E_{g-1}} dE \; \psi (r, E, \Omega)}.

    where :math:`\upsilon_i` is the multiplicity of the :math:`i`-th scattering
    reaction.

    Parameters
    ----------
    domain : openmc.Material or openmc.Cell or openmc.Universe or openmc.Mesh
        The domain for spatial homogenization
    domain_type : {'material', 'cell', 'distribcell', 'universe', 'mesh'}
        The domain type for spatial homogenization
    groups : openmc.mgxs.EnergyGroups
        The energy group structure for energy condensation
    by_nuclide : bool
        If true, computes cross sections for each nuclide in domain
    name : str, optional
        Name of the multi-group cross section. Used as a label to identify
        tallies in OpenMC 'tallies.xml' file.

    Attributes
    ----------
    name : str, optional
        Name of the multi-group cross section
    rxn_type : str
        Reaction type (e.g., 'total', 'nu-fission', etc.)
    by_nuclide : bool
        If true, computes cross sections for each nuclide in domain
    domain : Material or Cell or Universe or Mesh
        Domain for spatial homogenization
    domain_type : {'material', 'cell', 'distribcell', 'universe', 'mesh'}
        Domain type for spatial homogenization
    energy_groups : openmc.mgxs.EnergyGroups
        Energy group structure for energy condensation
    tally_trigger : openmc.Trigger
        An (optional) tally precision trigger given to each tally used to
        compute the cross section
    scores : list of str
        The scores in each tally used to compute the multi-group cross section
    filters : list of openmc.Filter
        The filters in each tally used to compute the multi-group cross section
    tally_keys : list of str
        The keys into the tallies dictionary for each tally used to compute
        the multi-group cross section
    estimator : 'analog'
        The tally estimator used to compute the multi-group cross section
    tallies : collections.OrderedDict
        OpenMC tallies needed to compute the multi-group cross section. The keys
        are strings listed in the :attr:`NuScatterXS.tally_keys` property and
        values are instances of :class:`openmc.Tally`.
    rxn_rate_tally : openmc.Tally
        Derived tally for the reaction rate tally used in the numerator to
        compute the multi-group cross section. This attribute is None
        unless the multi-group cross section has been computed.
    xs_tally : openmc.Tally
        Derived tally for the multi-group cross section. This attribute
        is None unless the multi-group cross section has been computed.
    num_subdomains : int
        The number of subdomains is unity for 'material', 'cell' and 'universe'
        domain types. This is equal to the number of cell instances
        for 'distribcell' domain types (it is equal to unity prior to loading
        tally data from a statepoint file).
    num_nuclides : int
        The number of nuclides for which the multi-group cross section is
        being tracked. This is unity if the by_nuclide attribute is False.
    nuclides : Iterable of str or 'sum'
        The optional user-specified nuclides for which to compute cross
        sections (e.g., 'U238', 'O16'). If by_nuclide is True but nuclides
        are not specified by the user, all nuclides in the spatial domain
        are included. This attribute is 'sum' if by_nuclide is false.
    sparse : bool
        Whether or not the MGXS' tallies use SciPy's LIL sparse matrix format
        for compressed data storage
    loaded_sp : bool
        Whether or not a statepoint file has been loaded with tally data
    derived : bool
        Whether or not the MGXS is merged from one or more other MGXS
    hdf5_key : str
        The key used to index multi-group cross sections in an HDF5 data store

    """

    def __init__(self, domain=None, domain_type=None,
                 groups=None, by_nuclide=False, name=''):
        super(NuScatterXS, self).__init__(domain, domain_type,
                                          groups, by_nuclide, name)
        self._rxn_type = 'nu-scatter'
        self._estimator = 'analog'
        self._valid_estimators = ['analog']


class ScatterMatrixXS(MatrixMGXS):
    r"""A scattering matrix multi-group cross section with the cosine of the
    change-in-angle represented as one or more Legendre moments or a histogram.

    This class can be used for both OpenMC input generation and tally data
    post-processing to compute spatially-homogenized and energy-integrated
    multi-group cross sections for multi-group neutronics calculations. At a
    minimum, one needs to set the :attr:`ScatterMatrixXS.energy_groups` and
    :attr:`ScatterMatrixXS.domain` properties. Tallies for the flux and
    appropriate reaction rates over the specified domain are generated
    automatically via the :attr:`ScatterMatrixXS.tallies` property, which can
    then be appended to a :class:`openmc.Tallies` instance.

    For post-processing, the :meth:`MGXS.load_from_statepoint` will pull in the
    necessary data to compute multi-group cross sections from a
    :class:`openmc.StatePoint` instance. The derived multi-group cross section
    can then be obtained from the :attr:`ScatterMatrixXS.xs_tally` property.

    For a spatial domain :math:`V`, incoming energy group
    :math:`[E_{g'},E_{g'-1}]`, and outgoing energy group :math:`[E_g,E_{g-1}]`,
    the Legendre scattering moments are calculated as:

    .. math::

       \langle \sigma_{s,\ell,g'\rightarrow g} \phi \rangle &= \int_{r \in V} dr
       \int_{4\pi} d\Omega' \int_{E_{g'}}^{E_{g'-1}} dE' \int_{4\pi} d\Omega
       \int_{E_g}^{E_{g-1}} dE \; P_\ell (\Omega \cdot \Omega') \sigma_s (r, E'
       \rightarrow E, \Omega' \cdot \Omega) \psi(r, E', \Omega')\\
       \langle \phi \rangle &= \int_{r \in V} dr \int_{4\pi} d\Omega
       \int_{E_g}^{E_{g-1}} dE \; \psi (r, E, \Omega) \\
       \sigma_{s,\ell,g'\rightarrow g} &= \frac{\langle
       \sigma_{s,\ell,g'\rightarrow g} \phi \rangle}{\langle \phi \rangle}

    If the order is zero and a :math:`P_0` transport-correction is applied
    (default), the scattering matrix elements are:

    .. math::

       \sigma_{s,g'\rightarrow g} = \frac{\langle \sigma_{s,0,g'\rightarrow g}
       \phi \rangle - \delta_{gg'} \sum_{g''} \langle \sigma_{s,1,g''\rightarrow
       g} \phi \rangle}{\langle \phi \rangle}


    Parameters
    ----------
    domain : openmc.Material or openmc.Cell or openmc.Universe or openmc.Mesh
        The domain for spatial homogenization
    domain_type : {'material', 'cell', 'distribcell', 'universe', 'mesh'}
        The domain type for spatial homogenization
    groups : openmc.mgxs.EnergyGroups
        The energy group structure for energy condensation
    by_nuclide : bool
        If true, computes cross sections for each nuclide in domain
    name : str, optional
        Name of the multi-group cross section. Used as a label to identify
        tallies in OpenMC 'tallies.xml' file.

    Attributes
    ----------
    correction : 'P0' or None
        Apply the P0 correction to scattering matrices if set to 'P0'; this is
        used only if :attr:`ScatterMatrixXS.scatter_format` is 'legendre'
    scatter_format : {'legendre', or 'histogram'}
        Representation of the angular scattering distribution (default is
        'legendre')
    legendre_order : int
        The highest Legendre moment in the scattering matrix; this is used if
        :attr:`ScatterMatrixXS.scatter_format` is 'legendre'. (default is 0)
    histogram_bins : int
        The number of equally-spaced bins for the histogram representation of
        the angular scattering distribution; this is used if
        :attr:`ScatterMatrixXS.scatter_format` is 'histogram'. (default is 16)
    name : str, optional
        Name of the multi-group cross section
    rxn_type : str
        Reaction type (e.g., 'total', 'nu-fission', etc.)
    by_nuclide : bool
        If true, computes cross sections for each nuclide in domain
    domain : Material or Cell or Universe or Mesh
        Domain for spatial homogenization
    domain_type : {'material', 'cell', 'distribcell', 'universe', 'mesh'}
        Domain type for spatial homogenization
    energy_groups : openmc.mgxs.EnergyGroups
        Energy group structure for energy condensation
    tally_trigger : openmc.Trigger
        An (optional) tally precision trigger given to each tally used to
        compute the cross section
    scores : list of str
        The scores in each tally used to compute the multi-group cross section
    filters : list of openmc.Filter
        The filters in each tally used to compute the multi-group cross section
    tally_keys : list of str
        The keys into the tallies dictionary for each tally used to compute
        the multi-group cross section
    estimator : 'analog'
        The tally estimator used to compute the multi-group cross section
    tallies : collections.OrderedDict
        OpenMC tallies needed to compute the multi-group cross section. The keys
        are strings listed in the :attr:`ScatterMatrixXS.tally_keys` property
        and values are instances of :class:`openmc.Tally`.
    rxn_rate_tally : openmc.Tally
        Derived tally for the reaction rate tally used in the numerator to
        compute the multi-group cross section. This attribute is None
        unless the multi-group cross section has been computed.
    xs_tally : openmc.Tally
        Derived tally for the multi-group cross section. This attribute
        is None unless the multi-group cross section has been computed.
    num_subdomains : int
        The number of subdomains is unity for 'material', 'cell' and 'universe'
        domain types. This is equal to the number of cell instances
        for 'distribcell' domain types (it is equal to unity prior to loading
        tally data from a statepoint file).
    num_nuclides : int
        The number of nuclides for which the multi-group cross section is
        being tracked. This is unity if the by_nuclide attribute is False.
    nuclides : Iterable of str or 'sum'
        The optional user-specified nuclides for which to compute cross
        sections (e.g., 'U238', 'O16'). If by_nuclide is True but nuclides
        are not specified by the user, all nuclides in the spatial domain
        are included. This attribute is 'sum' if by_nuclide is false.
    sparse : bool
        Whether or not the MGXS' tallies use SciPy's LIL sparse matrix format
        for compressed data storage
    loaded_sp : bool
        Whether or not a statepoint file has been loaded with tally data
    derived : bool
        Whether or not the MGXS is merged from one or more other MGXS
    hdf5_key : str
        The key used to index multi-group cross sections in an HDF5 data store

    """

    def __init__(self, domain=None, domain_type=None,
                 groups=None, by_nuclide=False, name=''):
        super(ScatterMatrixXS, self).__init__(domain, domain_type,
                                              groups, by_nuclide, name)
        self._rxn_type = 'scatter'
        self._correction = 'P0'
        self._scatter_format = 'legendre'
        self._legendre_order = 0
        self._histogram_bins = 16
        self._hdf5_key = 'scatter matrix'
        self._estimator = 'analog'
        self._valid_estimators = ['analog']

    def __deepcopy__(self, memo):
        clone = super(ScatterMatrixXS, self).__deepcopy__(memo)
        clone._correction = self.correction
        clone._scatter_format = self.scatter_format
        clone._legendre_order = self.legendre_order
        clone._histogram_bins = self.histogram_bins
        return clone

    @property
    def correction(self):
        return self._correction

    @property
    def scatter_format(self):
        return self._scatter_format

    @property
    def legendre_order(self):
        return self._legendre_order

    @property
    def histogram_bins(self):
        return self._histogram_bins

    @property
    def scores(self):
        scores = ['flux']

        if self.scatter_format == 'legendre':
            if self.correction == 'P0' and self.legendre_order == 0:
                scores += ['{}-0'.format(self.rxn_type),
                           '{}-1'.format(self.rxn_type)]
            else:
                scores += ['{}-P{}'.format(self.rxn_type, self.legendre_order)]
        elif self.scatter_format == 'histogram':
            scores += [self.rxn_type]

        return scores

    @property
    def filters(self):
        group_edges = self.energy_groups.group_edges
        energy = openmc.EnergyFilter(group_edges)
        energyout = openmc.EnergyoutFilter(group_edges)

        if self.scatter_format == 'legendre':
            if self.correction == 'P0' and self.legendre_order == 0:
                filters = [[energy], [energy, energyout], [energyout]]
            else:
                filters = [[energy], [energy, energyout]]
        elif self.scatter_format == 'histogram':
            bins = np.linspace(-1., 1., num=self.histogram_bins + 1,
                               endpoint=True)
            filters = [[energy], [energy, energyout, openmc.MuFilter(bins)]]

        return filters

    @property
    def rxn_rate_tally(self):

        if self._rxn_rate_tally is None:
            if self.scatter_format == 'legendre':
                # If using P0 correction subtract scatter-1 from the diagonal
                if self.correction == 'P0' and self.legendre_order == 0:
                    scatter_p0 = self.tallies['{}-0'.format(self.rxn_type)]
                    scatter_p1 = self.tallies['{}-1'.format(self.rxn_type)]
                    energy_filter = scatter_p0.find_filter(openmc.EnergyFilter)
                    energy_filter = copy.deepcopy(energy_filter)
                    scatter_p1 = scatter_p1.diagonalize_filter(energy_filter)
                    self._rxn_rate_tally = scatter_p0 - scatter_p1

                # Extract scattering moment reaction rate Tally
                else:
                    tally_key = '{}-P{}'.format(self.rxn_type,
                                                self.legendre_order)
                    self._rxn_rate_tally = self.tallies[tally_key]
            elif self.scatter_format == 'histogram':
                # Extract scattering rate distribution tally
                self._rxn_rate_tally = self.tallies[self.rxn_type]

            self._rxn_rate_tally.sparse = self.sparse

        return self._rxn_rate_tally

    @correction.setter
    def correction(self, correction):
        cv.check_value('correction', correction, ('P0', None))

        if self.scatter_format == 'legendre':
            if correction == 'P0' and self.legendre_order > 0:
                msg = 'The P0 correction will be ignored since the ' \
                      'scattering order {} is greater than '\
                      'zero'.format(self.legendre_order)
                warnings.warn(msg)
        elif self.scatter_format == 'histogram':
            msg = 'The P0 correction will be ignored since the ' \
                  'scatter format is set to histogram'
            warnings.warn(msg)

        self._correction = correction

    @scatter_format.setter
    def scatter_format(self, scatter_format):
        cv.check_value('scatter_format', scatter_format, MU_TREATMENTS)
        self._scatter_format = scatter_format

    @legendre_order.setter
    def legendre_order(self, legendre_order):
        cv.check_type('legendre_order', legendre_order, Integral)
        cv.check_greater_than('legendre_order', legendre_order, 0,
                              equality=True)
        cv.check_less_than('legendre_order', legendre_order, _MAX_LEGENDRE,
                           equality=True)

        if self.scatter_format == 'legendre':
            if self.correction == 'P0' and legendre_order > 0:
                msg = 'The P0 correction will be ignored since the ' \
                      'scattering order {} is greater than '\
                      'zero'.format(self.legendre_order)
                warnings.warn(msg, RuntimeWarning)
                self.correction = None
        elif self.scatter_format == 'histogram':
            msg = 'The legendre order will be ignored since the ' \
                  'scatter format is set to histogram'
            warnings.warn(msg)

        self._legendre_order = legendre_order

    @histogram_bins.setter
    def histogram_bins(self, histogram_bins):
        cv.check_type('histogram_bins', histogram_bins, Integral)
        cv.check_greater_than('histogram_bins', histogram_bins, 0)

        self._histogram_bins = histogram_bins

    def load_from_statepoint(self, statepoint):
        """Extracts tallies in an OpenMC StatePoint with the data needed to
        compute multi-group cross sections.

        This method is needed to compute cross section data from tallies
        in an OpenMC StatePoint object.

        NOTE: The statepoint must first be linked with an OpenMC Summary object.

        Parameters
        ----------
        statepoint : openmc.StatePoint
            An OpenMC StatePoint object with tally data

        Raises
        ------
        ValueError
            When this method is called with a statepoint that has not been
            linked with a summary object.

        """

        # Clear any tallies previously loaded from a statepoint
        if self.loaded_sp:
            self._tallies = None
            self._xs_tally = None
            self._rxn_rate_tally = None
            self._loaded_sp = False

        if self.scatter_format == 'legendre':
            # Expand scores to match the format in the statepoint
            # e.g., "scatter-P2" -> "scatter-0", "scatter-1", "scatter-2"
            if self.correction != 'P0' or self.legendre_order != 0:
                tally_key = '{}-P{}'.format(self.rxn_type, self.legendre_order)
                self.tallies[tally_key].scores = \
                    [self.rxn_type + '-{}'.format(i)
                     for i in range(self.legendre_order + 1)]
        elif self.scatter_format == 'histogram':
            self.tallies[self.rxn_type].scores = [self.rxn_type]

        super(ScatterMatrixXS, self).load_from_statepoint(statepoint)

    def get_slice(self, nuclides=[], in_groups=[], out_groups=[],
                  legendre_order='same'):
        """Build a sliced ScatterMatrix for the specified nuclides and
        energy groups.

        This method constructs a new MGXS to encapsulate a subset of the data
        represented by this MGXS. The subset of data to include in the tally
        slice is determined by the nuclides and energy groups specified in
        the input parameters.

        Parameters
        ----------
        nuclides : list of str
            A list of nuclide name strings
            (e.g., ['U235', 'U238']; default is [])
        in_groups : list of int
            A list of incoming energy group indices starting at 1 for the high
            energies (e.g., [1, 2, 3]; default is [])
        out_groups : list of int
            A list of outgoing energy group indices starting at 1 for the high
            energies (e.g., [1, 2, 3]; default is [])
        legendre_order : int or 'same'
            The highest Legendre moment in the sliced MGXS. If order is 'same'
            then the sliced MGXS will have the same Legendre moments as the
            original MGXS (default). If order is an integer less than the
            original MGXS' order, then only those Legendre moments up to that
            order will be included in the sliced MGXS.

        Returns
        -------
        openmc.mgxs.MatrixMGXS
            A new MatrixMGXS which encapsulates the subset of data requested
            for the nuclide(s) and/or energy group(s) requested in the
            parameters.

        """

        # Call super class method and null out derived tallies
        slice_xs = super(ScatterMatrixXS, self).get_slice(nuclides, in_groups)
        slice_xs._rxn_rate_tally = None
        slice_xs._xs_tally = None

        # Slice the Legendre order if needed
        if legendre_order != 'same' and self.scatter_format == 'legendre':
            cv.check_type('legendre_order', legendre_order, Integral)
            cv.check_less_than('legendre_order', legendre_order,
                               self.legendre_order, equality=True)
            slice_xs.legendre_order = legendre_order

            # Slice the scattering tally
            tally_key = '{}-P{}'.format(self.rxn_type, self.legendre_order)
            expand_scores = \
                [self.rxn_type + '-{}'.format(i)
                 for i in range(self.legendre_order + 1)]
            slice_xs.tallies[tally_key] = \
                slice_xs.tallies[tally_key].get_slice(scores=expand_scores)

        # Slice outgoing energy groups if needed
        if len(out_groups) != 0:
            filter_bins = []
            for group in out_groups:
                group_bounds = self.energy_groups.get_group_bounds(group)
                filter_bins.append(group_bounds)
            filter_bins = [tuple(filter_bins)]

            # Slice each of the tallies across energyout groups
            for tally_type, tally in slice_xs.tallies.items():
                if tally.contains_filter(openmc.EnergyoutFilter):
                    tally_slice = tally.get_slice(
                        filters=[openmc.EnergyoutFilter], filter_bins=filter_bins)
                    slice_xs.tallies[tally_type] = tally_slice

        slice_xs.sparse = self.sparse
        return slice_xs

    def get_xs(self, in_groups='all', out_groups='all',
               subdomains='all', nuclides='all', moment='all',
               xs_type='macro', order_groups='increasing',
               row_column='inout', value='mean', squeeze=True):
        r"""Returns an array of multi-group cross sections.

        This method constructs a 5D NumPy array for the requested
        multi-group cross section data for one or more subdomains
        (1st dimension), energy groups in (2nd dimension), energy groups out
        (3rd dimension), nuclides (4th dimension), and moments/histograms
        (5th dimension).

        NOTE: The scattering moments are not multiplied by the :math:`(2l+1)/2`
        prefactor in the expansion of the scattering source into Legendre
        moments in the neutron transport equation.

        Parameters
        ----------
        in_groups : Iterable of Integral or 'all'
            Incoming energy groups of interest. Defaults to 'all'.
        out_groups : Iterable of Integral or 'all'
            Outgoing energy groups of interest. Defaults to 'all'.
        subdomains : Iterable of Integral or 'all'
            Subdomain IDs of interest. Defaults to 'all'.
        nuclides : Iterable of str or 'all' or 'sum'
            A list of nuclide name strings (e.g., ['U235', 'U238']). The
            special string 'all' will return the cross sections for all nuclides
            in the spatial domain. The special string 'sum' will return the
            cross section summed over all nuclides. Defaults to 'all'.
        moment : int or 'all'
            The scattering matrix moment to return. All moments will be
             returned if the moment is 'all' (default); otherwise, a specific
             moment will be returned.
        xs_type: {'macro', 'micro'}
            Return the macro or micro cross section in units of cm^-1 or barns.
            Defaults to 'macro'.
        order_groups: {'increasing', 'decreasing'}
            Return the cross section indexed according to increasing or
            decreasing energy groups (decreasing or increasing energies).
            Defaults to 'increasing'.
        row_column: {'inout', 'outin'}
            Return the cross section indexed first by incoming group and
            second by outgoing group ('inout'), or vice versa ('outin').
            Defaults to 'inout'.
        value : {'mean', 'std_dev', 'rel_err'}
            A string for the type of value to return. Defaults to 'mean'.
        squeeze : bool
            A boolean representing whether to eliminate the extra dimensions
            of the multi-dimensional array to be returned. Defaults to True.

        Returns
        -------
        numpy.ndarray
            A NumPy array of the multi-group cross section indexed in the order
            each group and subdomain is listed in the parameters.

        Raises
        ------
        ValueError
            When this method is called before the multi-group cross section is
            computed from tally data.

        """

        cv.check_value('value', value, ['mean', 'std_dev', 'rel_err'])
        cv.check_value('xs_type', xs_type, ['macro', 'micro'])

        # FIXME: Unable to get microscopic xs for mesh domain because the mesh
        # cells do not know the nuclide densities in each mesh cell.
        if self.domain_type == 'mesh' and xs_type == 'micro':
            msg = 'Unable to get micro xs for mesh domain since the mesh ' \
                  'cells do not know the nuclide densities in each mesh cell.'
            raise ValueError(msg)

        filters = []
        filter_bins = []

        # Construct a collection of the domain filter bins
        if not isinstance(subdomains, string_types):
            cv.check_iterable_type('subdomains', subdomains, Integral, max_depth=3)
            filters.append(_DOMAIN_TO_FILTER[self.domain_type])
            subdomain_bins = []
            for subdomain in subdomains:
                subdomain_bins.append(subdomain)
            filter_bins.append(tuple(subdomain_bins))

        # Construct list of energy group bounds tuples for all requested groups
        if not isinstance(in_groups, string_types):
            cv.check_iterable_type('groups', in_groups, Integral)
            filters.append(openmc.EnergyFilter)
            energy_bins = []
            for group in in_groups:
                energy_bins.append(
                    (self.energy_groups.get_group_bounds(group),))
            filter_bins.append(tuple(energy_bins))

        # Construct list of energy group bounds tuples for all requested groups
        if not isinstance(out_groups, string_types):
            cv.check_iterable_type('groups', out_groups, Integral)
            for group in out_groups:
                filters.append(openmc.EnergyoutFilter)
                filter_bins.append((self.energy_groups.get_group_bounds(group),))

        # Construct CrossScore for requested scattering moment
        if moment != 'all' and self.scatter_format == 'legendre':
            cv.check_type('moment', moment, Integral)
            cv.check_greater_than('moment', moment, 0, equality=True)
            cv.check_less_than(
                'moment', moment, self.legendre_order, equality=True)
            scores = [self.xs_tally.scores[moment]]
        else:
            scores = []

        # Construct a collection of the nuclides to retrieve from the xs tally
        if self.by_nuclide:
            if nuclides == 'all' or nuclides == 'sum' or nuclides == ['sum']:
                query_nuclides = self.get_nuclides()
            else:
                query_nuclides = nuclides
        else:
            query_nuclides = ['total']

        # Use tally summation if user requested the sum for all nuclides
        if nuclides == 'sum' or nuclides == ['sum']:
            xs_tally = self.xs_tally.summation(nuclides=query_nuclides)
            xs = xs_tally.get_values(scores=scores, filters=filters,
                                     filter_bins=filter_bins, value=value)
        else:
            xs = self.xs_tally.get_values(scores=scores, filters=filters,
                                          filter_bins=filter_bins,
                                          nuclides=query_nuclides, value=value)

        # Divide by atom number densities for microscopic cross sections
        if xs_type == 'micro':
            if self.by_nuclide:
                densities = self.get_nuclide_densities(nuclides)
            else:
                densities = self.get_nuclide_densities('sum')
            if value == 'mean' or value == 'std_dev':
                xs /= densities[np.newaxis, :, np.newaxis]

        # Convert and nans to zero
        xs = np.nan_to_num(xs)

        if in_groups == 'all':
            num_in_groups = self.num_groups
        else:
            num_in_groups = len(in_groups)

        if out_groups == 'all':
            num_out_groups = self.num_groups
        else:
            num_out_groups = len(out_groups)

        if self.scatter_format == 'histogram':
            num_mu_bins = self.histogram_bins
        else:
            num_mu_bins = 1

        # Reshape tally data array with separate axes for domain and energy
        num_subdomains = int(xs.shape[0] /
                             (num_mu_bins * num_in_groups * num_out_groups))
        if self.scatter_format == 'histogram':
            new_shape = (num_subdomains, num_in_groups, num_out_groups,
                         num_mu_bins)
        else:
            new_shape = (num_subdomains, num_in_groups, num_out_groups)
        new_shape += xs.shape[1:]
        xs = np.reshape(xs, new_shape)

        # Transpose the scattering matrix if requested by user
        if row_column == 'outin':
            xs = np.swapaxes(xs, 1, 2)

        # Reverse data if user requested increasing energy groups since
        # tally data is stored in order of increasing energies
        if order_groups == 'increasing':
            xs = xs[:, ::-1, ::-1, ...]

        if squeeze:
            # We want to squeeze out everything but the in_groups, out_groups,
            # and, if needed, num_mu_bins dimension. These must not be squeezed
            # so 1-group problems have the correct shape.
            if self.scatter_format == 'histogram':
                axes = (5, 4, 0)
            else:
                axes = (4, 3, 0)
            # Squeeze will return a ValueError if the axis has a size greater
            # than 1, so try each axis in axes one at a time, catching the
            # ValueError as needed.
            for axis in axes:
                if xs.shape[axis] == 1:
                    xs = np.squeeze(xs, axis=axis)

        return xs

    def get_pandas_dataframe(self, groups='all', nuclides='all', moment='all',
                             xs_type='macro', distribcell_paths=True):
        """Build a Pandas DataFrame for the MGXS data.

        This method leverages :meth:`openmc.Tally.get_pandas_dataframe`, but
        renames the columns with terminology appropriate for cross section data.

        Parameters
        ----------
        groups : Iterable of Integral or 'all'
            Energy groups of interest. Defaults to 'all'.
        nuclides : Iterable of str or 'all' or 'sum'
            The nuclides of the cross-sections to include in the dataframe. This
            may be a list of nuclide name strings (e.g., ['U235', 'U238']).
            The special string 'all' will include the cross sections for all
            nuclides in the spatial domain. The special string 'sum' will
            include the cross sections summed over all nuclides. Defaults
            to 'all'.
        moment : int or 'all'
            The scattering matrix moment to return. All moments will be
             returned if the moment is 'all' (default); otherwise, a specific
             moment will be returned.
        xs_type: {'macro', 'micro'}
            Return macro or micro cross section in units of cm^-1 or barns.
            Defaults to 'macro'.
        distribcell_paths : bool, optional
            Construct columns for distribcell tally filters (default is True).
            The geometric information in the Summary object is embedded into a
            Multi-index column with a geometric "path" to each distribcell
            instance.

        Returns
        -------
        pandas.DataFrame
            A Pandas DataFrame for the cross section data.

        Raises
        ------
        ValueError
            When this method is called before the multi-group cross section is
            computed from tally data.

        """

        df = super(ScatterMatrixXS, self).get_pandas_dataframe(
            groups, nuclides, xs_type, distribcell_paths)

        if self.scatter_format == 'legendre':
            # Add a moment column to dataframe
            if self.legendre_order > 0:
                # Insert a column corresponding to the Legendre moments
                moments = ['P{}'.format(i)
                           for i in range(self.legendre_order + 1)]
                moments = np.tile(moments, int(df.shape[0] / len(moments)))
                df['moment'] = moments

                # Place the moment column before the mean column
                columns = df.columns.tolist()
                mean_index \
                    = [i for i, s in enumerate(columns) if 'mean' in s][0]
                if self.domain_type == 'mesh':
                    df = df[columns[:mean_index] + [('moment', '')] +
                            columns[mean_index:-1]]
                else:
                    df = df[columns[:mean_index] + ['moment'] +
                            columns[mean_index:-1]]

            # Select rows corresponding to requested scattering moment
            if moment != 'all':
                cv.check_type('moment', moment, Integral)
                cv.check_greater_than('moment', moment, 0, equality=True)
                cv.check_less_than(
                    'moment', moment, self.legendre_order, equality=True)
                df = df[df['moment'] == 'P{}'.format(moment)]

        elif self.scatter_format == 'histogram':
            # Replace the mu low and mu high columns with a single mu bin
            del df['mu high']
            df.rename(columns={'mu low': 'mu bins'}, inplace=True)
            bins = [i + 1 for i in range(self.histogram_bins)]
            bins = np.tile(bins, int(df.shape[0] / len(bins)))
            df['mu bins'] = bins

        return df

    def print_xs(self, subdomains='all', nuclides='all',
                 xs_type='macro', moment=0):
        """Prints a string representation for the multi-group cross section.

        Parameters
        ----------
        subdomains : Iterable of Integral or 'all'
            The subdomain IDs of the cross sections to include in the report.
            Defaults to 'all'.
        nuclides : Iterable of str or 'all' or 'sum'
            The nuclides of the cross-sections to include in the report. This
            may be a list of nuclide name strings (e.g., ['U235', 'U238']).
            The special string 'all' will report the cross sections for all
            nuclides in the spatial domain. The special string 'sum' will report
            the cross sections summed over all nuclides. Defaults to 'all'.
        xs_type: {'macro', 'micro'}
            Return the macro or micro cross section in units of cm^-1 or barns.
            Defaults to 'macro'.
        moment : int
            The scattering moment to print (default is 0)

        """

        # Construct a collection of the subdomains to report
        if not isinstance(subdomains, string_types):
            cv.check_iterable_type('subdomains', subdomains, Integral)
        elif self.domain_type == 'distribcell':
            subdomains = np.arange(self.num_subdomains, dtype=np.int)
        elif self.domain_type == 'mesh':
            xyz = [range(1, x+1) for x in self.domain.dimension]
            subdomains = list(itertools.product(*xyz))
        else:
            subdomains = [self.domain.id]

        # Construct a collection of the nuclides to report
        if self.by_nuclide:
            if nuclides == 'all':
                nuclides = self.get_nuclides()
            if nuclides == 'sum':
                nuclides = ['sum']
            else:
                cv.check_iterable_type('nuclides', nuclides, string_types)
        else:
            nuclides = ['sum']

        cv.check_value('xs_type', xs_type, ['macro', 'micro'])

        if self.correction != 'P0' and self.scatter_format == 'legendre':
            rxn_type = '{0} (P{1})'.format(self.rxn_type, moment)
        else:
            rxn_type = self.rxn_type

        # Build header for string with type and domain info
        string = 'Multi-Group XS\n'
        string += '{0: <16}=\t{1}\n'.format('\tReaction Type', rxn_type)
        string += '{0: <16}=\t{1}\n'.format('\tDomain Type', self.domain_type)
        string += '{0: <16}=\t{1}\n'.format('\tDomain ID', self.domain.id)

        # Generate the header for an individual XS
        xs_header = '\tCross Sections [{0}]:'.format(self.get_units(xs_type))

        # If cross section data has not been computed, only print string header
        if self.tallies is None:
            print(string)
            return

        string += '{0: <16}\n'.format('\tEnergy Groups:')
        template = '{0: <12}Group {1} [{2: <10} - {3: <10}eV]\n'

        # Loop over energy groups ranges
        for group in range(1, self.num_groups + 1):
            bounds = self.energy_groups.get_group_bounds(group)
            string += template.format('', group, bounds[0], bounds[1])

        # Loop over all subdomains
        for subdomain in subdomains:

            if self.domain_type == 'distribcell':
                string += \
                    '{0: <16}=\t{1}\n'.format('\tSubdomain', subdomain)

            # Loop over all Nuclides
            for nuclide in nuclides:

                # Build header for nuclide type
                if xs_type != 'sum':
                    string += '{0: <16}=\t{1}\n'.format('\tNuclide', nuclide)

                # Build header for cross section type
                string += '{0: <16}\n'.format(xs_header)
                template = '{0: <12}Group {1} -> Group {2}:\t\t'

                # Loop over incoming/outgoing energy groups ranges
                for in_group in range(1, self.num_groups + 1):
                    for out_group in range(1, self.num_groups + 1):
                        string += template.format('', in_group, out_group)
                        average = \
                            self.get_xs([in_group], [out_group],
                                        [subdomain], [nuclide], moment=moment,
                                        xs_type=xs_type, value='mean')
                        rel_err = \
                            self.get_xs([in_group], [out_group],
                                        [subdomain], [nuclide], moment=moment,
                                        xs_type=xs_type, value='rel_err')
                        average = average.flatten()[0]
                        rel_err = rel_err.flatten()[0] * 100.
                        string += '{:1.2e} +/- {:1.2e}%'.format(average,
                                                                rel_err)
                        string += '\n'
                    string += '\n'
                string += '\n'
            string += '\n'

        print(string)


class NuScatterMatrixXS(ScatterMatrixXS):
    """A scattering production matrix multi-group cross section for one or
    more Legendre moments.

    This class can be used for both OpenMC input generation and tally data
    post-processing to compute spatially-homogenized and energy-integrated
    multi-group cross sections for multi-group neutronics calculations. At a
    minimum, one needs to set the :attr:`NuScatterMatrixXS.energy_groups` and
    :attr:`NuScatterMatrixXS.domain` properties. Tallies for the flux and
    appropriate reaction rates over the specified domain are generated
    automatically via the :attr:`NuScatterMatrixXS.tallies` property, which can
    then be appended to a :class:`openmc.Tallies` instance.

    For post-processing, the :meth:`MGXS.load_from_statepoint` will pull in the
    necessary data to compute multi-group cross sections from a
    :class:`openmc.StatePoint` instance. The derived multi-group cross section
    can then be obtained from the :attr:`NuScatterMatrixXS.xs_tally` property.

    The calculation of the scattering-production matrix is the same as that for
    :class:`ScatterMatrixXS` except that the scattering multiplicity is
    accounted for.

    Parameters
    ----------
    domain : openmc.Material or openmc.Cell or openmc.Universe or openmc.Mesh
        The domain for spatial homogenization
    domain_type : {'material', 'cell', 'distribcell', 'universe', 'mesh'}
        The domain type for spatial homogenization
    groups : openmc.mgxs.EnergyGroups
        The energy group structure for energy condensation
    by_nuclide : bool
        If true, computes cross sections for each nuclide in domain
    name : str, optional
        Name of the multi-group cross section. Used as a label to identify
        tallies in OpenMC 'tallies.xml' file.

    Attributes
    ----------
    correction : 'P0' or None
        Apply the P0 correction to scattering matrices if set to 'P0'
    legendre_order : int
        The highest legendre moment in the scattering matrix (default is 0)
    name : str, optional
        Name of the multi-group cross section
    rxn_type : str
        Reaction type (e.g., 'total', 'nu-fission', etc.)
    by_nuclide : bool
        If true, computes cross sections for each nuclide in domain
    domain : Material or Cell or Universe or Mesh
        Domain for spatial homogenization
    domain_type : {'material', 'cell', 'distribcell', 'universe', 'mesh'}
        Domain type for spatial homogenization
    energy_groups : openmc.mgxs.EnergyGroups
        Energy group structure for energy condensation
    tally_trigger : openmc.Trigger
        An (optional) tally precision trigger given to each tally used to
        compute the cross section
    scores : list of str
        The scores in each tally used to compute the multi-group cross section
    filters : list of openmc.Filter
        The filters in each tally used to compute the multi-group cross section
    tally_keys : list of str
        The keys into the tallies dictionary for each tally used to compute
        the multi-group cross section
    estimator : 'analog'
        The tally estimator used to compute the multi-group cross section
    tallies : collections.OrderedDict
        OpenMC tallies needed to compute the multi-group cross section. The keys
        are strings listed in the :attr:`NuScatterMatrixXS.tally_keys` property
        and values are instances of :class:`openmc.Tally`.
    rxn_rate_tally : openmc.Tally
        Derived tally for the reaction rate tally used in the numerator to
        compute the multi-group cross section. This attribute is None
        unless the multi-group cross section has been computed.
    xs_tally : openmc.Tally
        Derived tally for the multi-group cross section. This attribute
        is None unless the multi-group cross section has been computed.
    num_subdomains : int
        The number of subdomains is unity for 'material', 'cell' and 'universe'
        domain types. This is equal to the number of cell instances
        for 'distribcell' domain types (it is equal to unity prior to loading
        tally data from a statepoint file).
    num_nuclides : int
        The number of nuclides for which the multi-group cross section is
        being tracked. This is unity if the by_nuclide attribute is False.
    nuclides : Iterable of str or 'sum'
        The optional user-specified nuclides for which to compute cross
        sections (e.g., 'U238', 'O16'). If by_nuclide is True but nuclides
        are not specified by the user, all nuclides in the spatial domain
        are included. This attribute is 'sum' if by_nuclide is false.
    sparse : bool
        Whether or not the MGXS' tallies use SciPy's LIL sparse matrix format
        for compressed data storage
    loaded_sp : bool
        Whether or not a statepoint file has been loaded with tally data
    derived : bool
        Whether or not the MGXS is merged from one or more other MGXS
    hdf5_key : str
        The key used to index multi-group cross sections in an HDF5 data store

    """

    def __init__(self, domain=None, domain_type=None,
                 groups=None, by_nuclide=False, name=''):
        super(NuScatterMatrixXS, self).__init__(domain, domain_type,
                                                groups, by_nuclide, name)
        self._rxn_type = 'nu-scatter'
        self._hdf5_key = 'nu-scatter matrix'


class MultiplicityMatrixXS(MatrixMGXS):
    r"""The scattering multiplicity matrix.

    This class can be used for both OpenMC input generation and tally data
    post-processing to compute spatially-homogenized and energy-integrated
    multi-group cross sections for multi-group neutronics calculations. At a
    minimum, one needs to set the :attr:`MultiplicityMatrixXS.energy_groups` and
    :attr:`MultiplicityMatrixXS.domain` properties. Tallies for the flux and
    appropriate reaction rates over the specified domain are generated
    automatically via the :attr:`MultiplicityMatrixXS.tallies` property, which
    can then be appended to a :class:`openmc.Tallies` instance.

    For post-processing, the :meth:`MGXS.load_from_statepoint` will pull in the
    necessary data to compute multi-group cross sections from a
    :class:`openmc.StatePoint` instance. The derived multi-group cross section
    can then be obtained from the :attr:`MultiplicityMatrixXS.xs_tally`
    property.

    For a spatial domain :math:`V`, incoming energy group
    :math:`[E_{g'},E_{g'-1}]`, and outgoing energy group :math:`[E_g,E_{g-1}]`,
    the multiplicity is calculated as:

    .. math::

       \langle \upsilon \sigma_{s,g'\rightarrow g} \phi \rangle &= \int_{r \in
       D} dr \int_{4\pi} d\Omega' \int_{E_{g'}}^{E_{g'-1}} dE' \int_{4\pi}
       d\Omega \int_{E_g}^{E_{g-1}} dE \; \sum_i \upsilon_i \sigma_i (r, E' \rightarrow
       E, \Omega' \cdot \Omega) \psi(r, E', \Omega') \\
       \langle \sigma_{s,g'\rightarrow g} \phi \rangle &= \int_{r \in
       D} dr \int_{4\pi} d\Omega' \int_{E_{g'}}^{E_{g'-1}} dE' \int_{4\pi}
       d\Omega \int_{E_g}^{E_{g-1}} dE \; \sum_i \upsilon_i \sigma_i (r, E' \rightarrow
       E, \Omega' \cdot \Omega) \psi(r, E', \Omega') \\
       \upsilon_{g'\rightarrow g} &= \frac{\langle \upsilon
       \sigma_{s,g'\rightarrow g} \rangle}{\langle \sigma_{s,g'\rightarrow g}
       \rangle}

    where :math:`\upsilon_i` is the multiplicity for the :math:`i`-th reaction.

    Parameters
    ----------
    domain : openmc.Material or openmc.Cell or openmc.Universe or openmc.Mesh
        The domain for spatial homogenization
    domain_type : {'material', 'cell', 'distribcell', 'universe', 'mesh'}
        The domain type for spatial homogenization
    groups : openmc.mgxs.EnergyGroups
        The energy group structure for energy condensation
    by_nuclide : bool
        If true, computes cross sections for each nuclide in domain
    name : str, optional
        Name of the multi-group cross section. Used as a label to identify
        tallies in OpenMC 'tallies.xml' file.

    Attributes
    ----------
    name : str, optional
        Name of the multi-group cross section
    rxn_type : str
        Reaction type (e.g., 'total', 'nu-fission', etc.)
    by_nuclide : bool
        If true, computes cross sections for each nuclide in domain
    domain : Material or Cell or Universe or Mesh
        Domain for spatial homogenization
    domain_type : {'material', 'cell', 'distribcell', 'universe', 'mesh'}
        Domain type for spatial homogenization
    energy_groups : openmc.mgxs.EnergyGroups
        Energy group structure for energy condensation
    tally_trigger : openmc.Trigger
        An (optional) tally precision trigger given to each tally used to
        compute the cross section
    scores : list of str
        The scores in each tally used to compute the multi-group cross section
    filters : list of openmc.Filter
        The filters in each tally used to compute the multi-group cross section
    tally_keys : list of str
        The keys into the tallies dictionary for each tally used to compute
        the multi-group cross section
    estimator : 'analog'
        The tally estimator used to compute the multi-group cross section
    tallies : collections.OrderedDict
        OpenMC tallies needed to compute the multi-group cross section. The keys
        are strings listed in the :attr:`MultiplicityMatrixXS.tally_keys`
        property and values are instances of :class:`openmc.Tally`.
    rxn_rate_tally : openmc.Tally
        Derived tally for the reaction rate tally used in the numerator to
        compute the multi-group cross section. This attribute is None
        unless the multi-group cross section has been computed.
    xs_tally : openmc.Tally
        Derived tally for the multi-group cross section. This attribute
        is None unless the multi-group cross section has been computed.
    num_subdomains : int
        The number of subdomains is unity for 'material', 'cell' and 'universe'
        domain types. This is equal to the number of cell instances
        for 'distribcell' domain types (it is equal to unity prior to loading
        tally data from a statepoint file).
    num_nuclides : int
        The number of nuclides for which the multi-group cross section is
        being tracked. This is unity if the by_nuclide attribute is False.
    nuclides : Iterable of str or 'sum'
        The optional user-specified nuclides for which to compute cross
        sections (e.g., 'U238', 'O16'). If by_nuclide is True but nuclides
        are not specified by the user, all nuclides in the spatial domain
        are included. This attribute is 'sum' if by_nuclide is false.
    sparse : bool
        Whether or not the MGXS' tallies use SciPy's LIL sparse matrix format
        for compressed data storage
    loaded_sp : bool
        Whether or not a statepoint file has been loaded with tally data
    derived : bool
        Whether or not the MGXS is merged from one or more other MGXS
    hdf5_key : str
        The key used to index multi-group cross sections in an HDF5 data store

    """

    def __init__(self, domain=None, domain_type=None,
                 groups=None, by_nuclide=False, name=''):
        super(MultiplicityMatrixXS, self).__init__(domain, domain_type, groups,
                                                   by_nuclide, name)
        self._rxn_type = 'multiplicity matrix'
        self._estimator = 'analog'
        self._valid_estimators = ['analog']

    @property
    def scores(self):
        scores = ['nu-scatter', 'scatter']
        return scores

    @property
    def filters(self):
        # Create the non-domain specific Filters for the Tallies
        group_edges = self.energy_groups.group_edges
        energy = openmc.EnergyFilter(group_edges)
        energyout = openmc.EnergyoutFilter(group_edges)

        return [[energy, energyout], [energy, energyout]]

    @property
    def rxn_rate_tally(self):
        if self._rxn_rate_tally is None:
            self._rxn_rate_tally = self.tallies['nu-scatter']
            self._rxn_rate_tally.sparse = self.sparse
        return self._rxn_rate_tally

    @property
    def xs_tally(self):

        if self._xs_tally is None:
            scatter = self.tallies['scatter']

            # Compute the multiplicity
            self._xs_tally = self.rxn_rate_tally / scatter
            super(MultiplicityMatrixXS, self)._compute_xs()

        return self._xs_tally


class NuFissionMatrixXS(MatrixMGXS):
    r"""A fission production matrix multi-group cross section.

    This class can be used for both OpenMC input generation and tally data
    post-processing to compute spatially-homogenized and energy-integrated
    multi-group cross sections for multi-group neutronics calculations. At a
    minimum, one needs to set the :attr:`NuFissionMatrixXS.energy_groups` and
    :attr:`NuFissionMatrixXS.domain` properties. Tallies for the flux and
    appropriate reaction rates over the specified domain are generated
    automatically via the :attr:`NuFissionMatrixXS.tallies` property, which can
    then be appended to a :class:`openmc.Tallies` instance.

    For post-processing, the :meth:`MGXS.load_from_statepoint` will pull in the
    necessary data to compute multi-group cross sections from a
    :class:`openmc.StatePoint` instance. The derived multi-group cross section
    can then be obtained from the :attr:`NuFissionMatrixXS.xs_tally` property.

    For a spatial domain :math:`V`, incoming energy group
    :math:`[E_{g'},E_{g'-1}]`, and outgoing energy group :math:`[E_g,E_{g-1}]`,
    the fission production is calculated as:

    .. math::

       \langle \nu\sigma_{f,g'\rightarrow g} \phi \rangle &= \int_{r \in V} dr
       \int_{4\pi} d\Omega' \int_{E_{g'}}^{E_{g'-1}} dE' \int_{E_g}^{E_{g-1}} dE
       \; \chi(E) \nu\sigma_f (r, E') \psi(r, E', \Omega')\\
       \langle \phi \rangle &= \int_{r \in V} dr \int_{4\pi} d\Omega
       \int_{E_g}^{E_{g-1}} dE \; \psi (r, E, \Omega) \\
       \nu\sigma_{f,g'\rightarrow g} &= \frac{\langle \nu\sigma_{f,g'\rightarrow
       g} \phi \rangle}{\langle \phi \rangle}

    Parameters
    ----------
    domain : openmc.Material or openmc.Cell or openmc.Universe or openmc.Mesh
        The domain for spatial homogenization
    domain_type : {'material', 'cell', 'distribcell', 'universe', 'mesh'}
        The domain type for spatial homogenization
    groups : openmc.mgxs.EnergyGroups
        The energy group structure for energy condensation
    by_nuclide : bool
        If true, computes cross sections for each nuclide in domain
    name : str, optional
        Name of the multi-group cross section. Used as a label to identify
        tallies in OpenMC 'tallies.xml' file.

    Attributes
    ----------
    name : str, optional
        Name of the multi-group cross section
    rxn_type : str
        Reaction type (e.g., 'total', 'nu-fission', etc.)
    by_nuclide : bool
        If true, computes cross sections for each nuclide in domain
    domain : Material or Cell or Universe or Mesh
        Domain for spatial homogenization
    domain_type : {'material', 'cell', 'distribcell', 'universe', 'mesh'}
        Domain type for spatial homogenization
    energy_groups : openmc.mgxs.EnergyGroups
        Energy group structure for energy condensation
    tally_trigger : openmc.Trigger
        An (optional) tally precision trigger given to each tally used to
        compute the cross section
    scores : list of str
        The scores in each tally used to compute the multi-group cross section
    filters : list of openmc.Filter
        The filters in each tally used to compute the multi-group cross section
    tally_keys : list of str
        The keys into the tallies dictionary for each tally used to compute
        the multi-group cross section
    estimator : 'analog'
        The tally estimator used to compute the multi-group cross section
    tallies : collections.OrderedDict
        OpenMC tallies needed to compute the multi-group cross section. The keys
        are strings listed in the :attr:`NuFissionMatrixXS.tally_keys`
        property and values are instances of :class:`openmc.Tally`.
    rxn_rate_tally : openmc.Tally
        Derived tally for the reaction rate tally used in the numerator to
        compute the multi-group cross section. This attribute is None
        unless the multi-group cross section has been computed.
    xs_tally : openmc.Tally
        Derived tally for the multi-group cross section. This attribute
        is None unless the multi-group cross section has been computed.
    num_subdomains : int
        The number of subdomains is unity for 'material', 'cell' and 'universe'
        domain types. This is equal to the number of cell instances
        for 'distribcell' domain types (it is equal to unity prior to loading
        tally data from a statepoint file).
    num_nuclides : int
        The number of nuclides for which the multi-group cross section is
        being tracked. This is unity if the by_nuclide attribute is False.
    nuclides : Iterable of str or 'sum'
        The optional user-specified nuclides for which to compute cross
        sections (e.g., 'U238', 'O16'). If by_nuclide is True but nuclides
        are not specified by the user, all nuclides in the spatial domain
        are included. This attribute is 'sum' if by_nuclide is false.
    sparse : bool
        Whether or not the MGXS' tallies use SciPy's LIL sparse matrix format
        for compressed data storage
    loaded_sp : bool
        Whether or not a statepoint file has been loaded with tally data
    derived : bool
        Whether or not the MGXS is merged from one or more other MGXS
    hdf5_key : str
        The key used to index multi-group cross sections in an HDF5 data store

    """

    def __init__(self, domain=None, domain_type=None,
                 groups=None, by_nuclide=False, name=''):
        super(NuFissionMatrixXS, self).__init__(domain, domain_type,
                                                groups, by_nuclide, name)
        self._rxn_type = 'nu-fission'
        self._hdf5_key = 'nu-fission matrix'
        self._estimator = 'analog'
        self._valid_estimators = ['analog']


class Chi(MGXS):
    r"""The fission spectrum.

    This class can be used for both OpenMC input generation and tally data
    post-processing to compute spatially-homogenized and energy-integrated
    multi-group cross sections for multi-group neutronics calculations. At a
    minimum, one needs to set the :attr:`Chi.energy_groups` and
    :attr:`Chi.domain` properties. Tallies for the flux and appropriate reaction
    rates over the specified domain are generated automatically via the
    :attr:`Chi.tallies` property, which can then be appended to a
    :class:`openmc.Tallies` instance.

    For post-processing, the :meth:`MGXS.load_from_statepoint` will pull in the
    necessary data to compute multi-group cross sections from a
    :class:`openmc.StatePoint` instance. The derived multi-group cross section
    can then be obtained from the :attr:`Chi.xs_tally` property.

    For a spatial domain :math:`V` and energy group :math:`[E_g,E_{g-1}]`, the
    fission spectrum is calculated as:

    .. math::

       \langle \nu\sigma_{f,g' \rightarrow g} \phi \rangle &= \int_{r \in V} dr
       \int_{4\pi} d\Omega' \int_0^\infty dE' \int_{E_g}^{E_{g-1}} dE \; \chi(E)
       \nu\sigma_f (r, E') \psi(r, E', \Omega')\\
       \langle \nu\sigma_f \phi \rangle &= \int_{r \in V} dr \int_{4\pi}
       d\Omega' \int_0^\infty dE' \int_0^\infty dE \; \chi(E) \nu\sigma_f (r,
       E') \psi(r, E', \Omega') \\
       \chi_g &= \frac{\langle \nu\sigma_{f,g' \rightarrow g} \phi \rangle}
       {\langle \nu\sigma_f \phi \rangle}

    Parameters
    ----------
    domain : openmc.Material or openmc.Cell or openmc.Universe or openmc.Mesh
        The domain for spatial homogenization
    domain_type : {'material', 'cell', 'distribcell', 'universe', 'mesh'}
        The domain type for spatial homogenization
    groups : openmc.mgxs.EnergyGroups
        The energy group structure for energy condensation
    by_nuclide : bool
        If true, computes cross sections for each nuclide in domain
    name : str, optional
        Name of the multi-group cross section. Used as a label to identify
        tallies in OpenMC 'tallies.xml' file.

    Attributes
    ----------
    name : str, optional
        Name of the multi-group cross section
    rxn_type : str
        Reaction type (e.g., 'total', 'nu-fission', etc.)
    by_nuclide : bool
        If true, computes cross sections for each nuclide in domain
    domain : Material or Cell or Universe or Mesh
        Domain for spatial homogenization
    domain_type : {'material', 'cell', 'distribcell', 'universe', 'mesh'}
        Domain type for spatial homogenization
    energy_groups : openmc.mgxs.EnergyGroups
        Energy group structure for energy condensation
    tally_trigger : openmc.Trigger
        An (optional) tally precision trigger given to each tally used to
        compute the cross section
    scores : list of str
        The scores in each tally used to compute the multi-group cross section
    filters : list of openmc.Filter
        The filters in each tally used to compute the multi-group cross section
    tally_keys : list of str
        The keys into the tallies dictionary for each tally used to compute
        the multi-group cross section
    estimator : 'analog'
        The tally estimator used to compute the multi-group cross section
    tallies : collections.OrderedDict
        OpenMC tallies needed to compute the multi-group cross section. The keys
        are strings listed in the :attr:`Chi.tally_keys` property and values are
        instances of :class:`openmc.Tally`.
    rxn_rate_tally : openmc.Tally
        Derived tally for the reaction rate tally used in the numerator to
        compute the multi-group cross section. This attribute is None
        unless the multi-group cross section has been computed.
    xs_tally : openmc.Tally
        Derived tally for the multi-group cross section. This attribute
        is None unless the multi-group cross section has been computed.
    num_subdomains : int
        The number of subdomains is unity for 'material', 'cell' and 'universe'
        domain types. This is equal to the number of cell instances
        for 'distribcell' domain types (it is equal to unity prior to loading
        tally data from a statepoint file).
    num_nuclides : int
        The number of nuclides for which the multi-group cross section is
        being tracked. This is unity if the by_nuclide attribute is False.
    nuclides : Iterable of str or 'sum'
        The optional user-specified nuclides for which to compute cross
        sections (e.g., 'U238', 'O16'). If by_nuclide is True but nuclides
        are not specified by the user, all nuclides in the spatial domain
        are included. This attribute is 'sum' if by_nuclide is false.
    sparse : bool
        Whether or not the MGXS' tallies use SciPy's LIL sparse matrix format
        for compressed data storage
    loaded_sp : bool
        Whether or not a statepoint file has been loaded with tally data
    derived : bool
        Whether or not the MGXS is merged from one or more other MGXS
    hdf5_key : str
        The key used to index multi-group cross sections in an HDF5 data store

    """

    def __init__(self, domain=None, domain_type=None,
                 groups=None, by_nuclide=False, name=''):
        super(Chi, self).__init__(domain, domain_type, groups, by_nuclide, name)
        self._rxn_type = 'chi'
        self._estimator = 'analog'
        self._valid_estimators = ['analog']

    @property
    def scores(self):
        return ['nu-fission', 'nu-fission']

    @property
    def filters(self):
        # Create the non-domain specific Filters for the Tallies
        group_edges = self.energy_groups.group_edges
        energyout = openmc.EnergyoutFilter(group_edges)
        energyin = openmc.EnergyFilter([group_edges[0], group_edges[-1]])
        return [[energyin], [energyout]]

    @property
    def tally_keys(self):
        return ['nu-fission-in', 'nu-fission-out']

    @property
    def rxn_rate_tally(self):
        if self._rxn_rate_tally is None:
            self._rxn_rate_tally = self.tallies['nu-fission-out']
            self._rxn_rate_tally.sparse = self.sparse
        return self._rxn_rate_tally

    @property
    def xs_tally(self):

        if self._xs_tally is None:
            nu_fission_in = self.tallies['nu-fission-in']

            # Remove coarse energy filter to keep it out of tally arithmetic
            energy_filter = nu_fission_in.find_filter(openmc.EnergyFilter)
            nu_fission_in.remove_filter(energy_filter)

            # Compute chi
            self._xs_tally = self.rxn_rate_tally / nu_fission_in

            # Add the coarse energy filter back to the nu-fission tally
            nu_fission_in.filters.append(energy_filter)

        return self._xs_tally

    def get_homogenized_mgxs(self, other_mgxs):
<<<<<<< HEAD
        """Construct a homogenized mgxs with other mgxs objects.
=======
        """Construct a homogenized mgxs with other MGXS objects.
>>>>>>> 5afd4c36

        Parameters
        ----------
        other_mgxs : openmc.mgxs.MGXS or Iterable of openmc.mgxs.MGXS
            The MGXS to homogenize with this one.

        Returns
        -------
        openmc.mgxs.MGXS
            A new homogenized MGXS

        Raises
        ------
        ValueError
<<<<<<< HEAD
            If the other_mgxs are of a different type.
=======
            If the other_mgxs is of a different type.
>>>>>>> 5afd4c36

        """

        return self._get_homogenized_mgxs(other_mgxs, 'nu-fission-in')

    def get_slice(self, nuclides=[], groups=[]):
        """Build a sliced Chi for the specified nuclides and energy groups.

        This method constructs a new MGXS to encapsulate a subset of the data
        represented by this MGXS. The subset of data to include in the tally
        slice is determined by the nuclides and energy groups specified in
        the input parameters.

        Parameters
        ----------
        nuclides : list of str
            A list of nuclide name strings
            (e.g., ['U235', 'U238']; default is [])
        groups : list of Integral
            A list of energy group indices starting at 1 for the high energies
            (e.g., [1, 2, 3]; default is [])

        Returns
        -------
        openmc.mgxs.MGXS
            A new MGXS which encapsulates the subset of data requested
            for the nuclide(s) and/or energy group(s) requested in the
            parameters.

        """

        # Temporarily remove energy filter from nu-fission-in since its
        # group structure will work in super MGXS.get_slice(...) method
        nu_fission_in = self.tallies['nu-fission-in']
        energy_filter = nu_fission_in.find_filter(openmc.EnergyFilter)
        nu_fission_in.remove_filter(energy_filter)

        # Call super class method and null out derived tallies
        slice_xs = super(Chi, self).get_slice(nuclides, groups)
        slice_xs._rxn_rate_tally = None
        slice_xs._xs_tally = None

        # Slice energy groups if needed
        if len(groups) != 0:
            filter_bins = []
            for group in groups:
                group_bounds = self.energy_groups.get_group_bounds(group)
                filter_bins.append(group_bounds)
            filter_bins = [tuple(filter_bins)]

            # Slice nu-fission-out tally along energyout filter
            nu_fission_out = slice_xs.tallies['nu-fission-out']
            tally_slice = nu_fission_out.get_slice(
                filters=[openmc.EnergyoutFilter], filter_bins=filter_bins)
            slice_xs._tallies['nu-fission-out'] = tally_slice

        # Add energy filter back to nu-fission-in tallies
        self.tallies['nu-fission-in'].add_filter(energy_filter)
        slice_xs._tallies['nu-fission-in'].add_filter(energy_filter)

        slice_xs.sparse = self.sparse
        return slice_xs

    def merge(self, other):
        """Merge another Chi with this one

        If results have been loaded from a statepoint, then Chi are only
        mergeable along one and only one of energy groups or nuclides.

        Parameters
        ----------
        other : openmc.mgxs.MGXS
            MGXS to merge with this one

        Returns
        -------
        merged_mgxs : openmc.mgxs.MGXS
            Merged MGXS
        """

        if not self.can_merge(other):
            raise ValueError('Unable to merge a Chi MGXS')

        # Create deep copy of tally to return as merged tally
        merged_mgxs = copy.deepcopy(self)
        merged_mgxs._derived = True
        merged_mgxs._rxn_rate_tally = None
        merged_mgxs._xs_tally = None

        # Merge energy groups
        if self.energy_groups != other.energy_groups:
            merged_groups = self.energy_groups.merge(other.energy_groups)
            merged_mgxs.energy_groups = merged_groups

        # Merge nuclides
        if self.nuclides != other.nuclides:

            # The nuclides must be mutually exclusive
            for nuclide in self.nuclides:
                if nuclide in other.nuclides:
                    msg = 'Unable to merge a Chi MGXS with shared nuclides'
                    raise ValueError(msg)

            # Concatenate lists of nuclides for the merged MGXS
            merged_mgxs.nuclides = self.nuclides + other.nuclides

        # Merge tallies
        for tally_key in self.tallies:
            merged_tally = self.tallies[tally_key].merge(other.tallies[tally_key])
            merged_mgxs.tallies[tally_key] = merged_tally

        return merged_mgxs

    def get_xs(self, groups='all', subdomains='all', nuclides='all',
               xs_type='macro', order_groups='increasing',
               value='mean', squeeze=True, **kwargs):
        """Returns an array of the fission spectrum.

        This method constructs a 3D NumPy array for the requested
        multi-group cross section data for one or more subdomains
        (1st dimension), energy groups (2nd dimension), and nuclides
        (3rd dimension).

        Parameters
        ----------
        groups : Iterable of Integral or 'all'
            Energy groups of interest. Defaults to 'all'.
        subdomains : Iterable of Integral or 'all'
            Subdomain IDs of interest. Defaults to 'all'.
        nuclides : Iterable of str or 'all' or 'sum'
            A list of nuclide name strings (e.g., ['U235', 'U238']). The
            special string 'all' will return the cross sections for all nuclides
            in the spatial domain. The special string 'sum' will return the
            cross section summed over all nuclides. Defaults to 'all'.
        xs_type: {'macro', 'micro'}
            This parameter is not relevant for chi but is included here to
            mirror the parent MGXS.get_xs(...) class method
        order_groups: {'increasing', 'decreasing'}
            Return the cross section indexed according to increasing or
            decreasing energy groups (decreasing or increasing energies).
            Defaults to 'increasing'.
        value : {'mean', 'std_dev', 'rel_err'}
            A string for the type of value to return. Defaults to 'mean'.
        squeeze : bool
            A boolean representing whether to eliminate the extra dimensions
            of the multi-dimensional array to be returned. Defaults to True.

        Returns
        -------
        numpy.ndarray
            A NumPy array of the multi-group cross section indexed in the order
            each group, subdomain and nuclide is listed in the parameters.

        Raises
        ------
        ValueError
            When this method is called before the multi-group cross section is
            computed from tally data.

        """

        cv.check_value('value', value, ['mean', 'std_dev', 'rel_err'])
        cv.check_value('xs_type', xs_type, ['macro', 'micro'])

        # FIXME: Unable to get microscopic xs for mesh domain because the mesh
        # cells do not know the nuclide densities in each mesh cell.
        if self.domain_type == 'mesh' and xs_type == 'micro':
            msg = 'Unable to get micro xs for mesh domain since the mesh ' \
                  'cells do not know the nuclide densities in each mesh cell.'
            raise ValueError(msg)

        filters = []
        filter_bins = []

        # Construct a collection of the domain filter bins
        if not isinstance(subdomains, string_types):
            cv.check_iterable_type('subdomains', subdomains, Integral, max_depth=3)
            filters.append(_DOMAIN_TO_FILTER[self.domain_type])
            subdomain_bins = []
            for subdomain in subdomains:
                subdomain_bins.append(subdomain)
            filter_bins.append(tuple(subdomain_bins))

        # Construct list of energy group bounds tuples for all requested groups
        if not isinstance(groups, string_types):
            cv.check_iterable_type('groups', groups, Integral)
            filters.append(openmc.EnergyoutFilter)
            energy_bins = []
            for group in groups:
                energy_bins.append(
                    (self.energy_groups.get_group_bounds(group),))
            filter_bins.append(tuple(energy_bins))

        # If chi was computed for each nuclide in the domain
        if self.by_nuclide:

            # Get the sum as the fission source weighted average chi for all
            # nuclides in the domain
            if nuclides == 'sum' or nuclides == ['sum']:

                # Retrieve the fission production tallies
                nu_fission_in = self.tallies['nu-fission-in']
                nu_fission_out = self.tallies['nu-fission-out']

                # Sum out all nuclides
                nuclides = self.get_nuclides()
                nu_fission_in = nu_fission_in.summation(nuclides=nuclides)
                nu_fission_out = nu_fission_out.summation(nuclides=nuclides)

                # Remove coarse energy filter to keep it out of tally arithmetic
                energy_filter = nu_fission_in.find_filter(openmc.EnergyFilter)
                nu_fission_in.remove_filter(energy_filter)

                # Compute chi and store it as the xs_tally attribute so we can
                # use the generic get_xs(...) method
                xs_tally = nu_fission_out / nu_fission_in

                # Add the coarse energy filter back to the nu-fission tally
                nu_fission_in.filters.append(energy_filter)

                xs = xs_tally.get_values(filters=filters,
                                         filter_bins=filter_bins, value=value)

            # Get chi for all nuclides in the domain
            elif nuclides == 'all':
                nuclides = self.get_nuclides()
                xs = self.xs_tally.get_values(filters=filters,
                                              filter_bins=filter_bins,
                                              nuclides=nuclides, value=value)

            # Get chi for user-specified nuclides in the domain
            else:
                cv.check_iterable_type('nuclides', nuclides, string_types)
                xs = self.xs_tally.get_values(filters=filters,
                                              filter_bins=filter_bins,
                                              nuclides=nuclides, value=value)

        # If chi was computed as an average of nuclides in the domain
        else:
            xs = self.xs_tally.get_values(filters=filters,
                                          filter_bins=filter_bins, value=value)

        # Eliminate the trivial score dimension
        xs = np.squeeze(xs, axis=len(xs.shape) - 1)
        xs = np.nan_to_num(xs)

        # Reshape tally data array with separate axes for domain and energy
        if groups == 'all':
            num_groups = self.num_groups
        else:
            num_groups = len(groups)

        num_subdomains = int(xs.shape[0] / num_groups)
        new_shape = (num_subdomains, num_groups) + xs.shape[1:]
        xs = np.reshape(xs, new_shape)

        # Reverse data if user requested increasing energy groups since
        # tally data is stored in order of increasing energies
        if order_groups == 'increasing':
            xs = xs[:, ::-1, :]

        if squeeze:
            xs = np.squeeze(xs)
            xs = np.atleast_1d(xs)

        return xs

    def get_pandas_dataframe(self, groups='all', nuclides='all',
                             xs_type='macro', distribcell_paths=False):
        """Build a Pandas DataFrame for the MGXS data.

        This method leverages :meth:`openmc.Tally.get_pandas_dataframe`, but
        renames the columns with terminology appropriate for cross section data.

        Parameters
        ----------
        groups : Iterable of Integral or 'all'
            Energy groups of interest. Defaults to 'all'.
        nuclides : Iterable of str or 'all' or 'sum'
            The nuclides of the cross-sections to include in the dataframe. This
            may be a list of nuclide name strings (e.g., ['U235', 'U238']).
            The special string 'all' will include the cross sections for all
            nuclides in the spatial domain. The special string 'sum' will
            include the cross sections summed over all nuclides. Defaults to
            'all'.
        xs_type: {'macro', 'micro'}
            Return macro or micro cross section in units of cm^-1 or barns.
            Defaults to 'macro'.
        distribcell_paths : bool, optional
            Construct columns for distribcell tally filters (default is True).
            The geometric information in the Summary object is embedded into
            a Multi-index column with a geometric "path" to each distribcell
            instance.

        Returns
        -------
        pandas.DataFrame
            A Pandas DataFrame for the cross section data.

        Raises
        ------
        ValueError
            When this method is called before the multi-group cross section is
            computed from tally data.

        """

        # Build the dataframe using the parent class method
        df = super(Chi, self).get_pandas_dataframe(
            groups, nuclides, xs_type, distribcell_paths=distribcell_paths)

        # If user requested micro cross sections, multiply by the atom
        # densities to cancel out division made by the parent class method
        if xs_type == 'micro':
            if self.by_nuclide:
                densities = self.get_nuclide_densities(nuclides)
            else:
                densities = self.get_nuclide_densities('sum')
            tile_factor = df.shape[0] / len(densities)
            df['mean'] *= np.tile(densities, tile_factor)
            df['std. dev.'] *= np.tile(densities, tile_factor)

        return df

    def get_units(self, xs_type='macro'):
        """Returns the units of Chi.

        This method returns the units of Chi, which is "%" for both macro
        and micro xs types.

        Parameters
        ----------
        xs_type: {'macro', 'micro'}
            Return the macro or micro cross section units.
            Defaults to 'macro'.

        Returns
        -------
        str
            A string representing the units of Chi.

        """

        cv.check_value('xs_type', xs_type, ['macro', 'micro'])

        # Chi has the same units (%) for both macro and micro
        return '%'


class ChiPrompt(Chi):
    r"""The prompt fission spectrum.

    This class can be used for both OpenMC input generation and tally data
    post-processing to compute spatially-homogenized and energy-integrated
    multi-group cross sections for multi-group neutronics calculations. At a
    minimum, one needs to set the :attr:`ChiPrompt.energy_groups` and
    :attr:`ChiPrompt.domain` properties. Tallies for the flux and appropriate
    reaction rates over the specified domain are generated automatically via the
    :attr:`ChiPrompt.tallies` property, which can then be appended to a
    :class:`openmc.Tallies` instance.

    For post-processing, the :meth:`MGXS.load_from_statepoint` will pull in the
    necessary data to compute multi-group cross sections from a
    :class:`openmc.StatePoint` instance. The derived multi-group cross section
    can then be obtained from the :attr:`ChiPrompt.xs_tally` property.

    For a spatial domain :math:`V` and energy group :math:`[E_g,E_{g-1}]`, the
    fission spectrum is calculated as:

    .. math::

       \langle \nu^p \sigma_{f,g' \rightarrow g} \phi \rangle &= \int_{r \in V}
       dr \int_{4\pi} d\Omega' \int_0^\infty dE' \int_{E_g}^{E_{g-1}} dE \;
       \chi(E)^p \nu^p \sigma_f (r, E') \psi(r, E', \Omega')\\
       \langle \nu^p \sigma_f \phi \rangle &= \int_{r \in V} dr \int_{4\pi}
       d\Omega' \int_0^\infty dE' \int_0^\infty dE \; \chi(E) \nu^p \sigma_f (r,
       E') \psi(r, E', \Omega') \\
       \chi_g^p &= \frac{\langle \nu^p \sigma_{f,g' \rightarrow g} \phi \rangle}
       {\langle \nu^p \sigma_f \phi \rangle}

    Parameters
    ----------
    domain : openmc.Material or openmc.Cell or openmc.Universe or openmc.Mesh
        The domain for spatial homogenization
    domain_type : {'material', 'cell', 'distribcell', 'universe', 'mesh'}
        The domain type for spatial homogenization
    groups : openmc.mgxs.EnergyGroups
        The energy group structure for energy condensation
    by_nuclide : bool
        If true, computes cross sections for each nuclide in domain
    name : str, optional
        Name of the multi-group cross section. Used as a label to identify
        tallies in OpenMC 'tallies.xml' file.

    Attributes
    ----------
    name : str, optional
        Name of the multi-group cross section
    rxn_type : str
        Reaction type (e.g., 'total', 'nu-fission', etc.)
    by_nuclide : bool
        If true, computes cross sections for each nuclide in domain
    domain : Material or Cell or Universe or Mesh
        Domain for spatial homogenization
    domain_type : {'material', 'cell', 'distribcell', 'universe', 'mesh'}
        Domain type for spatial homogenization
    energy_groups : openmc.mgxs.EnergyGroups
        Energy group structure for energy condensation
    tally_trigger : openmc.Trigger
        An (optional) tally precision trigger given to each tally used to
        compute the cross section
    scores : list of str
        The scores in each tally used to compute the multi-group cross section
    filters : list of openmc.Filter
        The filters in each tally used to compute the multi-group cross section
    tally_keys : list of str
        The keys into the tallies dictionary for each tally used to compute
        the multi-group cross section
    estimator : 'analog'
        The tally estimator used to compute the multi-group cross section
    tallies : collections.OrderedDict
        OpenMC tallies needed to compute the multi-group cross section. The keys
        are strings listed in the :attr:`ChiPrompt.tally_keys` property and
        values are instances of :class:`openmc.Tally`.
    rxn_rate_tally : openmc.Tally
        Derived tally for the reaction rate tally used in the numerator to
        compute the multi-group cross section. This attribute is None
        unless the multi-group cross section has been computed.
    xs_tally : openmc.Tally
        Derived tally for the multi-group cross section. This attribute
        is None unless the multi-group cross section has been computed.
    num_subdomains : int
        The number of subdomains is unity for 'material', 'cell' and 'universe'
        domain types. This is equal to the number of cell instances
        for 'distribcell' domain types (it is equal to unity prior to loading
        tally data from a statepoint file).
    num_nuclides : int
        The number of nuclides for which the multi-group cross section is
        being tracked. This is unity if the by_nuclide attribute is False.
    nuclides : Iterable of str or 'sum'
        The optional user-specified nuclides for which to compute cross
        sections (e.g., 'U-238', 'O-16'). If by_nuclide is True but nuclides
        are not specified by the user, all nuclides in the spatial domain
        are included. This attribute is 'sum' if by_nuclide is false.
    sparse : bool
        Whether or not the MGXS' tallies use SciPy's LIL sparse matrix format
        for compressed data storage
    loaded_sp : bool
        Whether or not a statepoint file has been loaded with tally data
    derived : bool
        Whether or not the MGXS is merged from one or more other MGXS
    hdf5_key : str
        The key used to index multi-group cross sections in an HDF5 data store

    """

    def __init__(self, domain=None, domain_type=None,
                 groups=None, by_nuclide=False, name=''):
        super(ChiPrompt, self).__init__(domain, domain_type, groups, by_nuclide, name)
        self._rxn_type = 'chi-prompt'

    @property
    def scores(self):
        return ['prompt-nu-fission', 'prompt-nu-fission']


class InverseVelocity(MGXS):
    r"""An inverse velocity multi-group cross section.

    This class can be used for both OpenMC input generation and tally data
    post-processing to compute spatially-homogenized and energy-integrated
    multi-group neutron inverse velocities for multi-group neutronics
    calculations. The units of inverse velocity are seconds per centimeter. At a
    minimum, one needs to set the :attr:`InverseVelocity.energy_groups` and
    :attr:`InverseVelocity.domain` properties. Tallies for the flux and
    appropriate reaction rates over the specified domain are generated
    automatically via the :attr:`InverseVelocity.tallies` property, which can
    then be appended to a :class:`openmc.Tallies` instance.

    For post-processing, the :meth:`MGXS.load_from_statepoint` will pull in the
    necessary data to compute multi-group cross sections from a
    :class:`openmc.StatePoint` instance. The derived multi-group cross section
    can then be obtained from the :attr:`InverseVelocity.xs_tally` property.

    For a spatial domain :math:`V` and energy group :math:`[E_g,E_{g-1}]`, the
    neutron inverse velocities are calculated by tallying the flux-weighted
    inverse velocity and the flux. The inverse velocity is then the
    flux-weighted inverse velocity divided by the flux:

    .. math::

       \frac{\int_{r \in V} dr \int_{4\pi} d\Omega \int_{E_g}^{E_{g-1}} dE \;
       \frac{\psi (r, E, \Omega)}{v (r, E)}}{\int_{r \in V} dr \int_{4\pi}
       d\Omega \int_{E_g}^{E_{g-1}} dE \; \psi (r, E, \Omega)}

    Parameters
    ----------
    domain : openmc.Material or openmc.Cell or openmc.Universe or openmc.Mesh
        The domain for spatial homogenization
    domain_type : {'material', 'cell', 'distribcell', 'universe', 'mesh'}
        The domain type for spatial homogenization
    groups : openmc.mgxs.EnergyGroups
        The energy group structure for energy condensation
    by_nuclide : bool
        If true, computes cross sections for each nuclide in domain
    name : str, optional
        Name of the multi-group cross section. Used as a label to identify
        tallies in OpenMC 'tallies.xml' file.

    Attributes
    ----------
    name : str, optional
        Name of the multi-group cross section
    rxn_type : str
        Reaction type (e.g., 'total', 'nu-fission', etc.)
    by_nuclide : bool
        If true, computes cross sections for each nuclide in domain
    domain : Material or Cell or Universe or Mesh
        Domain for spatial homogenization
    domain_type : {'material', 'cell', 'distribcell', 'universe', 'mesh'}
        Domain type for spatial homogenization
    energy_groups : openmc.mgxs.EnergyGroups
        Energy group structure for energy condensation
    tally_trigger : openmc.Trigger
        An (optional) tally precision trigger given to each tally used to
        compute the cross section
    scores : list of str
        The scores in each tally used to compute the multi-group cross section
    filters : list of openmc.Filter
        The filters in each tally used to compute the multi-group cross section
    tally_keys : list of str
        The keys into the tallies dictionary for each tally used to compute
        the multi-group cross section
    estimator : {'tracklength', 'collision', 'analog'}
        The tally estimator used to compute the multi-group cross section
    tallies : collections.OrderedDict
        OpenMC tallies needed to compute the multi-group cross section. The keys
        are strings listed in the :attr:`InverseVelocity.tally_keys` property
        and values are instances of :class:`openmc.Tally`.
    rxn_rate_tally : openmc.Tally
        Derived tally for the reaction rate tally used in the numerator to
        compute the multi-group cross section. This attribute is None
        unless the multi-group cross section has been computed.
    xs_tally : openmc.Tally
        Derived tally for the multi-group cross section. This attribute
        is None unless the multi-group cross section has been computed.
    num_subdomains : int
        The number of subdomains is unity for 'material', 'cell' and 'universe'
        domain types. This is equal to the number of cell instances
        for 'distribcell' domain types (it is equal to unity prior to loading
        tally data from a statepoint file) and the number of mesh cells for
        'mesh' domain types.
    num_nuclides : int
        The number of nuclides for which the multi-group cross section is
        being tracked. This is unity if the by_nuclide attribute is False.
    nuclides : Iterable of str or 'sum'
        The optional user-specified nuclides for which to compute cross
        sections (e.g., 'U-238', 'O-16'). If by_nuclide is True but nuclides
        are not specified by the user, all nuclides in the spatial domain
        are included. This attribute is 'sum' if by_nuclide is false.
    sparse : bool
        Whether or not the MGXS' tallies use SciPy's LIL sparse matrix format
        for compressed data storage
    loaded_sp : bool
        Whether or not a statepoint file has been loaded with tally data
    derived : bool
        Whether or not the MGXS is merged from one or more other MGXS
    hdf5_key : str
        The key used to index multi-group cross sections in an HDF5 data store

    """

    def __init__(self, domain=None, domain_type=None,
                 groups=None, by_nuclide=False, name=''):
        super(InverseVelocity, self).__init__(domain, domain_type,
                                              groups, by_nuclide, name)
        self._rxn_type = 'inverse-velocity'

    def get_units(self, xs_type='macro'):
        """Returns the units of InverseVelocity.

        This method returns the units of an InverseVelocity based on a desired
        xs_type.

        Parameters
        ----------
        xs_type: {'macro', 'micro'}
            Return the macro or micro cross section units.
            Defaults to 'macro'.

        Returns
        -------
        str
            A string representing the units of the InverseVelocity.

        """

        if xs_type == 'macro':
            return 'second/cm'
        else:
            raise ValueError('Unable to return the units of InverseVelocity for'
                             ' xs_type other than "macro"')


class PromptNuFissionXS(MGXS):
    r"""A prompt fission neutron production multi-group cross section.

    This class can be used for both OpenMC input generation and tally data
    post-processing to compute spatially-homogenized and energy-integrated
    multi-group cross sections for multi-group neutronics calculations. At a
    minimum, one needs to set the :attr:`PromptNuFissionXS.energy_groups` and
    :attr:`PromptNuFissionXS.domain` properties. Tallies for the flux and
    appropriate reaction rates over the specified domain are generated
    automatically via the :attr:`PromptNuFissionXS.tallies` property, which can
    then be appended to a :class:`openmc.Tallies` instance.

    For post-processing, the :meth:`MGXS.load_from_statepoint` will pull in the
    necessary data to compute multi-group cross sections from a
    :class:`openmc.StatePoint` instance. The derived multi-group cross section
    can then be obtained from the :attr:`PromptNuFissionXS.xs_tally` property.

    For a spatial domain :math:`V` and energy group :math:`[E_g,E_{g-1}]`, the
    fission spectrum is calculated as:

    .. math::

       \frac{\int_{r \in V} dr \int_{4\pi} d\Omega \int_{E_g}^{E_{g-1}} dE \;
       \nu\sigma_f^p (r, E) \psi (r, E, \Omega)}{\int_{r \in V} dr \int_{4\pi}
       d\Omega \int_{E_g}^{E_{g-1}} dE \; \psi (r, E, \Omega)}.

    Parameters
    ----------
    domain : openmc.Material or openmc.Cell or openmc.Universe or openmc.Mesh
        The domain for spatial homogenization
    domain_type : {'material', 'cell', 'distribcell', 'universe', 'mesh'}
        The domain type for spatial homogenization
    groups : openmc.mgxs.EnergyGroups
        The energy group structure for energy condensation
    by_nuclide : bool
        If true, computes cross sections for each nuclide in domain
    name : str, optional
        Name of the multi-group cross section. Used as a label to identify
        tallies in OpenMC 'tallies.xml' file.

    Attributes
    ----------
    name : str, optional
        Name of the multi-group cross section
    rxn_type : str
        Reaction type (e.g., 'total', 'nu-fission', etc.)
    by_nuclide : bool
        If true, computes cross sections for each nuclide in domain
    domain : Material or Cell or Universe or Mesh
        Domain for spatial homogenization
    domain_type : {'material', 'cell', 'distribcell', 'universe', 'mesh'}
        Domain type for spatial homogenization
    energy_groups : openmc.mgxs.EnergyGroups
        Energy group structure for energy condensation
    tally_trigger : openmc.Trigger
        An (optional) tally precision trigger given to each tally used to
        compute the cross section
    scores : list of str
        The scores in each tally used to compute the multi-group cross section
    filters : list of openmc.Filter
        The filters in each tally used to compute the multi-group cross section
    tally_keys : list of str
        The keys into the tallies dictionary for each tally used to compute
        the multi-group cross section
    estimator : {'tracklength', 'collision', 'analog'}
        The tally estimator used to compute the multi-group cross section
    tallies : collections.OrderedDict
        OpenMC tallies needed to compute the multi-group cross section. The keys
        are strings listed in the :attr:`PromptNuFissionXS.tally_keys` property
        and values are instances of :class:`openmc.Tally`.
    rxn_rate_tally : openmc.Tally
        Derived tally for the reaction rate tally used in the numerator to
        compute the multi-group cross section. This attribute is None
        unless the multi-group cross section has been computed.
    xs_tally : openmc.Tally
        Derived tally for the multi-group cross section. This attribute
        is None unless the multi-group cross section has been computed.
    num_subdomains : int
        The number of subdomains is unity for 'material', 'cell' and 'universe'
        domain types. This is equal to the number of cell instances
        for 'distribcell' domain types (it is equal to unity prior to loading
        tally data from a statepoint file).
    num_nuclides : int
        The number of nuclides for which the multi-group cross section is
        being tracked. This is unity if the by_nuclide attribute is False.
    nuclides : Iterable of str or 'sum'
        The optional user-specified nuclides for which to compute cross
        sections (e.g., 'U-238', 'O-16'). If by_nuclide is True but nuclides
        are not specified by the user, all nuclides in the spatial domain
        are included. This attribute is 'sum' if by_nuclide is false.
    sparse : bool
        Whether or not the MGXS' tallies use SciPy's LIL sparse matrix format
        for compressed data storage
    loaded_sp : bool
        Whether or not a statepoint file has been loaded with tally data
    derived : bool
        Whether or not the MGXS is merged from one or more other MGXS
    hdf5_key : str
        The key used to index multi-group cross sections in an HDF5 data store

    """

    def __init__(self, domain=None, domain_type=None,
                 groups=None, by_nuclide=False, name=''):
        super(PromptNuFissionXS, self).__init__(domain, domain_type, groups,
                                                by_nuclide, name)
        self._rxn_type = 'prompt-nu-fission'


class PromptNuFissionMatrixXS(MatrixMGXS):
    r"""A prompt fission neutron production matrix multi-group cross section.

    This class can be used for both OpenMC input generation and tally data
    post-processing to compute spatially-homogenized and energy-integrated
    multi-group cross sections for multi-group neutronics calculations. At a
    minimum, one needs to set the :attr:`PromptNuFissionMatrixXS.energy_groups`
    and :attr:`PromptNuFissionMatrixXS.domain` properties. Tallies for the flux
    and appropriate reaction rates over the specified domain are generated
    automatically via the :attr:`PromptNuFissionMatrixXS.tallies` property,
    which can then be appended to a :class:`openmc.Tallies` instance.

    For post-processing, the :meth:`MGXS.load_from_statepoint` will pull in the
    necessary data to compute multi-group cross sections from a
    :class:`openmc.StatePoint` instance. The derived multi-group cross section
    can then be obtained from the :attr:`PromptNuFissionMatrixXS.xs_tally`
    property.

    For a spatial domain :math:`V` and energy group :math:`[E_g,E_{g-1}]`, the
    fission spectrum is calculated as:

    .. math::

       \langle \nu\sigma_{f,g'\rightarrow g} \phi \rangle &= \int_{r \in V} dr
       \int_{4\pi} d\Omega' \int_{E_{g'}}^{E_{g'-1}} dE' \int_{E_g}^{E_{g-1}} dE
       \; \chi(E) \nu\sigma_f^p (r, E') \psi(r, E', \Omega')\\
       \langle \phi \rangle &= \int_{r \in V} dr \int_{4\pi} d\Omega
       \int_{E_g}^{E_{g-1}} dE \; \psi (r, E, \Omega) \\
       \nu\sigma_{f,g'\rightarrow g} &= \frac{\langle \nu\sigma_{f,g'\rightarrow
       g}^p \phi \rangle}{\langle \phi \rangle}

    Parameters
    ----------
    domain : openmc.Material or openmc.Cell or openmc.Universe or openmc.Mesh
        The domain for spatial homogenization
    domain_type : {'material', 'cell', 'distribcell', 'universe', 'mesh'}
        The domain type for spatial homogenization
    groups : openmc.mgxs.EnergyGroups
        The energy group structure for energy condensation
    by_nuclide : bool
        If true, computes cross sections for each nuclide in domain
    name : str, optional
        Name of the multi-group cross section. Used as a label to identify
        tallies in OpenMC 'tallies.xml' file.

    Attributes
    ----------
    name : str, optional
        Name of the multi-group cross section
    rxn_type : str
        Reaction type (e.g., 'total', 'nu-fission', etc.)
    by_nuclide : bool
        If true, computes cross sections for each nuclide in domain
    domain : Material or Cell or Universe or Mesh
        Domain for spatial homogenization
    domain_type : {'material', 'cell', 'distribcell', 'universe', 'mesh'}
        Domain type for spatial homogenization
    energy_groups : openmc.mgxs.EnergyGroups
        Energy group structure for energy condensation
    tally_trigger : openmc.Trigger
        An (optional) tally precision trigger given to each tally used to
        compute the cross section
    scores : list of str
        The scores in each tally used to compute the multi-group cross section
    filters : list of openmc.Filter
        The filters in each tally used to compute the multi-group cross section
    tally_keys : list of str
        The keys into the tallies dictionary for each tally used to compute
        the multi-group cross section
    estimator : 'analog'
        The tally estimator used to compute the multi-group cross section
    tallies : collections.OrderedDict
        OpenMC tallies needed to compute the multi-group cross section. The keys
        are strings listed in the :attr:`PromptNuFissionXS.tally_keys` property
        and values are instances of :class:`openmc.Tally`.
    rxn_rate_tally : openmc.Tally
        Derived tally for the reaction rate tally used in the numerator to
        compute the multi-group cross section. This attribute is None
        unless the multi-group cross section has been computed.
    xs_tally : openmc.Tally
        Derived tally for the multi-group cross section. This attribute
        is None unless the multi-group cross section has been computed.
    num_subdomains : int
        The number of subdomains is unity for 'material', 'cell' and 'universe'
        domain types. This is equal to the number of cell instances
        for 'distribcell' domain types (it is equal to unity prior to loading
        tally data from a statepoint file).
    num_nuclides : int
        The number of nuclides for which the multi-group cross section is
        being tracked. This is unity if the by_nuclide attribute is False.
    nuclides : Iterable of str or 'sum'
        The optional user-specified nuclides for which to compute cross
        sections (e.g., 'U-238', 'O-16'). If by_nuclide is True but nuclides
        are not specified by the user, all nuclides in the spatial domain
        are included. This attribute is 'sum' if by_nuclide is false.
    sparse : bool
        Whether or not the MGXS' tallies use SciPy's LIL sparse matrix format
        for compressed data storage
    loaded_sp : bool
        Whether or not a statepoint file has been loaded with tally data
    derived : bool
        Whether or not the MGXS is merged from one or more other MGXS
    hdf5_key : str
        The key used to index multi-group cross sections in an HDF5 data store

    """

    def __init__(self, domain=None, domain_type=None,
                 groups=None, by_nuclide=False, name=''):
        super(PromptNuFissionMatrixXS, self).__init__(domain, domain_type,
                                                      groups, by_nuclide, name)
        self._rxn_type = 'prompt-nu-fission'
        self._hdf5_key = 'prompt-nu-fission matrix'
        self._estimator = 'analog'
        self._valid_estimators = ['analog']


@add_metaclass(ABCMeta)
class SurfaceMGXS(MGXS):
    """An abstract multi-group cross section for some energy group structure
    on the surfaces of a mesh domain.

    This class can be used for both OpenMC input generation and tally data
    post-processing to compute surface- and energy-integrated multi-group cross
    section for multi-group neutronics calculations.

    NOTE: Users should instantiate the subclasses of this abstract class.

    Parameters
    ----------
    domain : openmc.Mesh
        The domain for spatial homogenization
    domain_type : {'mesh'}
        The domain type for spatial homogenization
    energy_groups : openmc.mgxs.EnergyGroups
        The energy group structure for energy condensation
    by_nuclide : bool
        If true, computes cross sections for each nuclide in domain
    name : str, optional
        Name of the multi-group cross section. Used as a label to identify
        tallies in OpenMC 'tallies.xml' file.

    Attributes
    ----------
    name : str, optional
        Name of the multi-group cross section
    rxn_type : str
        Reaction type (e.g., 'total', 'nu-fission', etc.)
    by_nuclide : bool
        If true, computes cross sections for each nuclide in domain
    domain : Mesh
        Domain for spatial homogenization
    domain_type : {'mesh'}
        Domain type for spatial homogenization
    energy_groups : openmc.mgxs.EnergyGroups
        Energy group structure for energy condensation
    tally_trigger : openmc.Trigger
        An (optional) tally precision trigger given to each tally used to
        compute the cross section
    scores : list of str
        The scores in each tally used to compute the multi-group cross section
    filters : list of openmc.Filter
        The filters in each tally used to compute the multi-group cross section
    tally_keys : list of str
        The keys into the tallies dictionary for each tally used to compute
        the multi-group cross section
    estimator : {'tracklength', 'analog'}
        The tally estimator used to compute the multi-group cross section
    tallies : collections.OrderedDict
        OpenMC tallies needed to compute the multi-group cross section
    rxn_rate_tally : openmc.Tally
        Derived tally for the reaction rate tally used in the numerator to
        compute the multi-group cross section. This attribute is None
        unless the multi-group cross section has been computed.
    xs_tally : openmc.Tally
        Derived tally for the multi-group cross section. This attribute
        is None unless the multi-group cross section has been computed.
    num_subdomains : int
        The number of subdomains is equal to the number of mesh surfaces times
        two to account for both the incoming and outgoing current from the
        mesh cell surfaces.
    num_nuclides : int
        The number of nuclides for which the multi-group cross section is
        being tracked. This is unity if the by_nuclide attribute is False.
    nuclides : Iterable of str or 'sum'
        The optional user-specified nuclides for which to compute cross
        sections (e.g., 'U238', 'O16'). If by_nuclide is True but nuclides
        are not specified by the user, all nuclides in the spatial domain
        are included. This attribute is 'sum' if by_nuclide is false.
    sparse : bool
        Whether or not the MGXS' tallies use SciPy's LIL sparse matrix format
        for compressed data storage
    loaded_sp : bool
        Whether or not a statepoint file has been loaded with tally data
    derived : bool
        Whether or not the MGXS is merged from one or more other MGXS
    hdf5_key : str
        The key used to index multi-group cross sections in an HDF5 data store

    """

    def __init__(self, domain=None, domain_type=None, energy_groups=None,
                 by_nuclide=False, name=''):
        super(SurfaceMGXS, self).__init__(domain, domain_type, energy_groups,
                                          by_nuclide, name)

    @property
    def scores(self):
        return [self.rxn_type]

    @property
    def filters(self):
        group_edges = self.energy_groups.group_edges
        energy_filter = openmc.EnergyFilter(group_edges)
        #surface_bins = list(range(1, 4 * self.domain.num_dimensions))
        #surface_filter = openmc.SurfaceFilter(surface_bins)
        return [[energy_filter]]

    @property
    def domain(self):
        return self._domain

    @property
    def domain_type(self):
        return self._domain_type

    @domain.setter
    def domain(self, domain):
        cv.check_type('domain', domain, openmc.Mesh)
        self._domain = domain

        # Assign a domain type
        if self.domain_type is None:
            self._domain_type = 'mesh'

    @domain_type.setter
    def domain_type(self, domain_type):
        cv.check_value('domain type', domain_type, 'mesh')
        self._domain_type = domain_type

    @property
    def xs_tally(self):
        if self._xs_tally is None:
            if self.tallies is None:
                msg = 'Unable to get xs_tally since tallies have ' \
                      'not been loaded from a statepoint'
                raise ValueError(msg)

            self._xs_tally = self.rxn_rate_tally
            self._compute_xs()

        return self._xs_tally

    def load_from_statepoint(self, statepoint):
        """Extracts tallies in an OpenMC StatePoint with the data needed to
        compute multi-group cross sections.

        This method is needed to compute cross section data from tallies
        in an OpenMC StatePoint object.

        NOTE: The statepoint must first be linked with an OpenMC Summary object.

        Parameters
        ----------
        statepoint : openmc.StatePoint
            An OpenMC StatePoint object with tally data

        Raises
        ------
        ValueError
            When this method is called with a statepoint that has not been
            linked with a summary object.

        """

        cv.check_type('statepoint', statepoint, openmc.statepoint.StatePoint)

        if statepoint.summary is None:
            msg = 'Unable to load data from a statepoint which has not been ' \
                  'linked with a summary file'
            raise ValueError(msg)

        # Override the domain object that loaded from an OpenMC summary file
        # NOTE: This is necessary for micro cross-sections which require
        # the isotopic number densities as computed by OpenMC
        if self.domain_type == 'cell' or self.domain_type == 'distribcell':
            self.domain = statepoint.summary.get_cell_by_id(self.domain.id)
        elif self.domain_type == 'universe':
            self.domain = statepoint.summary.get_universe_by_id(self.domain.id)
        elif self.domain_type == 'material':
            self.domain = statepoint.summary.get_material_by_id(self.domain.id)
        elif self.domain_type == 'mesh':
            self.domain = statepoint.meshes[self.domain.id]
        else:
            msg = 'Unable to load data from a statepoint for domain type {0} ' \
                  'which is not yet supported'.format(self.domain_type)
            raise ValueError(msg)

        # Use tally "slicing" to ensure that tallies correspond to our domain
        # NOTE: This is important if tally merging was used
        if self.domain_type == 'mesh':
            filters = [_DOMAIN_TO_FILTER[self.domain_type]]
            xyz = [range(1, x+1) for x in self.domain.dimension]
            filter_bins = [tuple(itertools.product(*xyz))]
        elif self.domain_type != 'distribcell':
            filters = [_DOMAIN_TO_FILTER[self.domain_type]]
            filter_bins = [(self.domain.id,)]
        # Distribcell filters only accept single cell - neglect it when slicing
        else:
            filters = []
            filter_bins = []

        # Clear any tallies previously loaded from a statepoint
        if self.loaded_sp:
            self._tallies = None
            self._xs_tally = None
            self._rxn_rate_tally = None
            self._loaded_sp = False

        # Make a list of the surface bins
        surface_bins = list(range(1, 4 * self.domain.num_dimensions + 1))

        # Find, slice and store Tallies from StatePoint
        # The tally slicing is needed if tally merging was used
        for tally_type, tally in self.tallies.items():
            surface_filter = openmc.SurfaceFilter(surface_bins)
            tally.filters.append(surface_filter)
            sp_tally = statepoint.get_tally(
                tally.scores, tally.filters, tally.nuclides,
                estimator=tally.estimator, exact_filters=True)
            sp_tally = sp_tally.get_slice(
                tally.scores, filters, filter_bins, tally.nuclides)
            sp_tally.sparse = self.sparse
            self.tallies[tally_type] = sp_tally

        self._loaded_sp = True

    def get_xs(self, groups='all', subdomains='all', nuclides='all',
               xs_type='macro', order_groups='increasing',
               value='mean', squeeze=True, **kwargs):
        r"""Returns an array of multi-group cross sections.

        This method constructs a 3D NumPy array for the requested
        multi-group cross section data for one or more subdomains
        (1st dimension), energy groups (2nd dimension), and nuclides
        (3rd dimension).

        Parameters
        ----------
        groups : Iterable of Integral or 'all'
            Energy groups of interest. Defaults to 'all'.
        subdomains : Iterable of Integral or 'all'
            Subdomain IDs of interest. Defaults to 'all'.
        nuclides : Iterable of str or 'all' or 'sum'
            A list of nuclide name strings (e.g., ['U235', 'U238']). The
            special string 'all' will return the cross sections for all nuclides
            in the spatial domain. The special string 'sum' will return the
            cross section summed over all nuclides. Defaults to 'all'.
        xs_type: {'macro', 'micro'}
            Return the macro or micro cross section in units of cm^-1 or barns.
            Defaults to 'macro'.
        order_groups: {'increasing', 'decreasing'}
            Return the cross section indexed according to increasing or
            decreasing energy groups (decreasing or increasing energies).
            Defaults to 'increasing'.
        value : {'mean', 'std_dev', 'rel_err'}
            A string for the type of value to return. Defaults to 'mean'.
        squeeze : bool
            A boolean representing whether to eliminate the extra dimensions
            of the multi-dimensional array to be returned. Defaults to True.

        Returns
        -------
        numpy.ndarray
            A NumPy array of the multi-group cross section indexed in the order
            each group, subdomain and nuclide is listed in the parameters.

        Raises
        ------
        ValueError
            When this method is called before the multi-group cross section is
            computed from tally data.

        """

        cv.check_value('value', value, ['mean', 'std_dev', 'rel_err'])
        cv.check_value('xs_type', xs_type, ['macro', 'micro'])

        # FIXME: Unable to get microscopic xs for mesh domain because the mesh
        # cells do not know the nuclide densities in each mesh cell.
        if self.domain_type == 'mesh' and xs_type == 'micro':
            msg = 'Unable to get micro xs for mesh domain since the mesh ' \
                  'cells do not know the nuclide densities in each mesh cell.'
            raise ValueError(msg)

        filters = []
        filter_bins = []

        # Construct a collection of the domain filter bins
        if not isinstance(subdomains, basestring):
            cv.check_iterable_type('subdomains', subdomains, Integral, max_depth=3)
            for subdomain in subdomains:
                filters.append(self.domain_type)
                filter_bins.append((subdomain,))

        # Construct list of energy group bounds tuples for all requested groups
        if not isinstance(groups, basestring):
            cv.check_iterable_type('groups', groups, Integral)
            for group in groups:
                filters.append('energy')
                filter_bins.append((self.energy_groups.get_group_bounds(group),))

        # Construct a collection of the nuclides to retrieve from the xs tally
        if self.by_nuclide:
            if nuclides == 'all' or nuclides == 'sum' or nuclides == ['sum']:
                query_nuclides = self.get_nuclides()
            else:
                query_nuclides = nuclides
        else:
            query_nuclides = ['total']

        # If user requested the sum for all nuclides, use tally summation
        if nuclides == 'sum' or nuclides == ['sum']:
            xs_tally = self.xs_tally.summation(nuclides=query_nuclides)
            xs = xs_tally.get_values(filters=filters,
                                     filter_bins=filter_bins, value=value)
        else:
            xs = self.xs_tally.get_values(filters=filters, filter_bins=filter_bins,
                                          nuclides=query_nuclides, value=value)

        # Divide by atom number densities for microscopic cross sections
        if xs_type == 'micro':
            if self.by_nuclide:
                densities = self.get_nuclide_densities(nuclides)
            else:
                densities = self.get_nuclide_densities('sum')
            if value == 'mean' or value == 'std_dev':
                xs /= densities[np.newaxis, :, np.newaxis]

        # Eliminate the trivial score dimension
        xs = np.squeeze(xs, axis=len(xs.shape) - 1)
        xs = np.nan_to_num(xs)

        if groups == 'all':
            num_groups = self.num_groups
        else:
            num_groups = len(groups)

        # Reshape tally data array with separate axes for domain and energy
        num_surfaces = 4 * self.domain.num_dimensions
        num_subdomains = int(xs.shape[0] / (num_groups * num_surfaces))
        new_shape = (num_subdomains, num_groups, num_surfaces) + xs.shape[1:]
        xs = np.reshape(xs, new_shape)

        # Reverse data if user requested increasing energy groups since
        # tally data is stored in order of increasing energies
        if order_groups == 'increasing':
            xs = xs[:, ::-1, :, :]

        if squeeze:
            xs = np.squeeze(xs)
            xs = np.atleast_1d(xs)

        return xs

    def get_pandas_dataframe(self, groups='all', nuclides='all',
                             xs_type='macro', distribcell_paths=True):
        """Build a Pandas DataFrame for the MGXS data.

        This method leverages :meth:`openmc.Tally.get_pandas_dataframe`, but
        renames the columns with terminology appropriate for cross section data.

        Parameters
        ----------
        groups : Iterable of Integral or 'all'
            Energy groups of interest. Defaults to 'all'.
        nuclides : Iterable of str or 'all' or 'sum'
            The nuclides of the cross-sections to include in the dataframe. This
            may be a list of nuclide name strings (e.g., ['U235', 'U238']).
            The special string 'all' will include the cross sections for all
            nuclides in the spatial domain. The special string 'sum' will
            include the cross sections summed over all nuclides. Defaults
            to 'all'.
        xs_type: {'macro', 'micro'}
            Return macro or micro cross section in units of cm^-1 or barns.
            Defaults to 'macro'.
        distribcell_paths : bool, optional
            Construct columns for distribcell tally filters (default is True).
            The geometric information in the Summary object is embedded into
            a Multi-index column with a geometric "path" to each distribcell
            instance.

        Returns
        -------
        pandas.DataFrame
            A Pandas DataFrame for the cross section data.

        Raises
        ------
        ValueError
            When this method is called before the multi-group cross section is
            computed from tally data.

        """

        if not isinstance(groups, basestring):
            cv.check_iterable_type('groups', groups, Integral)
        if nuclides != 'all' and nuclides != 'sum':
            cv.check_iterable_type('nuclides', nuclides, basestring)
        cv.check_value('xs_type', xs_type, ['macro', 'micro'])

        # Get a Pandas DataFrame from the derived xs tally
        if self.by_nuclide and nuclides == 'sum':

            # Use tally summation to sum across all nuclides
            query_nuclides = self.get_nuclides()
            xs_tally = self.xs_tally.summation(nuclides=query_nuclides)
            df = xs_tally.get_pandas_dataframe(
                distribcell_paths=distribcell_paths)

            # Remove nuclide column since it is homogeneous and redundant
            if self.domain_type == 'mesh':
                df.drop('nuclide', axis=1, level=0, inplace=True)
            else:
                df.drop('nuclide', axis=1, inplace=True)

        # If the user requested a specific set of nuclides
        elif self.by_nuclide and nuclides != 'all':
            xs_tally = self.xs_tally.get_slice(nuclides=nuclides)
            df = xs_tally.get_pandas_dataframe(
                distribcell_paths=distribcell_paths)

        # If the user requested all nuclides, keep nuclide column in dataframe
        else:
            df = self.xs_tally.get_pandas_dataframe(
                distribcell_paths=distribcell_paths)

        # Remove the score column since it is homogeneous and redundant
        if self.domain_type == 'mesh':
            df = df.drop('score', axis=1, level=0)
        else:
            df = df.drop('score', axis=1)

        # Override energy groups bounds with indices
        all_groups = np.arange(self.num_groups, 0, -1, dtype=np.int)
        all_groups = np.repeat(all_groups, self.num_nuclides)
        if 'energy low [MeV]' in df and 'energyout low [MeV]' in df:
            df.rename(columns={'energy low [MeV]': 'group in'},
                      inplace=True)
            in_groups = np.tile(all_groups, int(self.num_subdomains))
            in_groups = np.repeat(in_groups, int(df.shape[0] / in_groups.size))
            df['group in'] = in_groups
            del df['energy high [MeV]']

            df.rename(columns={'energyout low [MeV]': 'group out'},
                      inplace=True)
            out_groups = np.repeat(all_groups, self.xs_tally.num_scores)
            out_groups = np.tile(out_groups, int(df.shape[0] / out_groups.size))
            df['group out'] = out_groups
            del df['energyout high [MeV]']
            columns = ['group in', 'group out']

        elif 'energyout low [MeV]' in df:
            df.rename(columns={'energyout low [MeV]': 'group out'},
                      inplace=True)
            in_groups = np.tile(all_groups, int(df.shape[0] / all_groups.size))
            df['group out'] = in_groups
            del df['energyout high [MeV]']
            columns = ['group out']

        elif 'energy low [MeV]' in df:
            df.rename(columns={'energy low [MeV]': 'group in'}, inplace=True)
            in_groups = np.tile(all_groups, int(df.shape[0] / all_groups.size))
            df['group in'] = in_groups
            del df['energy high [MeV]']
            columns = ['group in']

        # Select out those groups the user requested
        if not isinstance(groups, basestring):
            if 'group in' in df:
                df = df[df['group in'].isin(groups)]
            if 'group out' in df:
                df = df[df['group out'].isin(groups)]

        # If user requested micro cross sections, divide out the atom densities
        if xs_type == 'micro':
            if self.by_nuclide:
                densities = self.get_nuclide_densities(nuclides)
            else:
                densities = self.get_nuclide_densities('sum')
            densities = np.repeat(densities, len(self.rxn_rate_tally.scores))
            tile_factor = df.shape[0] / len(densities)
            df['mean'] /= np.tile(densities, tile_factor)
            df['std. dev.'] /= np.tile(densities, tile_factor)

            # Replace NaNs by zeros (happens if nuclide density is zero)
            df['mean'].replace(np.nan, 0.0, inplace=True)
            df['std. dev.'].replace(np.nan, 0.0, inplace=True)

        # Sort the dataframe by domain type id (e.g., distribcell id) and
        # energy groups such that data is from fast to thermal
        if self.domain_type == 'mesh':
            mesh_str = 'mesh {0}'.format(self.domain.id)
            df.sort_values(by=[(mesh_str, 'x'), (mesh_str, 'y'), \
                               (mesh_str, 'z')] + columns, inplace=True)
        else:
            df.sort_values(by=[self.domain_type] + columns, inplace=True)

        return df


class Current(SurfaceMGXS):
    r"""A current multi-group cross section.

    This class can be used for both OpenMC input generation and tally data
    post-processing to compute spatially-homogenized and energy-integrated
    multi-group total cross sections for multi-group neutronics calculations. At
    a minimum, one needs to set the :attr:`TotalXS.energy_groups` and
    :attr:`TotalXS.domain` properties. Tallies for the flux and appropriate
    reaction rates over the specified domain are generated automatically via the
    :attr:`TotalXS.tallies` property, which can then be appended to a
    :class:`openmc.Tallies` instance.

    For post-processing, the :meth:`MGXS.load_from_statepoint` will pull in the
    necessary data to compute multi-group cross sections from a
    :class:`openmc.StatePoint` instance. The derived multi-group cross section
    can then be obtained from the :attr:`TotalXS.xs_tally` property.

    For a spatial domain :math:`V` and energy group :math:`[E_g,E_{g-1}]`, the
    total cross section is calculated as:

    .. math::

       \frac{\int_{r \in V} dr \int_{4\pi} d\Omega \int_{E_g}^{E_{g-1}} dE \;
       \sigma_t (r, E) \psi (r, E, \Omega)}{\int_{r \in V} dr \int_{4\pi}
       d\Omega \int_{E_g}^{E_{g-1}} dE \; \psi (r, E, \Omega)}.

    Parameters
    ----------
    domain : openmc.Material or openmc.Cell or openmc.Universe or openmc.Mesh
        The domain for spatial homogenization
    domain_type : {'material', 'cell', 'distribcell', 'universe', 'mesh'}
        The domain type for spatial homogenization
    groups : openmc.mgxs.EnergyGroups
        The energy group structure for energy condensation
    by_nuclide : bool
        If true, computes cross sections for each nuclide in domain
    name : str, optional
        Name of the multi-group cross section. Used as a label to identify
        tallies in OpenMC 'tallies.xml' file.

    Attributes
    ----------
    name : str, optional
        Name of the multi-group cross section
    rxn_type : str
        Reaction type (e.g., 'total', 'nu-fission', etc.)
    by_nuclide : bool
        If true, computes cross sections for each nuclide in domain
    domain : Material or Cell or Universe or Mesh
        Domain for spatial homogenization
    domain_type : {'material', 'cell', 'distribcell', 'universe', 'mesh'}
        Domain type for spatial homogenization
    energy_groups : openmc.mgxs.EnergyGroups
        Energy group structure for energy condensation
    tally_trigger : openmc.Trigger
        An (optional) tally precision trigger given to each tally used to
        compute the cross section
    scores : list of str
        The scores in each tally used to compute the multi-group cross section
    filters : list of openmc.Filter
        The filters in each tally used to compute the multi-group cross section
    tally_keys : list of str
        The keys into the tallies dictionary for each tally used to compute
        the multi-group cross section
    estimator : {'tracklength', 'analog'}
        The tally estimator used to compute the multi-group cross section
    tallies : collections.OrderedDict
        OpenMC tallies needed to compute the multi-group cross section. The keys
        are strings listed in the :attr:`TotalXS.tally_keys` property and values
        are instances of :class:`openmc.Tally`.
    rxn_rate_tally : openmc.Tally
        Derived tally for the reaction rate tally used in the numerator to
        compute the multi-group cross section. This attribute is None
        unless the multi-group cross section has been computed.
    xs_tally : openmc.Tally
        Derived tally for the multi-group cross section. This attribute
        is None unless the multi-group cross section has been computed.
    num_subdomains : int
        The number of subdomains is unity for 'material', 'cell' and 'universe'
        domain types. This is equal to the number of cell instances
        for 'distribcell' domain types (it is equal to unity prior to loading
        tally data from a statepoint file).
    num_nuclides : int
        The number of nuclides for which the multi-group cross section is
        being tracked. This is unity if the by_nuclide attribute is False.
    nuclides : Iterable of str or 'sum'
        The optional user-specified nuclides for which to compute cross
        sections (e.g., 'U238', 'O16'). If by_nuclide is True but nuclides
        are not specified by the user, all nuclides in the spatial domain
        are included. This attribute is 'sum' if by_nuclide is false.
    sparse : bool
        Whether or not the MGXS' tallies use SciPy's LIL sparse matrix format
        for compressed data storage
    loaded_sp : bool
        Whether or not a statepoint file has been loaded with tally data
    derived : bool
        Whether or not the MGXS is merged from one or more other MGXS
    hdf5_key : str
        The key used to index multi-group cross sections in an HDF5 data store

    """

    def __init__(self, domain=None, domain_type=None,
                 groups=None, by_nuclide=False, name=''):
        super(Current, self).__init__(domain, domain_type,
                                      groups, by_nuclide, name)
        self._rxn_type = 'current'<|MERGE_RESOLUTION|>--- conflicted
+++ resolved
@@ -1003,9 +1003,6 @@
         return avg_xs
 
     def _get_homogenized_mgxs(self, other_mgxs, denom_score='flux'):
-<<<<<<< HEAD
-        """Construct a homogenized mgxs with other mgxs objects.
-=======
         """Construct a homogenized MGXS with other MGXS objects.
 
         This method constructs a new MGXS object that is the flux-weighted
@@ -1015,7 +1012,6 @@
         summing the rxn rate (numerator) tally and the denominator tally
         (often a tally of the flux over the spatial domain) that are used to
         compute a multi-group cross-section.
->>>>>>> 5afd4c36
 
         Parameters
         ----------
@@ -1032,23 +1028,15 @@
         Raises
         ------
         ValueError
-<<<<<<< HEAD
             If the other_mgxs are of a different type.
-=======
-            If the other_mgxs is of a different type.
->>>>>>> 5afd4c36
 
         """
 
         # Check type of denom score
         cv.check_type('denom_score', denom_score, str)
 
-<<<<<<< HEAD
-        # Construct a collection of the subdomain filter bins to average across
-=======
         # Construct a collection of the subdomain filter bins to homogenize
         # across
->>>>>>> 5afd4c36
         if isinstance(other_mgxs, openmc.mgxs.MGXS):
             other_mgxs = [other_mgxs]
 
@@ -1061,11 +1049,7 @@
         # Clone this MGXS to initialize the homogenized version
         homogenized_mgxs = copy.deepcopy(self)
         homogenized_mgxs._derived = True
-<<<<<<< HEAD
-        name = '{} + '.format(self.domain.name)
-=======
         name = 'hom({}, '.format(self.domain.name)
->>>>>>> 5afd4c36
 
         # Get the domain filter
         filter_type = _DOMAIN_TO_FILTER[self.domain_type]
@@ -1092,29 +1076,17 @@
             denom_tally += other_denom_tally
 
             # Update the name for the homogenzied MGXS
-<<<<<<< HEAD
-            name += '{} + '.format(mgxs.domain.name)
-=======
             name += '{}, '.format(mgxs.domain.name)
->>>>>>> 5afd4c36
 
         # Set the properties of the homogenized MGXS
         homogenized_mgxs._rxn_rate_tally = rxn_rate_tally
         homogenized_mgxs.tallies[denom_score] = denom_tally
-<<<<<<< HEAD
-        homogenized_mgxs._domain.name = name[:-3]
-=======
         homogenized_mgxs._domain.name = name[:-2] + ')'
->>>>>>> 5afd4c36
 
         return homogenized_mgxs
 
     def get_homogenized_mgxs(self, other_mgxs):
-<<<<<<< HEAD
-        """Construct a homogenized mgxs with other mgxs objects.
-=======
         """Construct a homogenized mgxs with other MGXS objects.
->>>>>>> 5afd4c36
 
         Parameters
         ----------
@@ -1129,11 +1101,7 @@
         Raises
         ------
         ValueError
-<<<<<<< HEAD
             If the other_mgxs are of a different type.
-=======
-            If the other_mgxs is of a different type.
->>>>>>> 5afd4c36
 
         """
 
@@ -4933,11 +4901,7 @@
         return self._xs_tally
 
     def get_homogenized_mgxs(self, other_mgxs):
-<<<<<<< HEAD
-        """Construct a homogenized mgxs with other mgxs objects.
-=======
         """Construct a homogenized mgxs with other MGXS objects.
->>>>>>> 5afd4c36
 
         Parameters
         ----------
@@ -4952,11 +4916,7 @@
         Raises
         ------
         ValueError
-<<<<<<< HEAD
             If the other_mgxs are of a different type.
-=======
-            If the other_mgxs is of a different type.
->>>>>>> 5afd4c36
 
         """
 
