--- conflicted
+++ resolved
@@ -87,13 +87,10 @@
         self.temperature = temperature
         self._density = None
         self._density_units = ''
-<<<<<<< HEAD
         self._time = 0.0
-=======
         self._depletable = False
         self._volume = None
         self._atoms = {}
->>>>>>> 93af88a3
 
         # A list of tuples (nuclide, percent, percent type)
         self._nuclides = []
@@ -147,19 +144,12 @@
         string += '{: <16}=\t{}\n'.format('\tName', self._name)
         string += '{: <16}=\t{}\n'.format('\tTemperature', self._temperature)
 
-<<<<<<< HEAD
-        string += '{0: <16}{1}{2}'.format('\tDensity', '=\t', self.density)
-        string += ' [{0}]\n'.format(self._density_units)
-
-        string += '{0: <16}{1}{2}\n'.format('\tTime', '=\t', self.time)
-
-        string += '{0: <16}\n'.format('\tS(a,b) Tables')
-=======
         string += '{: <16}=\t{}'.format('\tDensity', self._density)
         string += ' [{}]\n'.format(self._density_units)
 
+        string += '{0: <16}{1}{2}\n'.format('\tTime', '=\t', self.time)
+
         string += '{: <16}\n'.format('\tS(a,b) Tables')
->>>>>>> 93af88a3
 
         for sab in self._sab:
             string += '{: <16}=\t{}\n'.format('\tS(a,b)', sab)
@@ -303,13 +293,12 @@
                       temperature, (Real, type(None)))
         self._temperature = temperature
 
-<<<<<<< HEAD
     @time.setter
     def time(self, time):
         cv.check_type('Time for Material ID="{0}"'.format(self._id),
                       time, (Real, type(None)))
         self._time = time
-=======
+
     @depletable.setter
     def depletable(self, depletable):
         cv.check_type('Depletable flag for Material ID="{}"'.format(self.id),
@@ -382,7 +371,6 @@
                 raise ValueError('No volume information found for this material.')
         else:
             raise ValueError('No volume information found for this material.')
->>>>>>> 93af88a3
 
     def set_density(self, units, density=None):
         """Set the density of the material
@@ -412,17 +400,12 @@
                       '"sum" unit'.format(self.id)
                 raise ValueError(msg)
 
-<<<<<<< HEAD
             cv.check_type('the density for Material ID="{0}"'.format(self.id),
                           density, (Real, np.ndarray))
 
             if isinstance(density, np.ndarray):
                 cv.check_value('density interpolation table', len(density.shape), [2])
 
-=======
-            cv.check_type('the density for Material ID="{}"'.format(self.id),
-                          density, Real)
->>>>>>> 93af88a3
             self._density = density
 
     @distrib_otf_file.setter
@@ -896,12 +879,8 @@
         # Convert the weight amounts to atomic amounts
         if not percent_in_atom:
             for n, nuc in enumerate(nucs):
-<<<<<<< HEAD
-                nuc_densities[n] *= self.average_molar_mass / awrs[n]
-=======
                 nuc_densities[n] *= self.average_molar_mass / \
                                     openmc.data.atomic_mass(nuc.name)
->>>>>>> 93af88a3
 
         # Now that we have the awr, lets finish calculating densities
         sum_percent = np.sum(nuc_densities)
