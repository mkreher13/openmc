from collections import OrderedDict
from xml.etree import ElementTree as ET
from numbers import Real

import openmc
from openmc.clean_xml import sort_xml_elements, clean_xml_indentation
from openmc.checkvalue import check_type


def reset_auto_ids():
    """Reset counters for all auto-generated IDs"""
    openmc.reset_auto_material_id()
    openmc.reset_auto_surface_id()
    openmc.reset_auto_cell_id()
    openmc.reset_auto_universe_id()


class Geometry(object):
    """Geometry representing a collection of surfaces, cells, and universes.

    Parameters
    ----------
    root_universe : openmc.Universe, optional
        Root universe which contains all others

    Attributes
    ----------
    root_universe : openmc.Universe
        Root universe which contains all others
    time : float
        The current time at which the geometry is at

    """

    def __init__(self, root_universe=None):
        self._root_universe = None
        self._offsets = {}
        self._time = 0.0
        if root_universe is not None:
            self.root_universe = root_universe

    @property
    def root_universe(self):
        return self._root_universe

    @property
    def time(self):
        return self._time

    @time.setter
    def time(self, time):
        check_type('Time for Geometry', time, (Real, type(None)))
        self._time = time

    @root_universe.setter
    def root_universe(self, root_universe):
        check_type('root universe', root_universe, openmc.Universe)
        if root_universe.id != 0:
            msg = 'Unable to add root Universe "{0}" to Geometry since ' \
                  'it has ID="{1}" instead of ' \
                  'ID=0'.format(root_universe, root_universe.id)
            raise ValueError(msg)

        self._root_universe = root_universe

    def add_volume_information(self, volume_calc):
        """Add volume information from a stochastic volume calculation.

        Parameters
        ----------
        volume_calc : openmc.VolumeCalculation
            Results from a stochastic volume calculation

        """
        if volume_calc.domain_type == 'cell':
            for cell in self.get_all_cells():
                if cell.id in volume_calc.results:
                    cell.add_volume_information(volume_calc)

    def export_to_xml(self, path='geometry.xml'):
        """Export geometry to an XML file.

        Parameters
        ----------
        path : str
            Path to file to write. Defaults to 'geometry.xml'.

        """
<<<<<<< HEAD
        # Clear OpenMC written IDs used to optimize XML generation
        openmc.universe.WRITTEN_IDS = {}

        # Set the time of all materials and cells
        for cell in self.get_all_cells():
            cell.time = self.time

        for mat in self.get_all_materials():
            mat.time = self.time

=======
>>>>>>> 9b94c4db
        # Create XML representation
        root_element = ET.Element("geometry")
        self.root_universe.create_xml_subelement(root_element)

        # Clean the indentation in the file to be user-readable
        sort_xml_elements(root_element)
        clean_xml_indentation(root_element)

        # Write the XML Tree to the geometry.xml file
        tree = ET.ElementTree(root_element)
        tree.write(path, xml_declaration=True, encoding='utf-8', method="xml")

    def find(self, point):
        """Find cells/universes/lattices which contain a given point

        Parameters
        ----------
        point : 3-tuple of float
            Cartesian coordinates of the point

        Returns
        -------
        list
            Sequence of universes, cells, and lattices which are traversed to
            find the given point

        """
        return self.root_universe.find(point)

    def get_cell_instance(self, path):
        """Return the instance number for the final cell in a geometry path.

        The instance is an index into tally distribcell filter arrays.

        Parameters
        ----------
        path : list
            A list of IDs that form the path to the target. It should begin with
            0 for the base universe, and should cover every universe, cell, and
            lattice passed through. For the case of the lattice, a tuple should
            be provided to indicate which coordinates in the lattice should be
            entered. This should be in the form: (lat_id, i_x, i_y, i_z)

        Returns
        -------
        instance : int
            Index in tally results array for distribcell filters

        """

        # Extract the cell id from the path
        last_index = path.rfind('>')
        cell_id = int(path[last_index+1:])

        # Find the distribcell index of the cell.
        cells = self.get_all_cells()
        for cell in cells:
            if cell.id == cell_id:
                distribcell_index = cell.distribcell_index
                break
        else:
            raise RuntimeError('Could not find cell {} specified in a \
                                distribcell filter'.format(cell_id))

        # Return memoize'd offset if possible
        if (path, distribcell_index) in self._offsets:
            offset = self._offsets[(path, distribcell_index)]

        # Begin recursive call to compute offset starting with the base Universe
        else:
            offset = self._root_universe.get_cell_instance(path,
                                                           distribcell_index)
            self._offsets[(path, distribcell_index)] = offset

        # Return the final offset
        return offset

    def get_all_cells(self):
        """Return all cells defined

        Returns
        -------
        list of openmc.Cell
            Cells in the geometry

        """

        all_cells = self.root_universe.get_all_cells()
        cells = list(set(all_cells.values()))
        cells.sort(key=lambda x: x.id)
        return cells

    def get_all_universes(self):
        """Return all universes defined

        Returns
        -------
        list of openmc.Universe
            Universes in the geometry

        """

        all_universes = self._root_universe.get_all_universes()
        universes = list(set(all_universes.values()))
        universes.sort(key=lambda x: x.id)
        return universes

    def get_all_materials(self):
        """Return all materials assigned to a cell

        Returns
        -------
        list of openmc.Material
            Materials in the geometry

        """

        material_cells = self.get_all_material_cells()
        materials = []

        for cell in material_cells:
            if cell.fill_type == 'distribmat':
                for m in cell.fill:
                    if m is not None and m not in materials:
                        materials.append(m)
            elif cell.fill_type == 'material':
                if cell.fill not in materials:
                    materials.append(cell.fill)

        materials.sort(key=lambda x: x.id)
        return materials

    def get_all_material_cells(self):
        """Return all cells filled by a material

        Returns
        -------
        list of openmc.Cell
            Cells filled by Materials in the geometry

        """

        all_cells = self.get_all_cells()
        material_cells = []

        for cell in all_cells:
            if cell.fill_type in ('material', 'distribmat'):
                if cell not in material_cells:
                    material_cells.append(cell)

        material_cells.sort(key=lambda x: x.id)
        return material_cells

    def get_all_material_universes(self):
        """Return all universes composed of at least one non-fill cell

        Returns
        -------
        list of openmc.Universe
            Universes with non-fill cells

        """

        all_universes = self.get_all_universes()
        material_universes = []

        for universe in all_universes:
            cells = universe.cells
            for cell in cells:
                if cell.fill_type in ('material', 'distribmat', 'void'):
                    if universe not in material_universes:
                        material_universes.append(universe)

        material_universes.sort(key=lambda x: x.id)
        return material_universes

    def get_all_lattices(self):
        """Return all lattices defined

        Returns
        -------
        list of openmc.Lattice
            Lattices in the geometry

        """

        cells = self.get_all_cells()
        lattices = []

        for cell in cells:
            if cell.fill_type == 'lattice':
                if cell.fill not in lattices:
                    lattices.append(cell.fill)

        lattices.sort(key=lambda x: x.id)
        return lattices

    def get_materials_by_name(self, name, case_sensitive=False, matching=False):
        """Return a list of materials with matching names.

        Parameters
        ----------
        name : str
            The name to match
        case_sensitive : bool
            Whether to distinguish upper and lower case letters in each
            material's name (default is False)
        matching : bool
            Whether the names must match completely (default is False)

        Returns
        -------
        list of openmc.Material
            Materials matching the queried name

        """

        if not case_sensitive:
            name = name.lower()

        all_materials = self.get_all_materials()
        materials = set()

        for material in all_materials:
            material_name = material.name
            if not case_sensitive:
                material_name = material_name.lower()

            if material_name == name:
                materials.add(material)
            elif not matching and name in material_name:
                materials.add(material)

        materials = list(materials)
        materials.sort(key=lambda x: x.id)
        return materials

    def get_cells_by_name(self, name, case_sensitive=False, matching=False):
        """Return a list of cells with matching names.

        Parameters
        ----------
        name : str
            The name to search match
        case_sensitive : bool
            Whether to distinguish upper and lower case letters in each
            cell's name (default is False)
        matching : bool
            Whether the names must match completely (default is False)

        Returns
        -------
        list of openmc.Cell
            Cells matching the queried name

        """

        if not case_sensitive:
            name = name.lower()

        all_cells = self.get_all_cells()
        cells = set()

        for cell in all_cells:
            cell_name = cell.name
            if not case_sensitive:
                cell_name = cell_name.lower()

            if cell_name == name:
                cells.add(cell)
            elif not matching and name in cell_name:
                cells.add(cell)

        cells = list(cells)
        cells.sort(key=lambda x: x.id)
        return cells

    def get_cells_by_fill_name(self, name, case_sensitive=False, matching=False):
        """Return a list of cells with fills with matching names.

        Parameters
        ----------
        name : str
            The name to match
        case_sensitive : bool
            Whether to distinguish upper and lower case letters in each
            cell's name (default is False)
        matching : bool
            Whether the names must match completely (default is False)

        Returns
        -------
        list of openmc.Cell
            Cells with fills matching the queried name

        """

        if not case_sensitive:
            name = name.lower()

        all_cells = self.get_all_cells()
        cells = set()

        for cell in all_cells:
            cell_fill_name = cell.fill.name
            if not case_sensitive:
                cell_fill_name = cell_fill_name.lower()

            if cell_fill_name == name:
                cells.add(cell)
            elif not matching and name in cell_fill_name:
                cells.add(cell)

        cells = list(cells)
        cells.sort(key=lambda x: x.id)
        return cells

    def get_universes_by_name(self, name, case_sensitive=False, matching=False):
        """Return a list of universes with matching names.

        Parameters
        ----------
        name : str
            The name to match
        case_sensitive : bool
            Whether to distinguish upper and lower case letters in each
            universe's name (default is False)
        matching : bool
            Whether the names must match completely (default is False)

        Returns
        -------
        list of openmc.Universe
            Universes matching the queried name

        """

        if not case_sensitive:
            name = name.lower()

        all_universes = self.get_all_universes()
        universes = set()

        for universe in all_universes:
            universe_name = universe.name
            if not case_sensitive:
                universe_name = universe_name.lower()

            if universe_name == name:
                universes.add(universe)
            elif not matching and name in universe_name:
                universes.add(universe)

        universes = list(universes)
        universes.sort(key=lambda x: x.id)
        return universes

    def get_lattices_by_name(self, name, case_sensitive=False, matching=False):
        """Return a list of lattices with matching names.

        Parameters
        ----------
        name : str
            The name to match
        case_sensitive : bool
            Whether to distinguish upper and lower case letters in each
            lattice's name (default is False)
        matching : bool
            Whether the names must match completely (default is False)

        Returns
        -------
        list of openmc.Lattice
            Lattices matching the queried name

        """

        if not case_sensitive:
            name = name.lower()

        all_lattices = self.get_all_lattices()
        lattices = set()

        for lattice in all_lattices:
            lattice_name = lattice.name
            if not case_sensitive:
                lattice_name = lattice_name.lower()

            if lattice_name == name:
                lattices.add(lattice)
            elif not matching and name in lattice_name:
                lattices.add(lattice)

        lattices = list(lattices)
        lattices.sort(key=lambda x: x.id)
        return lattices<|MERGE_RESOLUTION|>--- conflicted
+++ resolved
@@ -86,9 +86,6 @@
             Path to file to write. Defaults to 'geometry.xml'.
 
         """
-<<<<<<< HEAD
-        # Clear OpenMC written IDs used to optimize XML generation
-        openmc.universe.WRITTEN_IDS = {}
 
         # Set the time of all materials and cells
         for cell in self.get_all_cells():
@@ -97,8 +94,6 @@
         for mat in self.get_all_materials():
             mat.time = self.time
 
-=======
->>>>>>> 9b94c4db
         # Create XML representation
         root_element = ET.Element("geometry")
         self.root_universe.create_xml_subelement(root_element)
