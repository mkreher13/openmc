--- conflicted
+++ resolved
@@ -15,13 +15,8 @@
 # Supported incoming particle MGXS angular treatment representations
 _REPRESENTATIONS = ['isotropic', 'angle']
 _SCATTER_TYPES = ['tabular', 'legendre', 'histogram']
-<<<<<<< HEAD
 _XS_SHAPES = ["[G][G'][Order]", "[G]", "[G']", "[G][G']", "[DG]", "[DG][G]",
               "[DG][G']", "[DG][G][G']"]
-=======
-_XS_SHAPES = ["[G][G'][Order]", "[G]", "[G']", "[G][G']", "[DG]", "[G][DG]",
-              "[G'][DG]", "[G][G'][DG]"]
->>>>>>> b6da077a
 
 
 class XSdata(object):
@@ -307,12 +302,7 @@
                                            self.energy_groups.num_groups)
             self._xs_shapes["[DG][G][G']"] = (self.num_delayed_groups,
                                               self.energy_groups.num_groups,
-<<<<<<< HEAD
-                                              self.energy_groups.num_groups)
-=======
                                               self.num_delayed_groups)
-
->>>>>>> b6da077a
             self._xs_shapes["[G][G'][Order]"] \
                 = (self.energy_groups.num_groups,
                    self.energy_groups.num_groups, self.num_orders)
