--- conflicted
+++ resolved
@@ -298,20 +298,12 @@
             self._xs_shapes["[DG]"] = (self.num_delayed_groups,)
             self._xs_shapes["[DG][G]"] = (self.num_delayed_groups,
                                           self.energy_groups.num_groups)
-<<<<<<< HEAD
-            self._xs_shapes["[DG][G']"] = (self.num_delayed_groups,
-                                           self.energy_groups.num_groups)
-            self._xs_shapes["[DG][G][G']"] = (self.num_delayed_groups,
-                                              self.energy_groups.num_groups,
-                                              self.num_delayed_groups)
-=======
             self._xs_shapes["[DG'][G']"] = (self.num_delayed_groups,
                                             self.energy_groups.num_groups)
             self._xs_shapes["[DG][G][G']"] = (self.num_delayed_groups,
                                               self.energy_groups.num_groups,
                                               self.energy_groups.num_groups)
 
->>>>>>> 5afd4c36
             self._xs_shapes["[G][G'][Order]"] \
                 = (self.energy_groups.num_groups,
                    self.energy_groups.num_groups, self.num_orders)
@@ -1656,20 +1648,12 @@
                                   nuclide='total', xs_type='macro',
                                   subdomain=None):
         """This method allows for an openmc.mgxs.InverseVelocity
-<<<<<<< HEAD
-        to be used to set the absorption cross section for this XSdata object.
-=======
         to be used to set the inverse velocity for this XSdata object.
->>>>>>> 5afd4c36
 
         Parameters
         ----------
         inverse_velocity : openmc.mgxs.InverseVelocity
-<<<<<<< HEAD
-            MGXS Object containing the inverse velocity for the domain of
-=======
             MGXS object containing the inverse velocity for the domain of
->>>>>>> 5afd4c36
             interest.
         temperature : float
             Temperature (in Kelvin) of the data. Defaults to room temperature
@@ -1687,11 +1671,7 @@
         See also
         --------
         openmc.mgxs.Library.create_mg_library()
-<<<<<<< HEAD
-        openmc.mgxs.Library.get_xsdata
-=======
         openmc.mgxs.Library.get_xsdata()
->>>>>>> 5afd4c36
 
         """
 
