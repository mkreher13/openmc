--- conflicted
+++ resolved
@@ -6,12 +6,8 @@
 
 import openmc.checkvalue as cv
 from . import VolumeCalculation, Source, RegularMesh
-<<<<<<< HEAD
 import openmc
-from ._xml import clean_indentation, get_text
-=======
 from ._xml import clean_indentation, get_text, reorder_attributes
->>>>>>> 60c3a9dc
 
 
 class RunMode(Enum):
