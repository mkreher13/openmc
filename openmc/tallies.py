--- conflicted
+++ resolved
@@ -3505,11 +3505,6 @@
         clean_xml_indentation(root_element)
 
         # Write the XML Tree to the tallies.xml file
-<<<<<<< HEAD
         tree = ET.ElementTree(self._tallies_file)
         tree.write(path, xml_declaration=True,
-=======
-        tree = ET.ElementTree(root_element)
-        tree.write("tallies.xml", xml_declaration=True,
->>>>>>> 9b94c4db
                    encoding='utf-8', method="xml")