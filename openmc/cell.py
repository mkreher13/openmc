--- conflicted
+++ resolved
@@ -106,15 +106,10 @@
         self._rotation_matrix = None
         self._temperature = None
         self._translation = None
-<<<<<<< HEAD
         self._offsets = None
-        self._distribcell_index = None
-        self._distribcell_paths = None
         self._time = 0.0
         self._translation_times = None
-=======
         self._paths = []
->>>>>>> fb59d51d
         self._volume = None
         self._atoms = None
 
@@ -385,18 +380,6 @@
             cv.check_type('cell volume', volume, Real)
         self._volume = volume
 
-<<<<<<< HEAD
-    @distribcell_index.setter
-    def distribcell_index(self, ind):
-        cv.check_type('distribcell index', ind, Integral)
-        self._distribcell_index = ind
-
-    @distribcell_paths.setter
-    def distribcell_paths(self, distribcell_paths):
-        cv.check_iterable_type('distribcell_paths', distribcell_paths,
-                               string_types)
-        self._distribcell_paths = distribcell_paths
-
     @time.setter
     def time(self, time):
         cv.check_type('Time for Cell ID="{0}"'.format(self._id),
@@ -416,8 +399,6 @@
 
         self._translation_times = np.asarray(translation_times)
 
-=======
->>>>>>> fb59d51d
     def add_surface(self, surface, halfspace):
         """Add a half-space to the list of half-spaces whose intersection defines the
         cell.
