{
 "cells": [
  {
   "cell_type": "markdown",
   "metadata": {},
   "source": [
    "This Notebook illustrates the use of the openmc.mgxs.Library class specifically for application in OpenMC's multi-group mode. This example notebook follows the same process as was done in MGXS Part III, but instead uses OpenMC as the multi-group solver. During this process, this notebook will illustrate the following features:\n",
    "\n",
    "   - Calculation of multi-group cross sections for a fuel assembly\n",
    "   - Automated creation and storage of MGXS with openmc.mgxs.Library\n",
    "   - Steady-state pin-by-pin fission rates comparison between continuous-energy and multi-group OpenMC."
   ]
  },
  {
   "cell_type": "markdown",
   "metadata": {},
   "source": [
    "# Generate Input Files"
   ]
  },
  {
   "cell_type": "code",
   "execution_count": 1,
   "metadata": {
    "collapsed": false
   },
   "outputs": [],
   "source": [
    "%matplotlib inline\n",
    "from IPython.display import Image\n",
    "import matplotlib.pyplot as plt\n",
    "import numpy as np\n",
    "import os\n",
    "\n",
    "import openmc"
   ]
  },
  {
   "cell_type": "markdown",
   "metadata": {},
   "source": [
    "\n",
    "First we need to define materials that will be used in the problem. Before defining a material, we must create nuclides that are used in the material."
   ]
  },
  {
   "cell_type": "code",
   "execution_count": 2,
   "metadata": {
    "collapsed": true
   },
   "outputs": [],
   "source": [
    "# Instantiate some Nuclides\n",
    "h1 = openmc.Nuclide('H1')\n",
    "b10 = openmc.Nuclide('B10')\n",
    "o16 = openmc.Nuclide('O16')\n",
    "u235 = openmc.Nuclide('U235')\n",
    "u238 = openmc.Nuclide('U238')\n",
    "zr90 = openmc.Nuclide('Zr90')"
   ]
  },
  {
   "cell_type": "markdown",
   "metadata": {},
   "source": [
    "With the nuclides we defined, we will now create three materials for the fuel, water, and cladding of the fuel pins."
   ]
  },
  {
   "cell_type": "code",
   "execution_count": 3,
   "metadata": {
    "collapsed": false
   },
   "outputs": [],
   "source": [
    "# 1.6 enriched fuel\n",
    "fuel = openmc.Material(name='1.6% Fuel')\n",
    "fuel.set_density('g/cm3', 10.31341)\n",
    "fuel.add_nuclide(u235, 3.7503e-4)\n",
    "fuel.add_nuclide(u238, 2.2625e-2)\n",
    "fuel.add_nuclide(o16, 4.6007e-2)\n",
    "\n",
    "# zircaloy\n",
    "zircaloy = openmc.Material(name='Zircaloy')\n",
    "zircaloy.set_density('g/cm3', 6.55)\n",
    "zircaloy.add_nuclide(zr90, 7.2758e-3)\n",
    "\n",
    "# borated water\n",
    "water = openmc.Material(name='Borated Water')\n",
    "water.set_density('g/cm3', 0.740582)\n",
    "water.add_nuclide(h1, 4.9457e-2)\n",
    "water.add_nuclide(o16, 2.4732e-2)\n",
    "water.add_nuclide(b10, 8.0042e-6)\n"
   ]
  },
  {
   "cell_type": "markdown",
   "metadata": {},
   "source": [
    "With our three materials, we can now create a Materials object that can be exported to an actual XML file."
   ]
  },
  {
   "cell_type": "code",
   "execution_count": 4,
   "metadata": {
    "collapsed": true
   },
   "outputs": [],
   "source": [
    "# Instantiate a Materials object\n",
    "materials_file = openmc.Materials((fuel, zircaloy, water))\n",
    "\n",
    "# Export to \"materials.xml\"\n",
    "materials_file.export_to_xml()"
   ]
  },
  {
   "cell_type": "markdown",
   "metadata": {},
   "source": [
    "Now let's move on to the geometry. This problem will be a square array of fuel pins and control rod guide tubes for which we can use OpenMC's lattice/universe feature. The basic universe will have three regions for the fuel, the clad, and the surrounding coolant. The first step is to create the bounding surfaces for fuel and clad, as well as the outer bounding surfaces of the problem."
   ]
  },
  {
   "cell_type": "code",
   "execution_count": 5,
   "metadata": {
    "collapsed": true
   },
   "outputs": [],
   "source": [
    "# Create cylinders for the fuel and clad\n",
    "fuel_outer_radius = openmc.ZCylinder(x0=0.0, y0=0.0, R=0.39218)\n",
    "clad_outer_radius = openmc.ZCylinder(x0=0.0, y0=0.0, R=0.45720)\n",
    "\n",
    "# Create boundary planes to surround the geometry\n",
    "min_x = openmc.XPlane(x0=-10.71, boundary_type='reflective')\n",
    "max_x = openmc.XPlane(x0=+10.71, boundary_type='reflective')\n",
    "min_y = openmc.YPlane(y0=-10.71, boundary_type='reflective')\n",
    "max_y = openmc.YPlane(y0=+10.71, boundary_type='reflective')\n",
    "min_z = openmc.ZPlane(z0=-10., boundary_type='reflective')\n",
    "max_z = openmc.ZPlane(z0=+10., boundary_type='reflective')"
   ]
  },
  {
   "cell_type": "markdown",
   "metadata": {},
   "source": [
    "With the surfaces defined, we can now construct a fuel pin cell from cells that are defined by intersections of half-spaces created by the surfaces."
   ]
  },
  {
   "cell_type": "code",
   "execution_count": 6,
   "metadata": {
    "collapsed": false
   },
   "outputs": [],
   "source": [
    "# Create a Universe to encapsulate a fuel pin\n",
    "fuel_pin_universe = openmc.Universe(name='1.6% Fuel Pin')\n",
    "\n",
    "# Create fuel Cell\n",
    "fuel_cell = openmc.Cell(name='1.6% Fuel')\n",
    "fuel_cell.fill = fuel\n",
    "fuel_cell.region = -fuel_outer_radius\n",
    "fuel_pin_universe.add_cell(fuel_cell)\n",
    "\n",
    "# Create a clad Cell\n",
    "clad_cell = openmc.Cell(name='1.6% Clad')\n",
    "clad_cell.fill = zircaloy\n",
    "clad_cell.region = +fuel_outer_radius & -clad_outer_radius\n",
    "fuel_pin_universe.add_cell(clad_cell)\n",
    "\n",
    "# Create a moderator Cell\n",
    "moderator_cell = openmc.Cell(name='1.6% Moderator')\n",
    "moderator_cell.fill = water\n",
    "moderator_cell.region = +clad_outer_radius\n",
    "fuel_pin_universe.add_cell(moderator_cell)"
   ]
  },
  {
   "cell_type": "markdown",
   "metadata": {},
   "source": [
    "Likewise, we can construct a control rod guide tube with the same surfaces."
   ]
  },
  {
   "cell_type": "code",
   "execution_count": 7,
   "metadata": {
    "collapsed": false
   },
   "outputs": [],
   "source": [
    "# Create a Universe to encapsulate a control rod guide tube\n",
    "guide_tube_universe = openmc.Universe(name='Guide Tube')\n",
    "\n",
    "# Create guide tube Cell\n",
    "guide_tube_cell = openmc.Cell(name='Guide Tube Water')\n",
    "guide_tube_cell.fill = water\n",
    "guide_tube_cell.region = -fuel_outer_radius\n",
    "guide_tube_universe.add_cell(guide_tube_cell)\n",
    "\n",
    "# Create a clad Cell\n",
    "clad_cell = openmc.Cell(name='Guide Clad')\n",
    "clad_cell.fill = zircaloy\n",
    "clad_cell.region = +fuel_outer_radius & -clad_outer_radius\n",
    "guide_tube_universe.add_cell(clad_cell)\n",
    "\n",
    "# Create a moderator Cell\n",
    "moderator_cell = openmc.Cell(name='Guide Tube Moderator')\n",
    "moderator_cell.fill = water\n",
    "moderator_cell.region = +clad_outer_radius\n",
    "guide_tube_universe.add_cell(moderator_cell)"
   ]
  },
  {
   "cell_type": "markdown",
   "metadata": {},
   "source": [
    "Using the pin cell universe, we can construct a 17x17 rectangular lattice with a 1.26 cm pitch."
   ]
  },
  {
   "cell_type": "code",
   "execution_count": 8,
   "metadata": {
    "collapsed": false
   },
   "outputs": [],
   "source": [
    "# Create fuel assembly Lattice\n",
    "assembly = openmc.RectLattice(name='1.6% Fuel Assembly')\n",
    "assembly.pitch = (1.26, 1.26)\n",
    "assembly.lower_left = [-1.26 * 17. / 2.0] * 2"
   ]
  },
  {
   "cell_type": "markdown",
   "metadata": {},
   "source": [
    "Next, we create a NumPy array of fuel pin and guide tube universes for the lattice."
   ]
  },
  {
   "cell_type": "code",
   "execution_count": 9,
   "metadata": {
    "collapsed": true
   },
   "outputs": [],
   "source": [
    "# Create array indices for guide tube locations in lattice\n",
    "template_x = np.array([5, 8, 11, 3, 13, 2, 5, 8, 11, 14, 2, 5, 8,\n",
    "                       11, 14, 2, 5, 8, 11, 14, 3, 13, 5, 8, 11])\n",
    "template_y = np.array([2, 2, 2, 3, 3, 5, 5, 5, 5, 5, 8, 8, 8, 8,\n",
    "                       8, 11, 11, 11, 11, 11, 13, 13, 14, 14, 14])\n",
    "\n",
    "# Initialize an empty 17x17 array of the lattice universes\n",
    "universes = np.empty((17, 17), dtype=openmc.Universe)\n",
    "\n",
    "# Fill the array with the fuel pin and guide tube universes\n",
    "universes[:,:] = fuel_pin_universe\n",
    "universes[template_x, template_y] = guide_tube_universe\n",
    "\n",
    "# Store the array of universes in the lattice\n",
    "assembly.universes = universes"
   ]
  },
  {
   "cell_type": "markdown",
   "metadata": {},
   "source": [
    "OpenMC requires that there is a \"root\" universe. Let us create a root cell that is filled by the pin cell universe and then assign it to the root universe."
   ]
  },
  {
   "cell_type": "code",
   "execution_count": 10,
   "metadata": {
    "collapsed": false
   },
   "outputs": [],
   "source": [
    "# Create root Cell\n",
    "root_cell = openmc.Cell(name='root cell')\n",
    "root_cell.fill = assembly\n",
    "\n",
    "# Add boundary planes\n",
    "root_cell.region = +min_x & -max_x & +min_y & -max_y & +min_z & -max_z\n",
    "\n",
    "# Create root Universe\n",
    "root_universe = openmc.Universe(name='root universe', universe_id=0)\n",
    "root_universe.add_cell(root_cell)"
   ]
  },
  {
   "cell_type": "markdown",
   "metadata": {},
   "source": [
    "We now must create a geometry that is assigned a root universe and export it to XML."
   ]
  },
  {
   "cell_type": "code",
   "execution_count": 11,
   "metadata": {
    "collapsed": false
   },
   "outputs": [],
   "source": [
    "# Create Geometry and set root Universe\n",
    "geometry = openmc.Geometry()\n",
    "geometry.root_universe = root_universe\n",
    "# Export to \"geometry.xml\"\n",
    "geometry.export_to_xml()"
   ]
  },
  {
   "cell_type": "markdown",
   "metadata": {},
   "source": [
    "With the geometry and materials finished, we now just need to define simulation parameters. In this case, we will use 10 inactive batches and 40 active batches each with 5000 particles."
   ]
  },
  {
   "cell_type": "code",
   "execution_count": 12,
   "metadata": {
    "collapsed": true
   },
   "outputs": [],
   "source": [
    "# OpenMC simulation parameters\n",
    "batches = 500\n",
    "inactive = 10\n",
    "particles = 5000\n",
    "\n",
    "# Instantiate a Settings object\n",
    "settings_file = openmc.Settings()\n",
    "settings_file.batches = batches\n",
    "settings_file.inactive = inactive\n",
    "settings_file.particles = particles\n",
    "settings_file.output = {'tallies': False}\n",
    "settings_file.verbosity = 4  # only show results\n",
    "\n",
    "# Create an initial uniform spatial source distribution over fissionable zones\n",
    "bounds = [-10.71, -10.71, -10, 10.71, 10.71, 10.]\n",
    "uniform_dist = openmc.stats.Box(bounds[:3], bounds[3:], only_fissionable=True)\n",
    "settings_file.source = openmc.source.Source(space=uniform_dist)\n",
    "\n",
    "# Export to \"settings.xml\"\n",
    "settings_file.export_to_xml()"
   ]
  },
  {
   "cell_type": "markdown",
   "metadata": {},
   "source": [
    "Let us also create a Plots file that we can use to verify that our fuel assembly geometry was created successfully."
   ]
  },
  {
   "cell_type": "code",
   "execution_count": 13,
   "metadata": {
    "collapsed": true
   },
   "outputs": [],
   "source": [
    "# Instantiate a Plot\n",
    "plot = openmc.Plot()\n",
    "plot.filename = 'materials-xy'\n",
    "plot.origin = [0, 0, 0]\n",
    "plot.pixels = [250, 250]\n",
    "plot.width = [-10.71*2, -10.71*2]\n",
    "plot.color = 'mat'\n",
    "\n",
    "# Instantiate a Plots object, add Plot, and export to \"plots.xml\"\n",
    "plot_file = openmc.Plots([plot])\n",
    "plot_file.export_to_xml()"
   ]
  },
  {
   "cell_type": "markdown",
   "metadata": {},
   "source": [
    "With the plots.xml file, we can now generate and view the plot. OpenMC outputs plots in .ppm format, which can be converted into a compressed format like .png with the convert utility."
   ]
  },
  {
   "cell_type": "code",
   "execution_count": 14,
   "metadata": {
    "collapsed": false
   },
   "outputs": [
    {
     "data": {
      "text/plain": [
       "0"
      ]
     },
     "execution_count": 14,
     "metadata": {},
     "output_type": "execute_result"
    }
   ],
   "source": [
    "# Run openmc in plotting mode\n",
    "openmc.plot_geometry(output=False)"
   ]
  },
  {
   "cell_type": "code",
   "execution_count": 15,
   "metadata": {
    "collapsed": false
   },
   "outputs": [
    {
     "data": {
      "image/png": "iVBORw0KGgoAAAANSUhEUgAAAPoAAAD6AgMAAAD1grKuAAAABGdBTUEAALGPC/xhBQAAACBjSFJN\nAAB6JgAAgIQAAPoAAACA6AAAdTAAAOpgAAA6mAAAF3CculE8AAAADFBMVEX////pgJFyEhJNv8RV\nUZDeAAAAAWJLR0QAiAUdSAAAAAd0SU1FB+EDAhEbG8LSG+0AAAWFSURBVGje7Zs7cttADIZ9CSvX\ncrP0iCxUqbBc8Ag6xR6BhV2EvYvwFD4CCx1ABT1jMdgndpegRQnOrCbjpPlGESISC4A/gd27e8H5\n83CX3b4+iKJrRHkS4vkghMPBonRYWGwtfgD2YN+dRDUOoh6lACw0Noi9w2fESuEoAR/uVuMolX03\n9oXGT7F3eFL2iEfhUX1f4cPdL/ishs+68ai+udE4xPhexbjX2FfjGNoPj/DPNX4Tsd+EODr8FvsV\ndf1Hd9P2VvCi4+s/aXvrf+upAD+1/9GV1mkOH5X9vV6THtfvACslcaUCbESL61drBPtdI8SrFMWr\nELsXCkuFDYW75gbiP7d9Cf7bAYI/aCwUShrBvh30+lWQkzVgZ/HD4OixNCgcQpJ3BxU/Ln91elKo\nM5VEE38QtJ+Yv6cQ9xjKNYayyl8TypP8DfJnQ2H/b/N3ye9P83cT33SQv/sQh9gV7zZ/0dNj5HQa\nC5vVzv9+/WFN2w8KVaZ2BwL1+pv4g0x1QRfjq0dB4Q3kT277oP6VNL6gKxNU9a8zK+WLbi/Wwpdi\nhbboKqyxFOulHMj6v4W/AXbmUeAxrv9J/CqEBXaRKsXaodD4nsYvkT/G6H1D4SR/iPy1Roj9JsQ5\ne18/7EUHv1+Fvx/Xj5V9Ugb5K8TW4TZEEdcvoz/up0VTe9qsVIppKVX6a7D6y9ZvwEKjrtQxPtv6\nfXII9vCxKOGaIeAIfEF8IvAG8ie3vRK9rRQl+PPpSctbhfpTUCpviH+kxsZgpT91+snoX1l49KK3\niUQvICRy5aUw6l8leoVwoo3Uv1rKreF/UFLY6d9QP4L9Wf2r7EP9GOSfcsjZ56f60kz+XmVPXv+R\nuP49ff0T/53Rv6n/7m2lvXT9Wqd/VUz8hvh5M/ED6ILmt4mfHYZSaePnTWpsf/SvqV9O6dLYYClL\nEetnoH/LBLFoBvrX189uTv8++kot5vTvQD4/9jP690g9P/4z/bvo/XVG/xYoZZx+8fr3MxAtsf7t\nUOkG2JqsTtCIpgCt/qX1226KqZS7gfzJbe+c9jLrtIZ8lXD+s4umlW6AKIVrlML2/cXjgPFjlJqI\nRC+Fj0bVJe+vSh56pSdR6YkQ1ygF10Wqf0FeLta/iKn9Mv1L24ti2e+7W4n1b3T/W+L+t9H9T/Sv\nVboUmqJJon1/hZq8LnzRDlDrX1u0xRT1+6vEpomMmyYkqi95vIH8yW1PN+122KkLcNLKi/WTF01z\n/cNASrWE/l3ev6T17zX909z9X27/euK/Rf3zWP+Waf9eEv37KkWJ+rfDl6ZglNDa+cEBhwYDvkoN\nP/rX69814NaI3imq0l7OYDy/qSdDGwr7r+Y3VbzoKZr6XX2lfxfOb87qXzr+b1j/Xlp/nP6dn98M\ncdH7cn7zjPObKsYWS3Eb9w8n85smHtqQuPuZ30T2dlIT6F9xFl+n8xslegL9a4c2KRr9W4rp/GYq\numiM9Nec/j2v/yj9u1h//hv9e93vc++f63/u+rPjL3f+5Lbn1j9m/eXWf+7zh/v8+2b9e/Hzn6s/\nuPqHrb8g71n6L3f+5Lbnvn8w33+4718/+5d47//c/gO7/5E7/nPbc/tv3P4fs//I7X9y+6/fqH+v\n6j9z+9/c/ju3/8+eP+TOn9z23PkXc/7Gnf9x5483q38Xzn+582fu/Js9fy8kb/6fO39y23P3n3S8\n/S/c/Tfc/T83uX/pgv1XE/9duP+Lu/+Mvf8td/znti8kb/8ld/9nx9t/Sjw/Ltr/yt1/+337f6/b\nf0zoB3nJ/ucVc/81d/83e/957vzJbc89/8A8f8E9/5HE78XnT/4H/cs5f8Q9/8Q9f8U+/5U7f3Lb\nc88fdrzzjyvm+cuf/Uu887/c88fs88954/8vO4SjPC+2QRIAAAAldEVYdGRhdGU6Y3JlYXRlADIw\nMTctMDMtMDJUMTE6Mjc6MjctMDY6MDC1z908AAAAJXRFWHRkYXRlOm1vZGlmeQAyMDE3LTAzLTAy\nVDExOjI3OjI3LTA2OjAwxJJlgAAAAABJRU5ErkJggg==\n",
      "text/plain": [
       "<IPython.core.display.Image object>"
      ]
     },
     "execution_count": 15,
     "metadata": {},
     "output_type": "execute_result"
    }
   ],
   "source": [
    "# Convert OpenMC's funky ppm to png\n",
    "!convert materials-xy.ppm materials-xy.png\n",
    "\n",
    "# Display the materials plot inline\n",
    "Image(filename='materials-xy.png')"
   ]
  },
  {
   "cell_type": "markdown",
   "metadata": {},
   "source": [
    "As we can see from the plot, we have a nice array of fuel and guide tube pin cells with fuel, cladding, and water!\n",
    "\n",
    "# Create an MGXS Library\n",
    "\n",
    "Now we are ready to generate multi-group cross sections! First, let's define a 2-group structure using the built-in EnergyGroups class."
   ]
  },
  {
   "cell_type": "code",
   "execution_count": 16,
   "metadata": {
    "collapsed": false
   },
   "outputs": [],
   "source": [
    "# Instantiate a 2-group EnergyGroups object\n",
    "groups = openmc.mgxs.EnergyGroups()\n",
    "groups.group_edges = np.array([0., 0.625, 20.0e6])"
   ]
  },
  {
   "cell_type": "markdown",
   "metadata": {},
   "source": [
    "Next, we will instantiate an openmc.mgxs.Library for the energy groups with our the fuel assembly geometry."
   ]
  },
  {
   "cell_type": "code",
   "execution_count": 17,
   "metadata": {
    "collapsed": true
   },
   "outputs": [],
   "source": [
    "# Initialize a 2-group MGXS Library for OpenMOC\n",
    "mgxs_lib = openmc.mgxs.Library(geometry)\n",
    "mgxs_lib.energy_groups = groups"
   ]
  },
  {
   "cell_type": "markdown",
   "metadata": {},
   "source": [
    "Now, we must specify to the Library which types of cross sections to compute. OpenMC's multi-group mode can accept isotropic flux-weighted cross sections or angle-dependent cross sections, as well as supporting anisotropic scattering represented by either Legendre polynomials, histogram, or tabular angular distributions.  At this time the MGXS Library class only supports the generation of isotropic flux-weighted cross sections and P0 scattering, so that is what will be used for this example.  Therefore, we will create the following multi-group cross sections needed to run an OpenMC simulation to verify the accuracy of our cross sections: \"total\", \"absorption\", \"nu-fission\", '\"fission\", \"nu-scatter matrix\", \"multiplicity matrix\", and \"chi\".\n",
    "\"multiplicity matrix\" is needed to provide OpenMC's multi-group mode with additional information needed to accurately treat scattering multiplication (i.e., (n,xn) reactions)) explicitly."
   ]
  },
  {
   "cell_type": "code",
   "execution_count": 18,
   "metadata": {
    "collapsed": true
   },
   "outputs": [],
   "source": [
    "# Specify multi-group cross section types to compute\n",
    "mgxs_lib.mgxs_types = ['total', 'absorption', 'nu-fission', 'fission',\n",
    "                       'nu-scatter matrix', 'multiplicity matrix', 'chi']"
   ]
  },
  {
   "cell_type": "markdown",
   "metadata": {},
   "source": [
    "Now we must specify the type of domain over which we would like the `Library` to compute multi-group cross sections. The domain type corresponds to the type of tally filter to be used in the tallies created to compute multi-group cross sections. At the present time, the `Library` supports \"material\" \"cell\", \"universe\", and \"mesh\" domain types. In this simple example, we wish to compute multi-group cross sections only for each material and therefore will use a \"material\" domain type.\n",
    "\n",
    "**Note:** By default, the `Library` class will instantiate `MGXS` objects for each and every domain (material, cell, universe, or mesh) in the geometry of interest. However, one may specify a subset of these domains to the `Library.domains` property."
   ]
  },
  {
   "cell_type": "code",
   "execution_count": 19,
   "metadata": {
    "collapsed": false
   },
   "outputs": [],
   "source": [
    "# Specify a \"cell\" domain type for the cross section tally filters\n",
    "mgxs_lib.domain_type = \"material\"\n",
    "\n",
    "# Specify the cell domains over which to compute multi-group cross sections\n",
    "mgxs_lib.domains = geometry.get_all_materials().values()"
   ]
  },
  {
   "cell_type": "markdown",
   "metadata": {},
   "source": [
    "We will instruct the library to not compute cross sections on a nuclide-by-nuclide basis, and instead to focus on generating material-specific macroscopic cross sections.\n",
    "\n",
    "**NOTE:** The default value of the `by_nuclide` parameter is `False`, so the following step is not necessary but is included for illustrative purposes."
   ]
  },
  {
   "cell_type": "code",
   "execution_count": 20,
   "metadata": {
    "collapsed": false
   },
   "outputs": [],
   "source": [
    "# Do not compute cross sections on a nuclide-by-nuclide basis\n",
    "mgxs_lib.by_nuclide = False"
   ]
  },
  {
   "cell_type": "markdown",
   "metadata": {},
   "source": [
    "Now we will set the scattering order that we wish to use.  For this problem we will use P3 scattering.  A warning is expected telling us that the default behavior (a P0 correction on the scattering data) is over-ridden by our choice of using a Legendre expansion to treat anisotropic scattering."
   ]
  },
  {
   "cell_type": "code",
   "execution_count": 21,
   "metadata": {
    "collapsed": false
   },
   "outputs": [
    {
     "name": "stderr",
     "output_type": "stream",
     "text": [
      "/home/romano/openmc/openmc/mgxs/library.py:412: RuntimeWarning: The P0 correction will be ignored since the scattering order 0 is greater than zero\n",
      "  warn(msg, RuntimeWarning)\n"
     ]
    }
   ],
   "source": [
    "# Set the Legendre order to 3 for P3 scattering\n",
    "mgxs_lib.legendre_order = 3"
   ]
  },
  {
   "cell_type": "markdown",
   "metadata": {},
   "source": [
    "Now that the `Library` has been setup, lets make sure it contains the types of cross sections which meet the needs of OpenMC's multi-group solver.  Note that this step is done automatically when writing the Multi-Group Library file later in the process (as part of the `mgxs_lib.write_mg_library()`), but it is a good practice to also run this before spending all the time running OpenMC to generate the cross sections."
   ]
  },
  {
   "cell_type": "code",
   "execution_count": 22,
   "metadata": {
    "collapsed": false
   },
   "outputs": [],
   "source": [
    "# Check the library - if no errors are raised, then the library is satisfactory.\n",
    "mgxs_lib.check_library_for_openmc_mgxs()"
   ]
  },
  {
   "cell_type": "markdown",
   "metadata": {},
   "source": [
    "Lastly, we use the `Library` to construct the tallies needed to compute all of the requested multi-group cross sections in each domain and nuclide."
   ]
  },
  {
   "cell_type": "code",
   "execution_count": 23,
   "metadata": {
    "collapsed": false
   },
   "outputs": [],
   "source": [
    "# Construct all tallies needed for the multi-group cross section library\n",
    "mgxs_lib.build_library()"
   ]
  },
  {
   "cell_type": "markdown",
   "metadata": {},
   "source": [
    "The tallies can now be export to a \"tallies.xml\" input file for OpenMC.\n",
    "\n",
    "**NOTE:** At this point the `Library` has constructed nearly 100 distinct Tally objects. The overhead to tally in OpenMC scales as O(N) for N tallies, which can become a bottleneck for large tally datasets. To compensate for this, the Python API's `Tally`, `Filter` and `Tallies` classes allow for the smart merging of tallies when possible. The `Library` class supports this runtime optimization with the use of the optional `merge` parameter (`False` by default) for the `Library.add_to_tallies_file(...)` method, as shown below."
   ]
  },
  {
   "cell_type": "code",
   "execution_count": 24,
   "metadata": {
    "collapsed": true
   },
   "outputs": [],
   "source": [
    "# Create a \"tallies.xml\" file for the MGXS Library\n",
    "tallies_file = openmc.Tallies()\n",
    "mgxs_lib.add_to_tallies_file(tallies_file, merge=True)"
   ]
  },
  {
   "cell_type": "markdown",
   "metadata": {},
   "source": [
    "In addition, we instantiate a fission rate mesh tally to compare with the multi-group result."
   ]
  },
  {
   "cell_type": "code",
   "execution_count": 25,
   "metadata": {
    "collapsed": true
   },
   "outputs": [],
   "source": [
    "# Instantiate a tally Mesh\n",
    "mesh = openmc.Mesh()\n",
    "mesh.type = 'regular'\n",
    "mesh.dimension = [17, 17]\n",
    "mesh.lower_left = [-10.71, -10.71]\n",
    "mesh.upper_right = [+10.71, +10.71]\n",
    "\n",
    "# Instantiate tally Filter\n",
    "mesh_filter = openmc.MeshFilter(mesh)\n",
    "\n",
    "# Instantiate the Tally\n",
    "tally = openmc.Tally(name='mesh tally')\n",
    "tally.filters = [mesh_filter]\n",
    "tally.scores = ['fission']\n",
    "\n",
    "# Add tally to collection\n",
    "tallies_file.append(tally, merge=True)\n",
    "\n",
    "# Export all tallies to a \"tallies.xml\" file\n",
    "tallies_file.export_to_xml()"
   ]
  },
  {
   "cell_type": "markdown",
   "metadata": {
    "collapsed": true
   },
   "source": [
    "Time to run the calculation and get our results!  This time we will suppress the OpenMC output except for the summary information."
   ]
  },
  {
   "cell_type": "code",
   "execution_count": 26,
   "metadata": {
    "collapsed": false
   },
   "outputs": [
    {
     "name": "stdout",
     "output_type": "stream",
     "text": [
      "\n",
      "                               %%%%%%%%%%%%%%%\n",
      "                          %%%%%%%%%%%%%%%%%%%%%%%%\n",
      "                       %%%%%%%%%%%%%%%%%%%%%%%%%%%%%%\n",
      "                     %%%%%%%%%%%%%%%%%%%%%%%%%%%%%%%%%%\n",
      "                   %%%%%%%%%%%%%%%%%%%%%%%%%%%%%%%%%%%%%%\n",
      "                  %%%%%%%%%%%%%%%%%%%%%%%%%%%%%%%%%%%%%%%%\n",
      "                                   %%%%%%%%%%%%%%%%%%%%%%%%\n",
      "                                    %%%%%%%%%%%%%%%%%%%%%%%%\n",
      "                ###############      %%%%%%%%%%%%%%%%%%%%%%%%\n",
      "               ##################     %%%%%%%%%%%%%%%%%%%%%%%\n",
      "               ###################     %%%%%%%%%%%%%%%%%%%%%%%\n",
      "               ####################     %%%%%%%%%%%%%%%%%%%%%%\n",
      "               #####################     %%%%%%%%%%%%%%%%%%%%%\n",
      "               ######################     %%%%%%%%%%%%%%%%%%%%\n",
      "               #######################     %%%%%%%%%%%%%%%%%%\n",
      "                #######################     %%%%%%%%%%%%%%%%%\n",
      "                ######################     %%%%%%%%%%%%%%%%%\n",
      "                 ####################     %%%%%%%%%%%%%%%%%\n",
      "                   #################     %%%%%%%%%%%%%%%%%\n",
      "                    ###############     %%%%%%%%%%%%%%%%\n",
      "                      ############     %%%%%%%%%%%%%%%\n",
      "                         ########     %%%%%%%%%%%%%%\n",
      "                                     %%%%%%%%%%%\n",
      "\n",
      "                   | The OpenMC Monte Carlo Code\n",
      "         Copyright | 2011-2017 Massachusetts Institute of Technology\n",
      "           License | http://openmc.readthedocs.io/en/latest/license.html\n",
      "           Version | 0.8.0\n",
      "          Git SHA1 | 5e9b06a861d4f596314eff490ad63c051f833f3a\n",
      "         Date/Time | 2017-03-02 11:27:28\n",
      "    OpenMP Threads | 4\n",
      "\n",
      "\n",
      " ====================>     K EIGENVALUE SIMULATION     <====================\n",
      "\n",
      "\n",
      " ============================>     RESULTS     <============================\n",
      "\n",
      " k-effective (Collision)     =  1.02519 +/-  0.00068\n",
      " k-effective (Track-length)  =  1.02548 +/-  0.00075\n",
      " k-effective (Absorption)    =  1.02621 +/-  0.00064\n",
      " Combined k-effective        =  1.02580 +/-  0.00053\n",
      " Leakage Fraction            =  0.00000 +/-  0.00000\n",
      "\n"
     ]
    },
    {
     "data": {
      "text/plain": [
       "0"
      ]
     },
     "execution_count": 26,
     "metadata": {},
     "output_type": "execute_result"
    }
   ],
   "source": [
    "# Run OpenMC\n",
    "openmc.run(output='summary')"
   ]
  },
  {
   "cell_type": "markdown",
   "metadata": {},
   "source": [
    "To make the files available and not be over-written when running the multi-group calculation, we will now rename the statepoint and summary files."
   ]
  },
  {
   "cell_type": "code",
   "execution_count": 27,
   "metadata": {
    "collapsed": false
   },
   "outputs": [],
   "source": [
    "# Move the StatePoint File\n",
    "ce_spfile = './ce_statepoint.h5'\n",
    "os.rename('statepoint.' + str(batches) + '.h5', ce_spfile)\n",
    "# Move the Summary file\n",
    "ce_sumfile = './ce_summary.h5'\n",
    "os.rename('summary.h5', ce_sumfile)"
   ]
  },
  {
   "cell_type": "markdown",
   "metadata": {},
   "source": [
    "# Tally Data Processing\n",
    "\n",
    "Our simulation ran successfully and created statepoint and summary output files.  Let's begin by loading the StatePoint file, but not automatically linking the summary file."
   ]
  },
  {
   "cell_type": "code",
   "execution_count": 28,
   "metadata": {
    "collapsed": false
   },
   "outputs": [],
   "source": [
    "# Load the statepoint file, but not the summary file, as it is a different filename than expected.\n",
    "sp = openmc.StatePoint(ce_spfile, autolink=False)"
   ]
  },
  {
   "cell_type": "markdown",
   "metadata": {},
   "source": [
    "In addition to the statepoint file, our simulation also created a summary file which encapsulates information about the materials and geometry. This is necessary for the `openmc.mgxs` module to properly process the tally data. We first create a `Summary` object and link it with the statepoint.  Normally this would not need to be performed, but since we have renamed our summary file to avoid conflicts with the Multi-Group calculation's summary file, we will load this in explicitly."
   ]
  },
  {
   "cell_type": "code",
   "execution_count": 29,
   "metadata": {
    "collapsed": false
   },
   "outputs": [],
   "source": [
    "su = openmc.Summary(ce_sumfile)\n",
    "sp.link_with_summary(su)"
   ]
  },
  {
   "cell_type": "markdown",
   "metadata": {},
   "source": [
    "The statepoint is now ready to be analyzed by the `Library`. We simply have to load the tallies from the statepoint into the `Library` and our `MGXS` objects will compute the cross sections for us under-the-hood."
   ]
  },
  {
   "cell_type": "code",
   "execution_count": 30,
   "metadata": {
    "collapsed": false
   },
   "outputs": [],
   "source": [
    "# Initialize MGXS Library with OpenMC statepoint data\n",
    "mgxs_lib.load_from_statepoint(sp)"
   ]
  },
  {
   "cell_type": "markdown",
   "metadata": {},
   "source": [
    "The next step will be to prepare the input for OpenMC to use our newly created multi-group data."
   ]
  },
  {
   "cell_type": "markdown",
   "metadata": {},
   "source": [
    "# Multi-Group OpenMC Calculation"
   ]
  },
  {
   "cell_type": "markdown",
   "metadata": {},
   "source": [
    "We will now use the `Library` to produce a multi-group cross section data set for use by the OpenMC multi-group solver.  \n",
    "Note that since this simulation included so few histories, it is reasonable to expect some divisions by zero errors.  This will show up as a runtime warning in the following step."
   ]
  },
  {
   "cell_type": "code",
   "execution_count": 31,
   "metadata": {
    "collapsed": false
   },
   "outputs": [
    {
     "name": "stderr",
     "output_type": "stream",
     "text": [
      "/home/romano/openmc/openmc/tallies.py:1835: RuntimeWarning: invalid value encountered in true_divide\n",
      "  self_rel_err = data['self']['std. dev.'] / data['self']['mean']\n",
      "/home/romano/openmc/openmc/tallies.py:1836: RuntimeWarning: invalid value encountered in true_divide\n",
      "  other_rel_err = data['other']['std. dev.'] / data['other']['mean']\n",
      "/home/romano/openmc/openmc/tallies.py:1837: RuntimeWarning: invalid value encountered in true_divide\n",
      "  new_tally._mean = data['self']['mean'] / data['other']['mean']\n"
     ]
    }
   ],
   "source": [
    "# Create a MGXS File which can then be written to disk\n",
    "mgxs_file = mgxs_lib.create_mg_library(xs_type='macro', xsdata_names=['fuel', 'zircaloy', 'water'])\n",
    "\n",
    "# Write the file to disk using the default filename of `mgxs.h5`\n",
    "mgxs_file.export_to_hdf5()"
   ]
  },
  {
   "cell_type": "markdown",
   "metadata": {},
   "source": [
    "OpenMC's multi-group mode uses the same input files as does the continuous-energy mode (materials, geometry, settings, plots ,and tallies file).  Differences would include the use of a flag to tell the code to use multi-group transport, a location of the multi-group library file, and any changes needed in the materials.xml and geometry.xml files to re-define materials as necessary (for example, if using a macroscopic cross section library instead of individual microscopic nuclide cross sections as is done in continuous-energy, or if multiple cross sections exist for the same material due to the material existing in varied spectral regions).\n",
    "\n",
    "Since this example is using material-wise macroscopic cross sections without considering that the neutron energy spectra and thus cross sections may be changing in space, we only need to modify the materials.xml and settings.xml files.  If the material names and ids are not otherwise changed, then the geometry.xml file does not need to be modified from its continuous-energy form.  The tallies.xml file will be left untouched as it currently contains the tally types that we will need to perform our comparison. \n",
    "\n",
    "First we will create the new materials.xml file."
   ]
  },
  {
   "cell_type": "code",
   "execution_count": 32,
   "metadata": {
    "collapsed": false
   },
   "outputs": [],
   "source": [
    "# Instantiate our Macroscopic Data\n",
    "fuel_macro = openmc.Macroscopic('fuel')\n",
    "zircaloy_macro = openmc.Macroscopic('zircaloy')\n",
    "water_macro = openmc.Macroscopic('water')\n",
    "\n",
    "# Now re-define our materials to use the Multi-Group macroscopic data\n",
    "# instead of the continuous-energy data.\n",
    "# 1.6 enriched fuel UO2\n",
    "fuel_mg = openmc.Material(name='UO2')\n",
    "fuel_mg.add_macroscopic(fuel_macro)\n",
    "\n",
    "# cladding\n",
    "zircaloy_mg = openmc.Material(name='Clad')\n",
    "zircaloy_mg.add_macroscopic(zircaloy_macro)\n",
    "\n",
    "# moderator\n",
    "water_mg = openmc.Material(name='Water')\n",
    "water_mg.add_macroscopic(water_macro)\n",
    "\n",
    "# Finally, instantiate our Materials object\n",
    "materials_file = openmc.Materials((fuel_mg, zircaloy_mg, water_mg))\n",
    "\n",
    "# Set the location of the cross sections file\n",
    "materials_file.cross_sections = './mgxs.h5'\n",
    "\n",
    "# Export to \"materials.xml\"\n",
    "materials_file.export_to_xml()"
   ]
  },
  {
   "cell_type": "markdown",
   "metadata": {},
   "source": [
    "No geometry file neeeds to be written as the continuous-energy file is correctly defined for the multi-group case as well."
   ]
  },
  {
   "cell_type": "markdown",
   "metadata": {},
   "source": [
    "Next, we can make the changes we need to the settings file.\n",
    "These changes are limited to telling OpenMC we will be running a multi-group calculation and pointing to the location of our multi-group cross section file."
   ]
  },
  {
   "cell_type": "code",
   "execution_count": 33,
   "metadata": {
    "collapsed": true
   },
   "outputs": [],
   "source": [
    "# Set the energy mode\n",
    "settings_file.energy_mode = 'multi-group'\n",
    "\n",
    "# Export to \"settings.xml\"\n",
    "settings_file.export_to_xml()"
   ]
  },
  {
   "cell_type": "markdown",
   "metadata": {},
   "source": [
    "Finally, since we want similar tally data in the end, we will leave our pre-existing `tallies.xml` file for this calculation.\n",
    "\n",
    "Before running the calculation let's visually compare a subset of the newly-generated multi-group cross section data to the continuous-energy data. We will do this using the cross section plotting functionality built-in to the OpenMC Python API."
   ]
  },
  {
   "cell_type": "code",
   "execution_count": 34,
   "metadata": {
    "collapsed": false
   },
   "outputs": [
    {
     "data": {
      "image/png": "iVBORw0KGgoAAAANSUhEUgAAAY4AAAEaCAYAAAAG87ApAAAABHNCSVQICAgIfAhkiAAAAAlwSFlz\nAAALEgAACxIB0t1+/AAAIABJREFUeJzt3Xd8FHX++PHXO52E0EOvShMFQZATK3Ys2OtZznK2U3/e\n13KWK+qdd+Kdnr2cFfUUe8N6dkFRior0IiCE3gIESH///pjZsEk2m5lke97Px2MfZGdmZ96TLPve\nTxdVxRhjjPEqLd4BGGOMSS6WOIwxxvhiicMYY4wvljiMMcb4YonDGGOML5Y4jDHG+GKJw5gYEJFb\nROTJKJ37DhHZICJronF+Y2qzxGFiSkR+LSLTRaRYRFaLyAcicmAc4+kuIq+7H7xbRGS2iFzQxHOO\nFpHC4G2q+g9V/W2Tgg19rZ7AdcAgVe0cgfP1FhEVkYxa28eLyB1Bz7uLyAsislFEtovIVBE5Pmh/\nRxGZICKr3N/r1yLyq6bGZxKDJQ4TMyJyLXAf8A+gE9ATeBg4oZ7jM0Jtj7DngRVAL6A9cB6wNgbX\njZSewEZVXef3hY39/YpIO2AyUAbsCXQA7gVeFJHT3MNaAtOA4UA74FngPRFp2ZhrmgSjqvawR9Qf\nQGugGDg9zDG3Aa8B/wW2Ar8FsnGSzSr3cR+Q7R7fAXgXKAI2AZOANHffjcBKYBuwADi8nmsWA0PD\nxLQf8I17jZnA6KB97YBn3Lg2A28BecBOoMo9dzHQ1b23/wa99gRgjnveL4A9gvYtA64HfgK2AC8D\nOSFiO6LWtcZ7PPeN7rlLgYxa5+wNaIjt44E73J//BswO/K6DjrkR+AWQen6XW4Hh8X4v2qPpDytx\nmFgZBeQAbzZw3Ik4yaMN8ALwR5wP76HA3sBI4E/usdcBhUABTgnmFkBFZABwFbCvquYDR+N8YIby\nLfCwiJzlVvtUE5FuwHvAHThJ4nrgdREpcA95HsjF+dbdEbhXVbcDxwCrVLWl+1hV67z9gQnA793Y\n3wcmikhW0GFnAGOAPsAQ4ILagavqJ7WudYHHc58NHAe0UdWKen4v4RwJvK6qVbW2v4JTAupf+wUi\nMhTIAhY34nomwVjiMLHSHtjg4YNqiqq+papVqroTOAf4q6quU9X1wO041UkA5UAXoJeqlqvqJFVV\noBKnpDJIRDJVdZmq/lzP9U7HKan8GVgqIj+KyL7uvnOB91X1fTeej4HpwLEi0gXnQ/tyVd3sXv9L\nj7+LM4H3VPVjVS0H7gZaAPsHHfOAqq5S1U3ARJzEGclzr3B/v43RAVgdYvvqoP3VRKQVTpK9XVW3\nNPKaJoFY4jCxshHo4KFefUWt511xqj8CfnG3AfwL5xvs/0RkiYjcBKCqi3G+cd8GrBORl0SkKyG4\nH/o3qeqeOKWWH4G3RERw2j1OF5GiwAM4ECdZ9QA2qepmLzcf7p7cb+4rgG5BxwT3kNqB02YQqXPX\n/h0HCyT2zFrbM3ESNcAGnN9BbV2C9gMgIi1wEt+3qnpnQ8Gb5GCJw8TKFJw69ZMaOK72dM2rcD7A\nA3q621DVbap6naruhlOvf62IHO7ue1FVD3Rfq8BdDQWoqhtwvqF3xamaWgE8r6ptgh55qjrO3ddO\nRNp4uIfaatyTm6R64LTJNJWXc4eLbzVOguhda3sfdiWkT4BTRKT258cZOL+Xhe61s3HafQqBy/zc\nhElsljhMTLhVFH/BaU84SURyRSRTRI4RkX+GeekE4E8iUiAiHdxz/BdARI4Xkb7uh+MWnCqqKhEZ\nICKHuR9cJexqQK5DRO4Skb1EJENE8oErgMWqutG9zlgROVpE0kUkx+1q211VVwMfAI+ISFv3Xg52\nT7sWaC8ireu5p1eA40TkcBHJxGmrKcVphG+qJp1bVSuB14G/i0h7977OBgbh3C84PahaA0+JSGf3\n93I2TnvUDaqq7rVfw/nd/yZEe4hJYpY4TMyo6j3AtTiN2+txvp1ehfOttD534LQr/ATMAr53twH0\nw/n2W4xTonlEVT/Had8Yh1Nlsgan4frmes6fi9NgXwQswfm2foIb7wqcxvpbguK9gV3/b87D+XY+\nH1iHUz2Gqs7HSXhL3CquGtVkqroAp/3kQTfGscBYVS0L83vwJELn/h1OL7WfcO7rKuA4VV3rXmMj\nTpVdDjAXpxryWuA8VX3ZPcf+wPHAUUCRO26nWEQOauItmgQgTluiMcYY442VOIwxxvhiicMYY4wv\nljiMMcb4YonDGGOMLymVOERkrIg8LiJj4x2LMcakqpTsVdWhQwft3bt3vMMwxpikMWPGjA2qWtDw\nkRCLaatjrnfv3kyfPj3eYRhjTNIQkV8aPsqRUlVVxhhjos8ShzHGGF9SKnEEGse3bLGZm40xJlpS\nKnGo6kRVvbR16/rmljPGGNNUKZU4jDHGRJ8lDmOMMb5Y4jAmAZVXVrFw7bZ4h2FMSJY4jElA4z6Y\nz1H3fsXyjTviHYoxdaRU4rBeVSZVTP/FWcp84/bSOEdiTF0plTisV5UxxkRfSiUOY4wx0WeJw5gE\nlnpTkJpUYInDGGOML5Y4jImTHWUV9L7pPZ6ctCTeoRjjiyUOY+Jk0/YyAJ75ell8AzHGJ0scxhhj\nfEmpxGHjOEwyCrUKp8QhDmO8SqnEYeM4TDIRsfRgklNKJQ5j4mXJ+mLe/KEw3mEYExMpuea4MbE2\n5r5JlFVWcfKw7r5fa2M1TLKxEocxEVBWWRXvEIyJGUscxkRQqIbupp0voqczJiIscRgTQX4+6MM1\njVu7uUlkljiMiaB4FRCWrC+m903v2eJPJibqbRwXkQc8vH6rqv4pgvEYk9ScqqrYFxfen7UagLd/\nXMkNRw+M+fVN8xKuV9WJwF8aeP1NgCUOY1yNKXFYO4ZJNuESx72q+my4F4tI2wjHY0xSS9QkcNWL\n33Pi0G4cOahTvEMxKaDeNg5Vva+hF3s5pqlE5CQReUJEXhaRo6J9PWNS0bs/reaS56bHOwyTIhoc\nACgifYCrgd7Bx6vqCY29qIg8DRwPrFPVvYK2jwHuB9KBJ1V1nKq+Bbzllm7uBv7X2OsaE23qo7Iq\n0HMq/GsStAhjmjUvI8ffAp4CJgKRGuU0HngIeC6wQUTSgYeBI4FCYJqIvKOqc91D/uTuNyZhxaKq\nqqKyik3by+jYKif6FzMmBC+Jo0RVvfSw8kxVvxKR3rU2jwQWq+oSABF5CThRROYB44APVPX7+s4p\nIpcClwL07NkzkuEak1D++u5cnpvyCz/ddhStcjLjHY5phryM47hfRG4VkVEisk/gEYVYugErgp4X\nutuuBo4AThORy+t7sao+rqojVHVEQUFBFMIzpmH+BgA2rtvux3PXAlBcUtGo1xvTVF5KHIOB84DD\n2FVVpe7zqHNLO55KPCIyFhjbt2/f6AZlTD38tHEYk6y8JI7Tgd1UtSzKsawEegQ97+5u80xVJwIT\nR4wYcUkkAzMm1mzGEZPIvFRVzQbaRDsQYBrQT0T6iEgWcBbwTgyua0zENKZxPNxr/J4vUceRmNTi\npcTRBpgvItOA0sDGJnbHnQCMBjqISCFwq6o+JSJXAR/hdMd9WlXn+DyvVVWZuIr057ZNdmgSkZfE\ncWukL6qqZ9ez/X3g/Sac16qqTFxFelp1vyzRmFjwkjiWA6tVtQRARFoANm+BMSFEOm1Y1ZNJRF7a\nOF6l5sC/SndbwhGRsSLy+JYtW+IdimmmIvVBL27RIdTpItkmYkxjeEkcGcE9qtyfs6IXUuOp6kRV\nvbR169bxDsUYz+yz3iQbL4ljvYhUN4SLyInAhuiFZEwS85EFGjvmI1w7hrVxmFjw0sZxBfBfEXnI\nfV6IMyAw4VivKhNvkRoAGO7z36qjTLzVW+JwpxgRVV2sqvsBg4BBqrq/qv4cuxC9s6oqE29+PtSj\nkQAsqZhYCFdVdT4wQ0ReEpELgJaqWhybsIxJTrFYAdCqo0y81VtVpapXAIjIQOAYYLyItAY+Bz4E\nvlbVyphEaUyS8DOOw8uRoU4X7hKWVEwsNNg4rqrzVfVeVR2DM7HhZJz5q76LdnB+WXdckyoamwB+\nXred2Svt/W+iy0uvqmqqutMd3X2zqo6IUkyNZm0cJt781Do1dpR5qKQSGPfx4Zw1HP/g5Ead1xiv\nfCWOIHMbPsSY5qdxuaD+F4VKLqGrr6xV3MROvW0cInJtfbuAltEJx5jk5qc7rn3Wm2QVrsTxD6At\nkF/r0bKB18WNtXGYuEvwZLC91FYNNE0XbgDg98Bbqjqj9g4R+W30Qmo8mx3XxFukuuMGlpUNd77g\ntg7x2Jp+6N1fMPWPR/iIzpi6wiWOC4GN9exLuIZxY5qb4ITjtY1j3bbShg8ypgHhxnEsCLNvbXTC\nMSa5WbuFaQ7CTTlyW0Mv9nKMMc1JxBrHPdQ82WA/Ey/hqqp+KyJbw+wXnHXBb4toRMYksUatOR6B\na3lt4zAmEsIljidwelGF80QEY2kymx3XxJuvAYAejvaaiGwch4mlcG0ct8cykEiwXlUm3iL1AR4o\nP4RLLpEqZNzx7lzat8zmitG7R+aEJuV5WY/DGONRpKdVlzCNHZEqZDw5eSmAJQ7jWUIO5DOmOYlE\nKcXaOEwsWeIwJoJ8lTg8HePthLFs41i+cQfjPphv7SrNWINVVSJSAFwC9A4+XlUvil5YxiSnqki1\ncSRwAeLS56czf802Thvejb4dG+o/Y1KRlzaOt4FJwCeALdxkTBiNmnIkAteNZVVVeWVVzK5lEpOX\nxJGrqjdGPZII2rKzPN4hmGbK1wqAEVyPw5hY8tLG8a6IHBv1SCIgMDvu8k07eOzLn60O1sRcxNcc\nD7MveFc83uv236v58pI4rsFJHiUiss19hBtRHjfVKwC2yGTcB/O55c3ZVqw2MRXpxvFQqsd4xOmT\n23pwGS9rjuerapqq5rg/56tqq1gE11g92+Vy5aG7M2Hqci4aP41tJVZ1ZWIjGT7Mv11S36TXxnjj\nqTuuiJwgIne7j+OjHVQk3HD0QO46dTBTft7I6Y9NYVXRzniHZJoBf2uO178v3MC/pjrr8W/5evEG\nT8dWVFbx2Jc/U1Jet1+M1VQ1Xw0mDhEZh1NdNdd9XCMid0Y7sEg4c9+ejL9wJCs37+Skh79mVqGt\nDGiiq1GTHPp8UaB00Zj1OALWbi3xdNybP6xk3Afzue+TRbuu7+tKJhV5KXEcCxypqk+r6tPAGOC4\n6IYVOQf268Drv9ufzPQ0zvjPFD6Za0uJmOjxM616rL6zN6X6bKdb0ghecnbRuuKwr9laUs5dH863\n9sUU5nXkeJugn1tHI5Bo6t8pnzev3J9+nVpy6fPTGf/10niHZFJUpJs4vJ7Ob4O13zhDJcRQ51i3\ntYRD//UFj37xMxNnrvJ3EZM0vCSOO4EfRGS8iDwLzAD+Ht2wIq9jfg4vXbofh+/RidsmzuW2d+ZQ\nWWW1tCay/IwcT/TurC9NXc5f3p7j6zVnPfEtG7eXAVBh/79SlpdeVROA/YA3gNeBUar6crQDi4bc\nrAweO3c4Fx/Yh/HfLOOy52ewo6yi4Rca41EsF3JqiutencluN78X9pi7/1fv6tEA3PHeXO76cH6N\nbYWbgjqhWN5IWeGWjh3o/rsP0AUodB9d3W1JKT1N+PPxg/jriXvy2fy1nPGfKazz2FBoTKwEap5C\nJaJw+/zwUyAIda1Jizbw6Bc/c/H4aYAzFUlFlbVrNAfhphy5FrgUuCfEPgUOi0pEMXL+qN50b9uC\nq178gZMe/pqnL9yXgZ0TeniKSQIxGQDos1tTJKvE1m8rrbPt0/nrANjzLx/5SkYmedVb4lDVS90f\nj1HVQ4MfOD2tYkJEdhORp0TktUif+7CBnXjlslFUqnLao1P4auH6SF/CNDP+elVVvyiy54uYXRkq\nEMXG7XUTR0BZrV5UP68vpqzCSiCpyEvj+Dcet3kmIk+LyDoRmV1r+xgRWSAii0XkJgBVXaKqFzfl\neuHs1a01b115AN3btuDC8dOYMHV5tC5lmoGmVv/4OSa+SaVh//lqCX9+azYPfbaIn9eH78Jrkku4\nNo7OIjIcaCEiw0RkH/cxGsht4nXH44wHCb5eOvAwcAwwCDhbRAY18TqedGndgteu2J8D+3bg5jdm\nMe6D+VRZmds0QiymHInmqHJw7uHJSUvYUFx/6cKrl6ev4O7/LeSIf38ZgchMogjXxnE0cAHQHaed\nI/Bu3Qrc0pSLqupXItK71uaRwGJVXQIgIi8BJ+KMVo+6ltkZPPWbEdz6zhwe+/JnVmzawT1n7E1O\nZnosLm9ShL/hfw0fHXbi3CjlqJ/Xb+eO9+aFvFZjk1aidz02/tSbOFT1WeBZETlVVV+PQSzdgBVB\nzwuBX4lIe5xxI8NE5GZVDTndiYhcitOYT8+ePRsVQEZ6GnectBe92+fxjw/msXrLTp44fwTtW2Y3\n6nym+YlUd9xdPafq7q3e14Tzh9OYnlEvfPeL79eY5OWljWO4iFSPHBeRtiJyRxRjqkFVN6rq5aq6\ne31Jwz3ucVUdoaojCgoKGn09EeGSg3fjkV/vw5xVWzn5kW9Y3MAUC8YE+FvIycMxTYglGr5bGnpm\n3T++OTvkdpOavCSOY1S1KPBEVTcTnV5VK4EeQc+7u9s8CyzktGVL0yczPGZwF166dD92lFVw6qPf\n2FTUxpNYftBHoj1lwZptdbbVVx0145fNvkeSB5u90iYZTRVeEke6iFTX1YhICyAadTfTgH4i0kdE\nsoCzgHf8nKB6IafWkZlOa1jPtrz5uwMoyM/mvKe+443vCyNyXpO6fI3j8HJsqAGA3i/RoKPv+8rz\nsaHGcPhx/IOTm/R6kzi8JI4XgE9F5GIRuRj4GHi2KRcVkQnAFGCAiBSKyMWqWgFcBXwEzANeUVVf\nX28iWeII6NEul9cv358Rvdpx7SszuffjhbYkralXY94b4V4TrgE9tu9Ce8+bXcL1qgJAVe8SkZnA\nEe6mv6nqR025qKqeXc/294H3m3DeicDEESNGXNLYc4TSOjeTZy8ayS1vzuL+TxexYtMO7jx1MNkZ\n1uPK1NSoNcd9Hh9qPY6w5/e93oe/7X5sLSmntLyKgnzrcJLMGkwcrnlAhap+IiK5IpKvqnUrR1NY\nVkYa/zptCL3a5XLPxwtZWbSTx84dTtu8rHiHZhKIr9lxvXTHTaAv+pc9P6PJ5zj4n59TtKOcZeOS\nZkkfE4KXFQAvAV4D/uNu6ga8Fc2gGisaVVW1zs/Vh/fj/rOG8sOKIk565GsWr2tW+dM0JEIf9IEG\n6vCJQ1m8bhulFXWXdY20SCWwoh3lkTmRiSsvbRxXAgfgDPxDVRcBHaMZVGNFunG8PicO7caES/Zj\ne2kFJz/8DV8sWBfV65nkEak1x8MJ1BhtLC7jiH9/1WBXWN9VYY2KyjQnXhJHqaqWBZ6ISAbWUsbw\nXm15+6oD6d4ul4vGT+PpyUut0dw0cs3xMPvCvG5bibOWzNSlm/xfNIRrXvqBx778OeS+6b9sjsg1\nTGrwkji+FJFbcOasOhJ4FZgY3bAaJ9pVVbV1a9OC1y4fxRF7dOKv787lljdn2WygzVykJx4M3+Mq\nst7+cRXjPpgfcp8NgjXBvCSOm4D1wCzgMpxeT3+KZlCNFauqqmB52c6qglceujsTpq7gvKe+Y/P2\nsoZfaFJSTObGrFWX1FCySsSC8JOTlsQ7BNMEXpaOrVLVJ4BzcOaMelutTqaGtDThhqMHct+ZTqP5\niQ9/zaK11mjeHMViypFA3kjm/4Z3vDfPRpInsXDTqj8mInu6P7cGfgSeA34QkZDjMJq7k4Z1c6cp\nqeSUR77hc2s0b3YaN44jzESGHto/Ij3NeiTGa3ix0UrmSStcieOgoJHbFwILVXUwMBz4Q9Qja4RY\nt3GEsk/Ptrxz1QH0aJfLxeOn8eSkJUn9zdD45Gvp2Mi8LxqsqkrQvixVVUpJefS7EpvIC5c4gr8O\nHIk7dkNV10Q1oiaIRxtHKF3btOC1K0Zx1KDO3PHePG563RrNm4vIf0gn5od+JNz8xiwG/vnD6ueL\n1xVTuHlHHCMyXoVLHEUicryIDMMZx/EhVHfHbRGL4JJZblYGj5yzD1cf1peXp6/g3Ke+Y5MVzVNe\nI5ayCF8dFWqSw+opR5ydkV8RMDZ1VWu2ltR4fsS/v+TAuz6PybVN04RLHJfhTDr4DPD7oJLG4cB7\n0Q4sFaSlCdcdNYD7zxrKjyuKOPHhySy0RvOUFssBgLuuqfW2SxSXVrB2S9OXgDUmWLgVABdSa11w\nd/tHODPYJhwRGQuM7du3b7xDqeHEod3o2S6XS5+fwSmPfMMDZw/lsIGd4h2WiQI/7VmBea3CNUZ7\nPVt9pY4THpzMkg3bPcdkjBdexnEkjURp4whlmNto3qt9Lhc/O90azVOUvzXHHeGqmrxWY9WXfBqT\nNGLVq6o+20sr4huAaVBKJY5E16V1C169fBRj9nQazW98/SdrNE8xkV7IKWxX3aBtaSk0wdSetyZk\nhYYJYokjxnKzMnj41/vw/w7ryyvTCzn3ye+avLKaSRz+SpGRK3FGvoE8tlZsst5UycTLtOrXiEgr\ncTwlIt+LyFGxCC5VpaUJ1x41gAfOHsbMwiLGPjiZGTaJXEqIdON4yF5VIaZcj3f1UlMd9E/rTZVM\nvJQ4LlLVrcBRQFvgPGBcVKNqJk7Yuytv/G5/sjLSOOvxKTw3ZZm1eyQ5X1VV7r+hPvSru9w2PSTf\nvliwPqbXs/d88vGSOAJv62OB593R5An5/SYRRo77tWfX1ky86kAO6lfAX96ew7WvzGRnmY2mTVZ+\nBgA29fMy+FoSwSLHxJmrInauppizaguzCpPn/3Jz4iVxzBCR/+Ekjo9EJB9IyBbdRO5VFU7r3Eye\nPH8E1x3Zn7d+XMnJj3zNMutCmZT8NY57WTq2/sbxGtu8Xzbh/Lw+9Hv9uAcmM/ahyQCs21ZCVUym\nHjZeeEkcF+NMrb6vqu4AMnHmrjIRlJbmLEs7/sKRrNlawtiHJvPJ3LXxDsv45GfN8cDnYGM/9FOl\njePkh7+us+2jObtmNlqzpYSRf/+U+z5dBMBPhUX8/qUfLJHEkZfEMQpYoKpFInIuzlocVn6MkkP6\nFzDxqgPp3T6P3z43nbs/WkCl/QdJSYGqplDVTIHuteESUc3uuMmbOYrL6o7buOz5GdU/r3WnJgks\n0XzJc9N568dVrLPeiHHjJXE8CuwQkb2B64CfcaZXN1HSo10ur14+irP27cFDny/mgmem2jxXSSJS\nvXEz3MxRUenthJHMG7H+mtLYtp6VRTtZsMam8IkHL4mjwl246UTgIVV9GMiPblgmJzOdcacOYdwp\ng/lu6SbGPjiZnwqL4h2WaYCf0mG4IwMlCC/nU03uNo6GbNlZHnL7qY9+w9H3fRXjaAx4SxzbRORm\nnG6474lIGk47h4mBs0b25PXL9wfgtEenMGHqcuu+mMB8JY4wh6YHShwhzld7dlx3o+frJpvzn54K\nwLqtpayrNaOuiQ8vieNMoBRnPMcaoDvwr6hGZWoY3L017159IPvt3p6b35jF9a/+ZPP5JKhyH/Oq\nV7dxhNiX5iaOUG0ctY8XSe0SR8CarSWM/MenrN1qbRvx5mXN8TXAC0BrETkeKFFVa+OIsbZ5WTxz\nwb5cc3g/3vyhkLEPTrY1mxOQ1zYJCF/i8NPGoRrZxvHmkIRM03iZcuQMYCpwOnAG8J2InBbtwBoj\nGQcA+pGeJvzfkf158ZJd65o/NXmpVV3FWfDvv7zSe4kjXI+pdA9tHNGqqbJ3k2mIl6qqP+KM4fiN\nqp4PjAT+HN2wGidZBwD6td9u7Xn/moM4uH8H/vbuXC5+djobi634Hi/BH+6NaRwP9YrwbRyB1wWN\nHPd81YbNXJFcnTBenrY83iE0O14SR5qqrgt6vtHj60wUtcvL4onzR3Db2EFMXrSBY+6fxNeLN8Q7\nrGapMuirf6gP+nq5h4ZKNoHEUemxzSRUiePF75rHB+qNr8+KdwjNjpcE8KGIfCQiF4jIBTjLxr4f\n3bCMFyLCBQf04a0rDyA/J4NznvyO296ZY3NdxVjwZ7ufqqpAiSFU4kgLU+IIpfYgwsXrirnlTftA\nNdHhpXH8BuA/wBD38biq3hjtwIx3g7q24t2rD+KC/Xsz/ptlHPfgJH5MsuqGZFajxNGIxvHKMG0d\nnts4au2zBcJMNIVNHCKSLiKfq+obqnqt+3gzVsEZ71pkpXPbCXvywm9/xc6ySk599Bv+/fFCX9+A\nTeMEf7j76o4bpqoq0OAeal91G0eNxvGaqcPPLL3G+BU2cahqJVAlIqnd2pxCDujbgQ9/fzAnDu3K\nA58u4uRHvmbhWpuWIZqCJ9ur9FPiCLcvTFIJtdqfdaE1seSljaMYmOWu/vdA4BHtwEzjtW6Ryb/P\nGMpj5w5nVVEJxz0wiX9/vJDSCmv7iIbGNo6H60Yd6Kob7nzBe2o3jif7UrJ+bS0JPS2JiQ4vieMN\nnO63XwEzgh4mwY3ZqzMf/9/BHDe4Cw98uohj75/EtGWb4h1Wygkucfgbx1H/vrAljuqqKq2zrbk6\n7oFJ8Q6hWcmob4eIFAAFqvpsre17AutCv8okmvYts7nvrGGcNKwbf3xzNqc/NoVf/6onNx0zkFY5\nNuVYJDS2cTxcZVUgX1R47Y7bzEoYta3YtDPeITQr4UocDwIdQmxvB9wfnXBMtIwe0JGPrz2Y3x7Y\nh5emLueIe77kg1mrbdR5BAQni8Y0jofc5yaVcIkoXFWVNY6baAqXOPqqap05i1V1Ek633JgQkTwR\neVZEnhCRc2J13VSUm5XBn44fxFtXHkCHltlc8cL3nPfUVBZZ43mTBFdPlfroBuulcTxUt9raZQvV\nyK45bkxDwiWOcGtuNKmOQ0SeFpF1IjK71vYxIrJARBaLyE3u5lOA11T1EuCEplzXOIZ0b8M7Vx3A\n7SfsyU+FRYy5fxK3T5xT77oHJrzgBmw/gy/DljjcnTvLw5wvzDiO5l51ZaIrXOJYLCLH1t4oIscA\nS5p43fHAmFrnTQceBo4BBgFni8ggnGncV7iHWbegCMlIT+M3+/fm8+tHc+a+PRj/zTIOvfsLJkxd\nbkvV+hR15HfNAAAgAElEQVRc4tgRYhnU+oSrTgr8CcIljl1Lz/o7tzFNFS5x/B64T0TGi8jV7uNZ\nnPaNa5pyUbcKrHb3npHAYlVdoqplwEs4qw4W4iSPsPGKyKUiMl1Epq9fv74p4TUr7Vtm84+TBzPx\nqgPZvSCPm9+YxXEPTOKz+Wut/cOj4HaISJU4At1xQ56v9mA/+zMllJemLmfEHR/X6G2Xaur9IFbV\nRcBg4Eugt/v4EhiiqgujEEs3dpUswEkY3XC6A58qIo8CE8PE+7iqjlDVEQUFBVEIL7Xt1a01r1w2\nigfPHsbO8kouGj+dM/4zhenWfbdBgZ5PeVnp7PCTODzs+25p3d9/ups3bFKAxPSXt+ewobiMNSm8\nWmG93XEBVLUUeCZGsdQXw3bgQi/HishYYGzfvn2jG1SKEhHG7t2VMXt15uVpK7j/00Wc9tgUjtij\nI9cfPYCBnVvFO8SEVO6WOPJzMn0ljnDfSMOV9jLTne97Ze6AThFbQyORpKUBlVC0o5yubVrEO5yo\nSKTp0VcCPYKed3e3edZc1uOItsz0NM7drxdf3jCaG44ewHdLNzHmvklc9vx0ZhWm5iJZTRFoE2rV\nIiN8Y3Y9r4O6vaeC80btJJKV4fy3DSQs1fCJxsRW4O+ayqPZEylxTAP6iUgfEckCzgLeiXNMzVpu\nVgZXHtqXSX84lGsO78eUnzcy9qHJnP/0VKaGqEJprgKN461yMtlRVsHG4lJueHVmg+0dwQMHazeq\nB68OWLuLb3WJw+qqElJ14kjhXopelo7NE5G0oOdpIpLblIuKyARgCjBARApF5GJVrQCuAj4C5gGv\nqOocn+dN6aVj46VNbhb/d2R/vr7pMP4wZgBzVm7hjP9M4YzHpvDRnDXNvhdW4Jt/qxaZlJRXcc/H\nC3l1RiGvf18ION88L3luOuu21azz/sNrP1X/XLuKK7gAUTsBZbqNHDZ1emIK/HfYWuK9h12y8VLi\n+BQIThS5wCdNuaiqnq2qXVQ1U1W7q+pT7vb3VbW/qu6uqn9vxHmtqiqK8nMy+d3ovky+8TD+fPwg\nCjfv4LLnZzD67s95ctKSlC6ahxMoLbTPywJ2faBXuCWC16YX8vHctTzy+c8NniMgOBfXrv7KykgH\nanYDrl1T1dyTeSJo1iUOIEdViwNP3J+bVOKIFitxxEaLrHQuPrAPX/3hUB45Zx86t8rhjvfmMeof\nn3Lr27Ob3Uj0QImgQ342sKtqKdy0VbXbJOo2qu/av63WN9dAiSOQOFYW7WTu6q01jikpt9JIPJQE\nJflU/iLlJXFsF5F9Ak9EZDiQkDOKWYkjtjLS0zh2cBdevXx/Jl51IEfv2ZkXpy7nyHu/4tRHv+GV\n6St8DYhLVtvdD/1AiaPU/fAIt1547RJC7eQQXGA4+r6aM/9kVfeq2nX+x7+qOSbXTyO9iZyiHbuS\nxdadqfveD9sd1/V74FURWYUzs0Fn4MyoRtVUGxbBM8fFO4pmZTDwb+CuPlWsLy5l3YZSSt6pZM5E\noX3LLDq0zCY/JyO2U2EMPg1GeOrJ3SQ73eTYsVUOsKv0EKhJ+m7pRqBmKaP2crHnPPkdy8btes+q\nKu3ysti0vazO9TICbRxhijSpXE2SyDbv2PX3SuUpfBpMHKo6TUQGAgPcTQtUNXV/I6ZJMtPT6Nq6\nBV1a57CtpIJ120rZUFzGum2lZKWn0b5lFu3zssnLTo9uElkzy/k3Bolje1klmelC97ZOn/1AI3ig\nZ9RHc9a6z3e9pqqB7rOfL6h/9oNAr6o3fyis95h/fbSg4cBNxG3eHpw46iZ9P+do65ZgE1G49TgO\nU9XPROSUWrv6iwiq+kaUY/OtxgDAC9+LdzjNmgCt3Mf20go+mbeWiTNX8eXC9ZSvV/p0yOOoPTtx\nxB6dGNajDRnpEe4ZHsMS586ySlpkptPdHey1ZoubOGo1UAfPH+Vj9nUAvl2ykWe/WcYHs9dwUD9n\ntYNw7RjLN+3wdwETEZvdqqqC/Gw2FDcucQz728cANUqgiSZcieMQ4DNgbIh9ijMVSEJR1YnAxBEj\nRlwS71jMLnnZGZw4tBsnDu1G0Y4yPpi9hnd/WsVTk5byny+X0CY3k9H9CzioXwEj+7Sje9sWSTVN\n+OYdZbTNc6rjstLTqrthzizcwm3v7OpR3lCJQ1Xrve+zHv+2+ucpP2+MUOQm0gKlzYGd81m2cXvY\nY+/+aAGFm3dw31nDYhFaRNWbOFT1Vvff6Jf1TbPRJjeLs0f25OyRPdlaUs6khRv4dP5avliwnrd+\nXAVAp1bZDO/Vlr4FLdmtoCVt87LITBM2bneqvLbsKKNjqxzG7NWZDi2z43xHsKG4lPZ5WaSlCXt0\nyWemO7r+k3lraxwXro0D4O0fV3HSsG41tj1x/ggueW56jW3paeJrbfPm4slJS+jWpgXd2ragW5sW\ntMvLivkXkLVbS8lMF/p1zGfGL5vDHvvQ54sB+PcZQ0lLS54vSuChjUNE2gO3AgfilDQmA39V1YT7\n2mNzVSWXVjmZHDekC8cN6UJVlbJw3TamLd3EtGWbmVlYxIez14Rdl/tv787lnF/14orRu1OQH78E\nsrG4jB7tnB7q+/RqW504agvOFcHVWP07tWTh2mIWrXO6MQfXkx85qFOd89iI8dDueG9ejectMtOr\nk0jg357tcundPo9eHXKjsnTy6i076dQqh4L8bHaUVbKjrILcrPAfsxu3l8X1/dsYXnpVvQR8BZzq\nPj8HeBk4IlpBNZZVVSWvtDRhYOdWDOzcivNG9QagtKKSFZt2sGVnBWUVVbRvmUVBy2xatcjk5/XF\nPP7VEp6dsowXp/7Cr0f24oShXdm7e+sGv2Wu21bCLxt3sG/vdr5iDPTRz8lMZ+HabVz4zDTe/N3+\nLN+0g/12aw/AIf0LeObrZSFfH1w9FZwQx506hFMe+YbXZ6zk90f0r67jDrjpmIGM+2B+9XObliq0\nH/9yJIWbd7KyaCcra/07a+WWOj3U2udl0au9k0h6d8ijf6d8BnVpRY92ja8qXbphO3065NG+pdOw\nvWFbGT3b1/2YDS59rt6ykze+L+TOD+az8I5jPF/r03lrGdy9NR3zcxoVa1N4SRxdVPVvQc/vEJHE\n7o5rUkJ2Rjp9O4ZeiLJ/p3zuPn1vrjy0Lw98uohnpyzj6a+X0iY3kyHd2/C3zdvJzkhn3oJ1dMjL\nJjc7HVVl9sqt3DZxDkU7yrnvzKF1qoZ2llVStLOMLq3rzmp6wkOTSRPhw98fzNOTl7KyaCdPTFrC\njrJK+ndy4jykfwEXHtA7ZPKoUtiyo5z9x33KXaftWn15WI82AKzZWkK/P35Q53WXH7I7C9ds440f\nds352SY3s8aYAeNUg7bJzWKvbqHHce0oq2DFpp0s3bCdXzZuZ9nG7SzbsINvl2ys8bttmZ3BHl2c\nJLJ3jzYM69mW3u1zG0wmlVXKz+uKOX1ED3q6JdClG7fTs33d8dLB05GsKirhP+44nFDdr2srrahk\n6O0fs7O8kt0K8vjsutENvibSpKFZNUXk38BU4BV302nASFW9PsqxNdqIESN0+vTpDR9oUkbRjjI+\nnbeOacs28eOKIm7f/Af24Bfmaq86x+ZkplNZqShK7w555GVlkJEupKcJi9cWs2lHGSN6tSUjzenp\nVVxawZqtJWwoLgVgeM+2/FhYRGWVkuG2Nwzt0YYcdyoQcPrwz1tTczR3XlY6uVkZrC8upUVmevUg\nvf36tGfOqi1sK607YGy/Pu2rf/526a7a4cy0NMrDdM3aq2trZq9qXjMoBP+u/KpUZWdZJdvLKpwq\nptIKtpdVVpcSc7PSaZ/njEVqmZ1BWogkUlxawexVW+jbsSWtczKZsXwzvdrlhvwSsrO8kpmFRQD0\nap/LqqISyiur2Lt7m+rt9d1P8PugqfcdTC56f4aqjvByrJcSxyU4gwD/6z5PwxlNfhmgqmqLNJi4\na5ObxanDu3PqcGexyKppl1Ex8xUGlVdSUaXVbQrZmWm0zM5gZ1kl81ZvY/G64pDn+3FFEblZTiKo\nPVnd98s3V3esrahS2uZm1Uga4EyxXnsA3/ayyupR5rVHdvfrlM/3y8M3po7s3Y6p7sJa5VVVjOjV\nlun1NMC2zM5olsmjsdJFaJntJIUAxUkmW0sqWLethBWbnS7OIs7vt1VOJvk5GeRlZZCWJqws2okI\ntGmRSUZaGhlpUu/6LMHzjJVVVFWPaEqWOcYaLHEkk6DG8UsWLVoU73BMgiurqGLBmm0sXLuNrSXl\nFJdUkJ2ZRmUV/FRYxIbiUiqqlH16tqUgP5svF6znu6Uba7RPjB5QwL1nDK13sNakResZ98F85qza\nGnI/7Oqvf8JDk/mpVsN67b7817z0A2+7vc+WjTsOVaXPze/Xe87eN4Ufz/Ta5aM47bEpNbbdecpg\nbn5jVtjXJaJoj3vYvL2Mqcs2MXXpJqYt28TslVvqdN645diBXHrw7gBc/vwMZhYW8c1Nh9Wp5nrv\np9Vc+eL3ABw/pAvf/7KZVVtKePnS/TjT7XqdnZHGghBtHsF/04w0YfE/jo3I/YlIREsciMgJwMHu\n0y9U9d3GBhdN1jhu/MjKSGNw99YM7u5tbrPLD9mdLTvL2VBcSn5OBu3zsklvoBvlQf2c8SnllVXM\nW72VEx76usb+I/bY1Wvq+Yt+xd5//V/Y81128O7ViQNosN79D2MG8M8P644iH9mnHXt0zmdYz7Y1\ntg/v1Za2uYk7Yjme2uZlcfSenTl6z84AbCsp5/vlRfyycTtbd5azT8+27N+3Q/XxRwzqxIdz1vDN\nzxs5IGg7UF3t2b9TS9ZsKan+O+4IKomWVlSFHdsDdZafjxkv63GMA64B5rqPa0TkzmgHZkwiat0i\nk90LWtIxP6fBpBEsMz2NId3b8N0th9fY/tuD+uw6d24mIxvo6bVbQV6dbeMv3Lf65/13b89Vh+7q\njv670aG7pt95ymBuP3GvGvcw969HM+GS/chIsjEF8ZKfk8kh/Qs4f1RvrjqsX42kAU5JomN+Nv/8\naEGNqilwZjTOykhjUJdWrN5SgtucVmftFa8VQqrK+m2ljb4Xv7zM83AscKSqPq2qTwNjgMQdC29M\nAuvUKoeFdxzD3t1bk5eVzqCuNZsIHzh71yjiLq3rdrPMyUyvsy342+x9Zw3l+qMH1Dkm2GfXHcLu\nBS3rbM/NyiArIy1kQgyu+zfe5GSm8+fjBzFzRRE3vT6ren0WgCXrt9OnfR7d2rZgzdaS6gRRu02k\n9kDRJetrtsmVVyqL1m7jhe+Ws+/fP2H+mvqrRCPJ67uhDRBYK9TmLDemCbIy0nj7qgND7usclCyu\nGL27p/NlBs3zFaq3T7CMNGG3EEkjWKjE8btDdw9Z5WXCG7t3V5as3869nyxk2cbt3HXqEPp0yOOH\n5Zs5qF8HurRuQWWVsnarM1XJzlrLEMxcUcQItxRauHkHh93zZZ1rHHnvrmn3l67fzsDO0e+v5KXE\ncSfwg4iMF5FngRmA79X5jDHeBGbZzapn4sd/njaEG+opVaSHSBxnjugBwAl7d+Xz60c3eP1QVVW1\nJ2yMpNEDCqJ27kRwzRH9uO/MoSxau42j7/uKsQ9OZuP2Msbs1YUBnZ3xP4Hlh4tLa5Y4LnxmWvXP\nyzfWnLiyU6u6o81j1dXJy7TqE0TkCyBQkXqjqq6JalSNZFOOmFTw0e8P5slJSzlln+4h95/hJoJQ\nQs151MLtVrx3jzbVU6OE0yHE9BfRnOXkkP4FfBFmGnkvDhvYMULRRMdJw7qxf9/2PDV5Kd8u2cQV\no3fnqEGdUJwEsHar0z6xsqhmcqhvrM6xgzsjIrz30+oa279auJ41W0q46MA+IV8XKV4ax08Gdqjq\nO6r6DlAiIidFNapGshUATSrIy87gmiP6kZXhf6r5UNVM2ZnOeUo8rgrYv1M+r1w2qsa2SlUGdYlO\nFUhD1Ws92tUdQFfb4+cNj1Q4UdMxP4ebj9mDt688gBvHDCQtzRl0Ou6UIezVrRWtcjLqdMcOXuUx\n2LAebTlyj7rzmL00bQV/fXduVOIP5uWdeauqVt+NqhbhTHpojEkwoaqqWrgN6qU+lpMd2acdlx28\nW/XzqirlX6cPCfOKxjtz3/pLUACT/nAYs28/ut79p+7TPfLrucTQoQM78u7VB3H90QPqJI7gGsLg\naqjubVuE7OAQK15+26GOsS4WxiSQU9w5t3Iy6/53DfTEKqnn2+seXVpx3n51p2a56ZiB/Om4PQCn\numvPrq156dL9IhVyjfg6t6rZg+yrGw6t8Txcr657ztg74jHFw9kje9bpjt0qJ2gke1Dm6Nk+l/yc\n+H0Me0kc00Xk3yKyu/u4F6eB3BiTIP552hBm3XZUyMFigRJHfVVVH1xzEH87aa8620WE80f15roj\n+3OxW2fuZ+yKH9/WGt/Ss30uAzvn1xi3ctepgxnYOZ/8FO0anJmexvO/Hcl+u+1KHltLKrjnfwuo\nqlK+XbJrjqoBnfLpGKJxPOC+TxZyzUs/UFrhvZTph5e/wNXAn3GmUgf4GLgyKtEYYxolIz2N/Hqq\nawJtJaVhlpqtT1ZGGlcf3q/6+R4h2jmG9WzDD8uLfJ330oN344L9ezNvdd1xB7NuOwqAD39/cI3t\nZ+7bkzP37cnzU5bx57fn1HldKsjOSOelS0e5ywmU88zXy3jws8V8v3wzXy/elTgy0tPISE/jqd+M\n4KM5a3hles315+/7xJly6chBnTh+SNeQ11q9ZSdbdpaTkSZ8Mm+drzi99KraDtwEICLpQJ67zRiT\nBPp3curCh/Vs0+RzBVcZ3X/WULq0bsHIPs435F8/8S3f1LOsbb+OLbn9hD3p2qYFW0vKGdLdiaVr\nm7oN3/kNLLB03qjenDeqN+u3lXpu8E82Pdrl0gO48ZgBvP59IV8v3sjJw7qxb+92jN27S/Vxh+/R\niQP6dmDu6q3MXlk3CV/14g+kiXD4Hh0prahiyG3OlDaNSfbBvPSqelFEWolIHjALmCsiNzT6isaY\nmBreqx1f3jC6wUZor44b4nxwHbFHp+qkAfDiJfvVqUYK9MQ6d79e7N+3A7075FUnjaYqyM/21L04\nmQUv0nRw/w78+lc96yTWnMx03r36IB76dei1y3/3wvcM+NOH1UkDqJE0WmSmc0eIqspwvFRVDVLV\nrSJyDvABTuljBvAvX1eKARvHYUxovdrXneOqse45fW+uO7I/eSHaGiZefSCX/3cG89ds4+P/O5hv\nl2zkz2/PqR7UGM4zF+5LmxaRX841VfRsIEkeP6Qr2Rnpddaor+2Q/gX07diS647qX2NZ2/N8xOIl\ncWSKSCZwEvCQqpaLSELOxW6z4xoTfTmZ6fVOW9K7Qx4fXHMQq7eU0LVNC/p2bMmgrq0Y3qvhZXoP\nHZDYg/jirUfbhktXRw7qxNkjezBh6gruOnUwN75ed3r8Zy8a2eRYvCSO/wDLgJnAVyLSC4jNTFrG\nmKQjItVtFyLiKWmY+p2wd1fembmKghAj+kP564l7ceOYgbTJzaK8Ujlij060yc2ktLyKrSWRWW64\nUQs5iUiGqtZd5zJB2NKxxphU4axCWE6nVnVnS44kPws5eWkcb+2O45juPu4BIldhaowxpl4tstKj\nnjT88jIA8GlgG3CG+9gKPBPNoIwxxiQuL20cu6vqqUHPbxeRH6MVkDHGmMTmpcSxU0SqV50RkQOA\nndELyRhjTCLzUuK4HHhORAJzlW8GfhO9kIwxxiSysIlDRNKAAaq6t4i0AlBV64prjDHNWNiqKlWt\nAv7g/rzVkoYxxhgvbRyfiMj1ItJDRNoFHlGPzCUiu4nIUyLyWqyuaYwxpn5eEseZONOof4UzR9UM\nwNPoOhF5WkTWicjsWtvHiMgCEVksIjeFO4eqLlHVi71czxhjTPR5mVa9KauejwceAp4LbHCnZn8Y\nOBIoBKaJyDtAOnBnrddfpKr+Joo3xhgTVV5Gjl8pIm2CnrcVkd95ObmqfgVsqrV5JLDYLUmUAS8B\nJ6rqLFU9vtbDc9IQkUsDo9vXr1/v9WXGGGN88lJVdYmqVk/erqqbgabMPtsNWBH0vNDdFpKItBeR\nx4BhInJzfcep6uOqOkJVRxQUFDQhPGOMMeF4GceRLiKi7myIblVTVnTD2kVVN+KMJTHGGJMAvJQ4\nPgReFpHDReRwYIK7rbFWAsFLkXV3tzWZiIwVkce3bNkSidMZY4wJwUviuBH4HLjCfXyKO7ajkaYB\n/USkj4hkAWcB7zThfNVUdaKqXtq6deuGDzbGGNMoXnpVVQGPug9fRGQCMBroICKFwK2q+pSIXAV8\nhNOT6mlVneP33PVcz5aONcaYKGtwIScR6YfTTXYQUD0pvKruFt3QGs8WcjLGGH8iupATztobjwIV\nwKE4YzL+2/jwjDHGJDMviaOFqn6KUzr5RVVvA46LbliNY43jxhgTfV4SR6k7S+4iEblKRE4GWkY5\nrkaxxnFjjIk+L4njGiAX+H/AcOA8bD0OY4xptrz0qprm/lgMXBjdcJrGelUZY0z01Zs43IkH66Wq\nJ0Q+nKZR1YnAxBEjRjRlShRjjDFhhCtxjMKZU2oC8B0gMYnIGGNMQguXODrjTH1+NvBr4D1gQqQG\n6xljjElO9TaOq2qlqn6oqr8B9gMWA1+4o74TknXHNcaY6Avbq0pEskXkFJwBf1cCDwBvxiKwxrDu\nuMYYE33hGsefA/YC3gduV9XZ9R1rjDGm+QjXxnEusB1nHMf/E6luGxdAVbVVlGMzxhiTgOpNHKrq\nZXBgQrFxHMYYE31JlxzCsTYOY4yJvpRKHMYYY6LPEocxxhhfLHEYY4zxxRKHMcYYX1IqcdjIcWOM\nib6UShzWq8oYY6IvpRKHMcaY6LPEYYwxxhdLHMYYY3yxxGGMMcYXSxzGGGN8scRhjDHGF0scxhhj\nfEmpxGEDAI0xJvpSKnHYAEBjjIm+lEocxhhjos8ShzHGGF8scRhjjPHFEocxxhhfLHEYY4zxxRKH\nMcYYXyxxGGOM8UVUNd4xRJyIbAMWxDuOKOgAbIh3EFGSqvdm95V8UvXeGrqvXqpa4OVEGZGJJ+Es\nUNUR8Q4i0kRkeireF6Tuvdl9JZ9UvbdI3pdVVRljjPHFEocxxhhfUjVxPB7vAKIkVe8LUvfe7L6S\nT6reW8TuKyUbx40xxkRPqpY4jDHGRIklDmOMMb5Y4jDGGONLs0ocIjJaRCaJyGMiMjre8USSiOzh\n3tdrInJFvOOJFBHZTUSeEpHX4h1LJKTa/QSk6vsPUvdzQ0QOcu/pSRH5xs9rkyZxiMjTIrJORGbX\n2j5GRBaIyGIRuamB0yhQDOQAhdGK1a9I3JuqzlPVy4EzgAOiGa9XEbqvJap6cXQjbRo/95kM9xPg\n874S7v0Xjs/3ZkJ+boTi8282yf2bvQs86+tCqpoUD+BgYB9gdtC2dOBnYDcgC5gJDAIGu7+M4EdH\nIM19XSfghXjfUyTvzX3NCcAHwK/jfU+RvC/3da/F+34icZ/JcD+Nva9Ee/9F6t4S9XMjEn8zd/8r\nQL6f6yTNlCOq+pWI9K61eSSwWFWXAIjIS8CJqnoncHyY020GsqMRZ2NE6t5U9R3gHRF5D3gxehF7\nE+G/WcLyc5/A3NhG13h+7yvR3n/h+HxvBv5mCfW5EYrfv5mI9AS2qOo2P9dJmsRRj27AiqDnhcCv\n6jtYRE4BjgbaAA9FN7Qm83tvo4FTcN7Y70c1sqbxe1/tgb8Dw0TkZjfBJIOQ95nE9xNQ332NJjne\nf+HUd2/J9LkRSrj/cxcDz/g9YbInDl9U9Q3gjXjHEQ2q+gXwRZzDiDhV3QhcHu84IiXV7icgVd9/\nkPKfG7c25nVJ0zhej5VAj6Dn3d1tqSBV7y1V76u2VL3PVL0vSN17i/h9JXvimAb0E5E+IpIFnAW8\nE+eYIiVV7y1V76u2VL3PVL0vSN17i/x9xbsXgI/eAhOA1UA5Th3dxe72Y4GFOL0G/hjvOO3eUv++\nmst9pup9pfK9xeq+bJJDY4wxviR7VZUxxpgYs8RhjDHGF0scxhhjfLHEYYwxxhdLHMYYY3yxxGGM\nMcYXSxymWRORShH5MejR0NT8MSEiy0RkloiMCHPMb0RkQq1tHURkvYhki8gLIrJJRE6LfsSmOWlW\nc1UZE8JOVR0ayROKSIaqVkTgVIeq6oYw+98E7hGRXFXd4W47DZioqqXAOSIyPgJxGFODlTiMCcH9\nxn+7iHzvfvMf6G7PcxfLmSoiP4jIie72C0TkHRH5DPhURNJE5BERmS8iH4vI+yJymogcJiJvBV3n\nSBF500M8w0XkSxGZISIfiUgXVd0KfAmMDTr0LJzRw8ZEjSUO09y1qFVVdWbQvg2qug/wKHC9u+2P\nwGeqOhI4FPiXiOS5+/YBTlPVQ3CmGO+NsxDQecAo95jPgYEiUuA+vxB4OlyAIpIJPOiee7h7/N/d\n3RNwkgUi0hXoD3zm83dgjC9WVWWau3BVVYGptGfgJAKAo4ATRCSQSHKAnu7PH6vqJvfnA4FXVbUK\nWCMinwOoqorI88C5IvIMTkI5v4EYBwB7AR+LCDgruq12970HPCIirXCWbX1dVSsbumljmsIShzH1\nK3X/rWTX/xUBTlXVBcEHisivgO0ez/sMMBEowUkuDbWHCDBHVUfV3qGqO0XkQ+BknJLHtR5jMKbR\nrKrKGH8+Aq4W96u/iAyr57ivgVPdto5OwOjADlVdBawC/oS31dcWAAUiMsq9ZqaI7Bm0fwJOwugE\nTPF3O8b4Z4nDNHe12zjGNXD834BM4CcRmeM+D+V1nGmt5wL/Bb4HtgTtfwFYoarzGgpQVctwekvd\nJSIzgR+B/YMO+RjoCrysNt21iQGbVt2YKBGRlqpa7K4zPhU4QFXXuPseAn5Q1afqee0yYEQD3XG9\nxDAeeFdVX2vKeYwJZiUOY6LnXRH5EZgE/C0oacwAhuCUROqzHqdbb70DABsiIi8Ah+C0pRgTMVbi\nMEOzhAAAAAAxSURBVMYY44uVOIwxxvhiicMYY4wvljiMMcb4YonDGGOML5Y4jDHG+GKJwxhjjC//\nH7Zthvm1Mq06AAAAAElFTkSuQmCC\n",
      "text/plain": [
       "<matplotlib.figure.Figure at 0x7f91383655f8>"
      ]
     },
     "metadata": {},
     "output_type": "display_data"
    },
    {
     "data": {
      "image/png": "iVBORw0KGgoAAAANSUhEUgAAAY4AAAEaCAYAAAAG87ApAAAABHNCSVQICAgIfAhkiAAAAAlwSFlz\nAAALEgAACxIB0t1+/AAAIABJREFUeJzt3XeYVPXZ//H3ZwtLXwQWkCYoWMDuil3RxFhRYzfR2KIx\nRmMeNdHkyS+axETzpFuSaCKiMUENGgOIvYAYEgErouiKBVB6RxaW3fv3xzmzDOvu7Jm2U/Z+Xddc\nu3PmzDn32XLu+XaZGc4551xUJbkOwDnnXGHxxOGccy4pnjicc84lxROHc865pHjicM45lxRPHM45\n55LiicO5NiDpB5L+kqVj3yRpuaTF2Th+M+cbJ+mmFN97o6T7Mx2Ta1ueOFybkvQVSbMkrZf0qaTH\nJR2aw3gGSno4vPGukTRH0gVpHnO0pIXx28zs52b29bSCbf5cg4FrgBFm1i9Dx5Skb4c/iw2SFkr6\nh6Q9MnF8V/g8cbg2I+lq4HfAz4G+wGDgDuCkFvYva4Ow/gosAHYAegHnAUva4LyZMhhYYWZLk31j\ngp/v74GrgG8DPYGdgUeBE1IN0hUZM/OHP7L+ACqB9cAZCfa5EZgA3A+sBb4OVBAkm0/Cx++AinD/\n3sBkYDWwEngRKAlfuw5YBKwD5gFfaOGc64G9E8R0IPDv8ByvA6PjXusJ3BPGtYrg5toF2Ag0hMde\nD/QPr+3+uPeeBLwVHvcFYLe41z4ErgXeANYADwIdm4nti03ONS7isa8Lj70JKGtyzOFAPTAqwc9k\nHHBT+P124e9gWfgzmAwMjNt3KDA1/D08Ddwe/3PwR2E+vMTh2spBQEfgn63sdzJB8ugB/A34X4Kb\n997AXsAo4IfhvtcAC4EqghLMDwCTtAtwBbC/mXUDjiG4YTbnP8Adks4Oq30aSRoAPAbcRJAkrgUe\nllQV7vJXoDMwEugD/NbMNgDHAZ+YWdfw8UmT4+4MjAe+E8Y+BZgkqUPcbmcCxxLcePcELmgauJk9\n0+RcF0Q89jkEpYceZralyWG/ACw0s5db+Hk1VUKQPHcgKP1sJEgOMX8HZhMk+Z8C50c8rstjnjhc\nW+kFLG/mRtXUDDN71MwazGwj8FXgJ2a21MyWAT8mqE4CqAO2B3Ywszoze9HMjOATcwUwQlK5mX1o\nZu+3cL4zCEoq/w/4QNJrkvYPXzsXmGJmU8J4ngZmAcdL2p7gpn2Zma0Kzz814s/iLOAxM3vazOqA\nXwGdgIPj9rnVzD4xs5XAJILEmcljLwh/vk31Aj6NeC7MbIWZPWxmn5nZOuBnwBHQ2P6yP/D/zGyT\nmU0Lr8UVOE8crq2sAHpHaLdY0OR5f+CjuOcfhdsAfgnUAE9Jmi/pegAzqyH4xH0jsFTSA5L604zw\npn+9mY0kKLW8BjwqSQSfos+QtDr2AA4lSFaDgJVmtirKxSe6JjNrCK97QNw+8T2kPgO6ZvDYTX/G\n8VYQXF8kkjpLulPSR5LWAtOAHpJKw1hWhaWwmI+aPZArKJ44XFuZQVCnfkor+zWdrvkTght4zOBw\nG2a2zsyuMbMdCer1r5b0hfC1v5vZoeF7DfhFawGa2XKCT+j9CaqmFgB/NbMecY8uZnZL+FpPST0i\nXENT21xTmKQGEbTJpCvKsRPF9ywwUFJ1xPNdA+wCHGBm3YHDY6cmKLlsJ6lL3P6DcQXPE4drE2a2\nBvgRQXvCKeEn1XJJx0n6vwRvHQ/8UFKVpN7hMe4HkHSipGHhzXENQRVVg6RdJB0lqQKoZWsD8udI\n+oWk3SWVSeoGfBOoMbMV4XnGSDpGUqmkjmFX24Fm9inwOPAHSduF1xK7aS4BekmqbOGaHgJOkPQF\nSeUEN99NBI3w6Urr2Gb2HvAHYHx4rR3C6z47VqJrohvBz3e1pJ7ADXHH+oigau/H4XEOBcakdXUu\nL3jicG3GzH4NXE3QuL2M4FP7FQS9kVpyE8HN5w3gTeCVcBsEPYCeIehRNAP4g5k9T9C+cQuwnKDK\npw/w/RaO35mgwX41MJ/g0/pJYbwLCBrrfxAX73fZ+n9zHkE7yzvAUoLqMczsHYKENz+s4tqmmszM\n5hG0n9wWxjgGGGNmmxP8HCLJ0LG/TdDAfQfBz+V94Ms03z7xO4I2lOUEHQ2eaPL6V4ADCHq93QDc\nl0QcLk8paEt0zjnnovESh3POuaR44nDOOZcUTxzOOeeS4onDOedcUjxxOOecS0pbzD7a5nr37m1D\nhgzJdRjOOVdQZs+evdzMqlrbrygTx5AhQ5g1a1auw3DOuYIiKdKUMF5V5ZxzLilFlTgkjZF015o1\na3IdinPOFa2iShxmNsnMLq2sbGmKIOecc+kqqsThnHMu+zxxOOecS4onDuecc0kpqsThjePOFYa5\nn6zNdQguDUWVOLxx3Ln8N+n1Tzj+1heZ8mbkpc1dnimqxOGcy3/vLlkHQM3S9TmOxKXKE4dzzrmk\neOJwzuWELz5auDxxOOecS4onDuecc0nxxOGca1PKdQAubUWVOHwch3POZV9RJQ4fx+Fc4fvjC+8z\n7qUPch2GS6AoF3JyzhWuXzzxDgAXHDI0x5G4lhRVicM551z2eeJwzuWE4QM5CpUnDuecc0nxxOGc\ncy4pnjicc21LPpKj0HnicM45lxRPHM4555LS4jgOSbdGeP9aM/thBuNpLo4dgf8FKs3s9Gyeyznn\nXOsSlThOBma38jgtlZNKGitpqaQ5TbYfK2mepBpJ1wOY2XwzuziV8zjnnMu8RCPHf2tm9yZ6s6Tt\nUjzvOOB24L64Y5UCdwBHAwuBmZImmtncFM/hnMtjvh5H4WqxxGFmv2vtzVH2aeF904CVTTaPAmrC\nEsZm4AGCUk8kki6VNEvSrGXLlqUSlnMujzwzdwl73PgktXX1uQ7FNdFq47ikoZJ+I+kRSRNjjyzE\nMgBYEPd8ITBAUi9JfwL2kfT9lt5sZneZWbWZVVdVVWUhPOdcW7r58bdZV7uFhas+y3Uorokokxw+\nCtwNTAIashvO55nZCuCyKPtKGgOMGTZsWHaDcs6lLJ1RHB8s38DcT9Zywp7bZywel7woiaPWzKL0\nsErXImBQ3POB4bbIzGwSMKm6uvqSTAbmnMsPX/zNVOobjBP2PCHXobRrURLH7yXdADwFbIptNLNX\nMhzLTGC4pKEECeNs4CvJHMBLHM4Vt/oGb1HPB1ESxx7AecBRbK2qsvB5SiSNB0YDvSUtBG4ws7sl\nXQE8CZQCY83srWSO6yUO55zLviiJ4wxgx7CnU0aY2TktbJ8CTMnUeZxz+cvLDoUrypQjc4Ae2Q4k\nE3zNceeKR2uJ5VdPzmPI9Y9RV9/mfXbavSiJowfwjqQns9wdN22+5rhzhSPdOXLHhuuSb97iiaOt\nRamquiHrUTjn2p3WShStJZbY6w0+BL3NRSlxfAz818ymmtlU4GXgo+yGlRqvqnIu/2VqOQ6FB2ot\nbazcsJljfjuNJ+YszsyJXaTE8Q+2HfhXH27LO15V5Vz+y1QBIZZ/Nm6uT9hN97E3P2XeknVcdv9s\nnntnSWZO3s5FSRxl8T2qwu87ZC8k55xrXazkcsDPn+V/HnwNgAUrP+OO52uwFrLT/GUb2iq8ohYl\ncSyTdFLsiaSTgeXZCyl1XlXlXP7LdFUVwMTXPwHgwnEz+eWT8/hkTW1mTuKaFSVxfBP4gaSPJX0M\nXAdcmt2wUuNVVc4VkFbqrFptPG8mAW3cXB8e2hvMsynRCoAHAf8xsxrgQEldAcxsfVsF55xzLclQ\nwcWlIFGJ42vAbEkPSLoA6OpJwzmXMa3UWbWWGEoyVeflktZiicPMvgkgaVfgOGCcpErgeeAJ4CUz\n8xVWnHOpSaM6ycy2aeNwbavVNg4ze8fMfmtmxxJMbDidYP6q/2Y7uGR547hz+U8ZqGRqsMw1srvk\nRWkcb2RmG8OJCL9vZtVZiill3jjuXP6zDExvaGaUeOLImaQSR5y5GY3COdduxEoc6aQPw9s4cilR\nr6qrW3oJ6JqdcJxzxS52v2+tiSPRy2bRelX9d/4KNmzass37XPoSTXL4c+CXwJZmXku1pOKca+di\nVUzRq6w+nyIaIjSOr9ywmbPu+k+S0bkoEiWOV4BHzWx20xckfT17IaXOl451Lv81Tk4Y+dN/8zu2\nVlNVW+edPrMlUcnhQlqeBTfvGsbBG8edKyTpTKtu1nobhzeBZE+icRzzErzmU0w651ISu6Gns46G\n4b2qcqnFEoekG1t7c5R9nHMuXqxXVWxeqVQ0RClx+KQkWZOojePrktYmeF3A2cCNGY3IOVfUYvf7\n+2Z8xE9O3r3F/RL3qmq9W5VXVWVPosTxZ6BbK+//cwZjcc61A8nfzz//jlTHcWRi8KFL3Mbx47YM\nxDnXPmRi4J410Gobhxc4ssfHYzjn2lTyeePzpQTDUm7D+Ot/PvKuumlKVFVVcHwch3PFo7XuuM0l\noEWrNwIEa5A3c3d76q0lzPpoFfOXreeGMSMzE2g7VFQlDh/H4Vz+y8R06Aa8s3hdi6/X1jU0WyJZ\nH04/svqzurRjaM9aLXFIqgIuAYbE729mF2UvLOdcscrE+It0xoC49EUpcfwLqASeAR6LezjnXNKi\n5o3WJjlM5LE3P/XuuFkUpY2js5ldl/VIMsg/iziXv5KvqmquO27i//Jbn32P0/cdmOR5XFRRShyT\nJR2f9Ugy6INlG1i6rjbXYTjnmpFOSaDxvRE+HSaqzjKv6kpLlMRxFUHyqJW0LnwkGlGecxvr6jnh\n1unM/HBlrkNxzjWRTuN47J0NEe77zZ3G1ynPjChrjnczsxIz6xh+383MurdFcKnaqaoLXTqUcs5d\n/2Hs9A/804VzeSSV8d6N741NyR6hyNFcryq/F2RGpO64kk6S9KvwcWK2g0pXx/JSJl55KEfu2oef\nTJ7LleNf3WYVMOdc7kT90N/aOA6XO60mDkm3EFRXzQ0fV0m6OduBpat7x3LuPHc/vnfsLkx581NO\nueMl3l+2PtdhOdfupTNr7dbVAyOcx2ulsiZKieN44GgzG2tmY4FjgROyG9ZWkrpIulfSnyV9NZn3\nlpSIy0cP468XH8CKDZs5+faXeGLO4myF6pyLIOo4juaSQyzpNERp5Gju/Y1VXS4dUUeO94j7Pu1h\n2ZLGSloqaU6T7cdKmiepRtL14eZTgQlmdglwUirnO2RYbyZfeSg79enKZffP5pbH32FLfUOaV+Gc\nS0XyJQEvOuSbKInjZuBVSeMk3QvMBn6W5nnHEZRcGkkqBe4AjgNGAOdIGgEMBBaEu6U8M1n/Hp14\n6BsH8tUDBvOnqe9z3t0vs3z9plQP55xLUTpVVbGk420cuRWlV9V44EDgEeBh4CAzezCdk5rZNKBp\nX9lRQI2ZzTezzcADwMnAQoLkkTBeSZdKmiVp1rJly5rdp6KslJ99eQ9+efqevPLxKk68dTqvfLwq\nnUtxziUrA+M4fMqR3Ep0I941/LovsD3BDXwh0D/clmkD2FqyIDzXAIKEdZqkPwKTWnqzmd1lZtVm\nVl1VVZXwRGdUD+KRyw+mvEycdecM7vYuu861mUxUPHnjeG4lmnLkauBS4NfNvGbAUVmJqOmJzDYA\nF0bZN5lp1Uf2r2TyFYdxzT9e56eT5zLj/RX86ow96dG5Q5oRO+cSSX4hp7hxHGHaSfeDnn9OTE+L\nJQ4zuzT89jgzOzL+QdDTKtMWAYPing8Mt0WW7LTqlZ3L+fPX9uNHJ45g6rtLOeHW6cz+yKuunMum\ndMZxJNMd12VPlMbxf0fclq6ZwHBJQyV1AM4GJmbhPNuQxEWHDmXCZQdTUgJn3TmDO6e+n3J3P+dc\nYlETR7PdcZWZEodLT6I2jn6S9gM6SdpH0r7hYzTQOZ2TShoPzAB2kbRQ0sVmtgW4AngSeBt4yMze\nSvK4YyTdtWbNmqRj2mtQDyZfeRhHj+jLzY+/w8X3zmTlhs1JH8c5l1jyvaqamzokM7G41CRq4zgG\nuICgyujXbP3trQV+kM5JzeycFrZPAaakcdxJwKTq6upLUnl/Zady/vDVfbn/Px/x08lvc/zvX+TW\nc/Zh1NCeqYbknGsirdlxw6+eN3IrURvHvWF7xgVmdlRcG8fJZvZIG8YYWToljrhjcN5BQ3jk8oPp\nWF7C2XfN4FdPzqPOBww6lxFlJWmsWJ1Ed9zmZsL1xJMZUX6D+0lqHDkuaTtJN2UxppRlcs3x3QdU\nMvnbh3HavgO5/fkaTv3Dv6lZ6nNdOZeudEocZWHreL23QeZUlMRxnJmtjj0xs1Vkp1dV3ulaUcYv\nz9iLP527LwtXfcaJt73IfTM+9IY559rU1v+38tLgllVXn9r/oP/nZkaUxFEqqSL2RFInoCLB/jmT\niaqq5hy7+/Y8+Z3DOWBoL370r7e4cNxMlq71FQada2tbE0dqVcf+oS8zoiSOvwHPSrpY0sXA08C9\n2Q0rNZmsqmqqT/eOjLtwf35y8khmvL+Co387jQmzF/ofonNJSv5fZmvdVnlp8H3dltQSh09VkhlR\n5qr6BXATsFv4+KmZ/V+2A8tHkvjaQUOYctVhDO/TlWv/8TpfG/syC1Z+luvQnGsXymIljhTbOGJt\nI/6BLz1Ruze8DTxhZtcCL0rqlsWY8t5OVV156BsH8ZOTR/LKR6s45nfTuOelD7zBzrksizWOp17i\nyGQ07VeUFQAvASYAd4abBgCPZjOoVGWrjaM5JSVB6eOpq49g/yE9+fGkuZz6x3/z2oLVrb/ZOZeS\nDmXR2ziaK1X4h7vMiFLi+BZwCMHAP8zsPaBPNoNKVTbbOFoyoEcnxl24P787a28WrdrIKXe8xPcm\nvO5rfTjXAkujb1OscXxzio3jqSSO+gbjX68tYvzLH6d0zmKUaOR4zCYz2xwbTCOpDO/Vtg1JnLLP\nAL6wWx9ue66GsdM/4PE5i7nqC8M598Ad6FhemusQncs7HcuTHwjYWFWVYnfcDZu3JHz99QWrqVm6\nnqN27cN2XTpQW1fP1++dxfSa5QBsX9mR0bv04b4ZH9KzSwdO3LP/544xf9l6enTuQM8uxTvTdpTE\nMVXSDwjmrDoauJwE62K0Z906lvOD43fjzOpB/GTyXG567G3GTv+Aq744nNP2HdjYsOecg82ttFM0\njvKOq3KKVVU1Xfr5wB2jTQvUtaKM1Z/VMfmNT1lb+zK1dfVs2tLAprp6Nm9pYP7yDY37XXTIEOZ+\nuo7pNcv58UkjuXv6B/zssbfp3bWCH/0rmEavZ+cOHDysd+PxZ3+0itP++G927N2FsRfsz5DeXSLF\nVWiiJI7rgYuBN4FvEMwl9ZdsBpWqZNbjyKZhfbpy30WjeKlmOf/35Dyue/hN7pw6n6u+OJwT9tje\nE4hztN5QHVu3I363DuH/Tm1dPX27B8PJdqrqytraukjn3KmqKwtXbQRg7cY6KspKqOxUTsduFVSU\nl7LP4O3YoVdnZn20ilufq6G0RPzwhN04/+Ah9O3ekcvun82Jt02ntESUStz8+DuMGtqTy47YiWv/\n8TpT3w1WH52/fANn3TWDE/boz8E79eKLI/om8ZPJf60mDjNrAP4crjc+ElhkedqXLd1JDjPtkGG9\neXSnXjw9dwm/emoeVz3wGr96ah4XHzKUM/cfROcOUfK2c8Ul/u5hZs3OKQXNLxPbtWPwP7N+0xb6\nVXaiR6dy9tthO377zLt8umZjq+deszFIMH86dz+O3b1fwn3XhcmoW8dyAI4Z2ZfeXTuwfP1mLjpk\nCCs2bOaRVxbx5qI1zF+2vjFpDO3dhSuPGsbVD73O2Jc+4O8vf8Q7Pz2OtbV1dOlQRmlJ4S9N2OKd\nS9KfgNvM7C1JlQTToNcDPSVdG65F7lohiS+N7McXduvL03OXcNe097lx0lx+9+x7nLX/IM6qHsSO\nVV1zHaZzObFyw2Z6dW1+IorGEkdcoolNkLhu05bGF07aqz+/efpdxv+39cbreYvXRY4tljBiJPHb\ns/bm2beXcs2XdqFm6XreW7KeNxet4fl5y+haUcaPxozgwKG9iJ/HsbaugRNve5G5n6xlt+2788/L\nD2mscitUiaI/LG49jAuBd81sD2A/4HtZj6zIlJaIY3fvxyOXH8LD3zyIA4b25C8vfsBRv57KmXfO\n4B+zFrDms2jFbeeKRazaKJFfP/Xu57rWrq8NGrklGNK7C8ft3o+/TP+g1WNtrKtPLdDQYcOruPGk\nkXQsL2X3AZVMuvJQLj18RwCOGdmPM6sHMbhXZwb06ERVtwp27deN4X26UrN0PYcNr+KtT9by1NzF\nBT9lUaK6kvhVjI4G/gFgZotbKlq6aPbboSd3nteTpWtrmfDKQh6cuYDvTniDH5S+ycE79eb4Pfpx\n5C596NO9Y65DdS6r3li4mr0G9Wj2tdh95pm3l7B+05ZtSgDrarftHfXDE0cw49YX+Wzz1sTQVhXq\n5x24Axs313PlUVvbViUx9bujgaALcX2DUVoiDvj5s1zx91cBGH/JgRy0U6+2CTLDEpU4Vks6UdI+\nBOM4noDG7rid2iK4ZLXlAMBM6NO9I5ePHsYL147m0W8dwkWHDGX+8vVc9/CbjPr5sxz9m6ncOPEt\nnpizmMVrCvsTinMx8ffzqe8ub3G/+KaAxiVjw3eva9IYPqBHJ+46r3qbbZu2bFu66NaxjKFhL6dM\nDgQc1LMzPz1l98990OvcoYzOHcooLy2hY3kp5aUlnLDH9o2vX/fwG3zWSvfgfKWW2rkl7QzcCvQD\nfmdm48LtxwBfMrNr2irIZFVXV9usWbNyHUZKzIy3P13H9JplTK9ZwcsfrKC2Luh62KdbBXsOrGRk\n/0qG9enKjlVd2LF3Vzp18HEinzPrHnhzQq6jcM1YvmETNUvXs13nDqz6bDN7DqjcpqPIfz5YAUCX\nDqVsCEsQ1TtsR1lJCTXL1rN8/Sa6hPuXl4pd+3VvfO+ajXW8vXgtADv27tLYvRaC6uKqrhUsXlvL\n4J6d6V/Z9p9/19bWMffTtfTs0oGVGzZT2amc/pWd6N6pLIUldTNPF02ZbWbVre3XYlWVmb0LHNvM\n9icJ1gV3WSCJEf27M6J/dy49fCc2balnzqI1vLEw9ljNs+8s3aYYvn1lx/DRiX7h9326d6Rn5w70\n6FxOZadyenQup2tFWYs9WIrOmxNg8ZvQb49cR+JasH1lR9bV1vHO4nXs3LcbXSua3o5a/lutq29o\nHEUer7JTOXsP6sHrC1ZvkzQAsNwvBNW9Yzl7DexBx/ISlq7bxEcrPuPtjWup7FTO8D5d01sdsQ0V\nZ3/Q5e/BPSfkOoqMqCDojbBfbENPqN/OqK2rp7auno119dTWNbB5dQOblzewub5hm+6L68PHovB5\nWYkokSgNv5aUQKli34sSBb1ZRJDEJFr9HuL+xbXtv7viNiTcZ5sdtpVKquu8ci6f9RzBvCP/Gvl4\nzefUZpYfbWa/5t6aaOnS4OenbY4Vvy32/dbtsfM23aYWj7n1qxrf3/SYNHlPiURZqSgvKaGsVJSV\nKOMfNl56bRFXPfAaz5x2BB3r6rn43pks+XATR4/oy1dGDebCeTMB2KtPJa8vDKqd55x7DF0ryvjD\ng6/xyKuLKC0Ru23fjd5dKxh34ahtjt8RGL5hM6N+9gxb4hJEt4oyrthvGDc//g6X7rojPzh+t4xe\nV1Sxck5foNvmLTw4cwE/e+xtRvXuyT3n709FWQ5rEC6K9rsuzsRR5EolunQoayyuxzOM+gZjc30D\nW+qNLQ3GlvqG4GuDUV/fQL0FfeMbGox6M+rqjQZroL7BaLCgFtksqDbLywE7kQzkXwt3Z/yfZuQ6\nkIJXXirKSkooLxXlpUFCKS8tCf4GK0rpUhH8LXbvVEZVtwr6du9In24dGdanK0N7d2lx3IIULNH8\n1P8cwT0vfcA9L33I03OXNL4ev1Rz0yr1+gZj5frN9G6hK2/PLh04dvd+TH7j07gTbh15vinN3lWZ\n0rlDGRceMpTKTuVc/dDrfHv8q/zyjL3o3qQrcL4pzsTRezhc+Fiuo8gJEfxSM/mLrW8w6mLJp76B\nunpjS0OQmBrMsFgiMoDga2xb7Cts3ccS7NtUs6kr2iZOMGha7mwpFTZ/7ub2+/zWZo+Y4FosvGaL\nO14sWYM1vta47+e22ede2/q8ScJv9v1NtsXF0BB+wKirj/2uG6iL+73XhR9INtc3sGHTFjZs3sLa\n2i18uqaWtRvrWLFh8zbVQJ3KS9l3hx6cvPcATtl7QLPjFyo7lfOdL+7M5aOHMe3dZdz+fA2vLVjd\n2L4RM2fRGqbM2ZoIlqzbxM79Wl7hYdd+3bZNHLZ1bEi+TZJ76r4DWf1ZHTc9Npcv/WYaN5+6B0fu\nmpdzyQIR7i+SrgLuAdYRTDWyD3C9mT2V5dhcnigtEaUl3gDvWlffYKzcsJkla2uZt3gdby5aw9R3\nl/G9CW/wlxfnc/f5+7f43g5lJXxxRF++OKIvS9bWMnb6B9w5bT4AS9bWcuJt0z93rkSqun2+NJLP\nTXwXHTqUfXfYju9NeJ0Lx83k7P0HcdMpu+flFEVRIrrIzNYCXwK2A84DbslqVM65glRaIqq6VbD7\ngEpO228gN540kueuOYK7z69m8Zpazr/nZTZFWISpb/eOfP/43bjtnH0A+NbfXt3mHFHEemodNrz3\n517L10rYvQf1YNKVh/LN0TvxwMwFnHv3f/l4Rf6tMBolccR+S8cDfw1Hk+dl3i60cRzOtQeS+MJu\nfbntK/syf9kGJsxaGGyP8N4xe/Xnngv2Z96SrVOFVLXQrtFUrFosfhberTPuRjpETlSUlXLdsbvy\nf6fvyZxFaznmd9O49dn3kh5t3tBgvLdkHY++uohJr39CzdL1GVsyN0pV+GxJTwFDge+Hy8amtopK\nluXbJIfOua2O2LmKXfp24+UPVyb1viN37cPhO1cxLZxEsENZCT06l7O6lSl6YjPpbrNaYDMz7uar\nM6sHceiw3vzoX3P4zdPv8vtn3+OoXftw9v6DOGLnqharsN5ftp7x//2Yh19ZyKomP6MdenXmokOG\ncvaoQWn13oqSOC4G9gbmm9lnknoSzF3lnHNJOXhYr21KD1GdWT2wMXFIQamjtcTRdJzHHgMr87Oq\nJIH+PTrkGiONAAAUsElEQVTxl/P354PlG3hw5gImzF7I03OX0LtrB768zwBO328QO/TqzMoNm3lt\nwWr+/t+PmV6znLIS8aWRfTlylz7sObAHhjHzw1X869VF3DDxLe6aNp+bTtk95Qb4KInjIOA1M9sg\n6VxgX+D3KZ3NOdeujeyf2rLOB++0bTtFn+4VvBfXXbc55aVBmigtEf+8/GCG9enKv177BMjvqqrm\nDO3dheuP25VrvrQzz72zlEdfXcTYlz7kzy9uO7Fjv+4dufZLO3Pm/oPo023bKVB27dedcw8YzIvv\nLeemx+Zy4biZnDNqED86cWTSs09ESRx/BPaStBdwDUHPqvuAI5I6k3Ou3Rvcs3Pj98kMLGy6DGuU\ncQ6N81sZ7DN4u3Bb7NUCyxyh8tISjhnZj2NG9uPTNRv5d80KPl2zkcpO5ey2fXf2GtSj2RH1MZI4\nfOcqJu14KL99+j3unPY+r368mj98dd+klneIkji2mJlJOhm43czulnRx5DM451wotmpfurqE05Mk\nSj2xJBGfImIj5wutxNGc7Ss7cdp+A1N6b0VZKdcftysH7tiT/3nwNU68bTrf/sLwyO+P0qtqnaTv\nE3TDfUxSCZDfwxqdc3mppZHeUQzrE3wiFjQzr9XnNbdmeWMyKYLEkQmjd+nDY98+jIN36sUtj78T\n+X1REsdZwCaC8RyLgYHAL1ML0znXnnVOYybnk/bqD0BdvTUmjkT3/+ZLHK6pWAP8Xy8e1frOoVYT\nR5gs/gZUSjoRqDWz+1IP0znXXsW3ayR7E+8erje+rrausapq4+ZEc061XC2VrwMAc+mw4VWR9201\ncUg6E3gZOAM4E/ivpNNTjs4551JQ2TmoIV9bu4WuYRLZkGAhpGZLHF5VlRFRGsf/F9jfzJYCSKoC\nngHaZJUcSTuGMVSamScs59qpyk5bm1Y7lwdVXp8lKHFs7UDlWSLTorRxlMSSRmhFxPchaaykpZLm\nNNl+rKR5kmokXZ/oGGY238y8F5dz7Vz8MgLlZc2MCm+iJMEo8Xye7LAQRClxPCHpSWB8+PwsYErE\n448DbicY9wGApFLgDuBoYCEwU9JEoBS4ucn7L2qStJxzRSLZm3f8lOwdwsF9dVtaLk3Ejt/gJY6M\nazVxmNl3JZ0KHBpuusvM/hnl4GY2TdKQJptHATVmNh9A0gPAyWZ2M3Bi1MCbknQpcCnA4MGDUz2M\ncy5Pxc+tVN7cPFRNFNOYjXyTsMpJUqmk583sETO7OnxEShoJDAAWxD1fGG5rKYZekv4E7BOOJ2mW\nmd1lZtVmVl1VFb13gHOuMGxT4ojNfJsocXhDeNYkLHGYWb2kBkmVZpaTucrNbAVwWZR9JY0Bxgwb\nNiy7QTnn2lxFXOKIUuKI8byReVHaONYDb0p6GtgQ22hm307xnIuAQXHPB4bb0ubTqjtXOJTkSI6K\n8uYSR+ttHJlag8JtFSVxPBI+MmUmMFzSUIKEcTbwlQwe3zlXhCpKt7ZxxNbaSLR8bLKJyUXXYuII\nx2tUmdm9TbaPBCL1dJI0HhgN9Ja0ELghnCTxCuBJgp5UY8NVBdPmVVXOFa/4No7ystaTgrdxZE+i\nxvHbgM8v1gs9ibgeh5mdY2bbm1m5mQ00s7vD7VPMbGcz28nMfpZ82C2eb5KZXVpZmdqc/865/BW/\n1niiqcNd9iX66Q8zs2lNN5rZi8Ce2Qspdb7muHOFI9lxHHF5g/KS6InDB/tlXqKffrcEr+XltOpe\n4nAu/6V6I48vcSSRN1wWJPrx10g6vulGSccB87MXknOumJWkmDniZ9aNTyKp8HaP9CTqVfUdgoWb\nzgRmh9uqCdYgT3mEdzZ547hz+S8TNUcpJx/vaZURLZY4zOw9YA9gKjAkfEwF9jSzd9siuGR5VZVz\n7YO3W+RWayPHNwH3tFEszrl2ICgtpFdXVOqZI6e8ick517YycM9PtarKZUZRJQ7vjutc/stIG0cS\njePeEJ55UZaO7SKpJO55iaTO2Q0rNd7G4Vz+ixUW0ik0RMkbXijJnigljmeB+ETRmWDpWOecS1om\nqpm8qiq3oiSOjma2PvYk/D4vSxzOufyXiVt+uuM4XHqiJI4NkvaNPZG0H7AxeyGlzts4nMt/ykBp\nwQscuRUlcXwH+IekFyVNBx4ErshuWKnxNg7n8l/snp9OAvGqqtyKsub4TEm7AruEm+aZWV12w3LO\nFa0M3PN9HEduJVqP4ygze07SqU1e2lkSZpbJxZ2cc+1EJkoL6R7Ce+imJ1GJ4wjgOWBMM68ZmV0V\n0DnXTmSisJByNZcXVDKixcRhZjeEXy9su3Ccc8VOTb5mm3n5IuOiDADsJelWSa9Imi3p95J6tUVw\nyfJeVc7lv0z0qop0Hi9eZE2UXlUPAMuA04DTw+8fzGZQqfJeVc7lP7+dF75We1UB25vZT+Oe3yTp\nrGwF5Jwrbt4hqvBFKXE8JenscI6qknBhpyezHZhzrlgFmcMTSOGKkjguAf4ObA4fDwDfkLRO0tps\nBuecKz4+W0jhizIAsFtbBOKcax+8pFH4orRxIOkk4PDw6QtmNjl7ITnnnMtnUbrj3gJcBcwNH1dJ\nujnbgaXCu+M6Vzi8u2zhitLGcTxwtJmNNbOxwLHACdkNKzXeHde5wtFWA/N8BcDMi7p0bI+47/2u\n7JxLWVuVNLwtJXuitHHcDLwq6XmCfnSHA9dnNSrnnMuCPt0qANihp69Fl44ovarGS3oB2D/cdJ2Z\nLc5qVM45lwWjd+nDfReN4pBhvXMdSkGL0jj+ZeAzM5toZhOBWkmnZD8055zLvMN3rvKlZ9MUpY3j\nBjNr7KZkZquBG7IXknOuPch2o7U3imdPlMTR3D6Rxn8451xTbd1o7Y3kmRclccyS9BtJO4WP3wKz\nsx2Yc865/BQlcVxJMEfVg+GjFvhWNoNyzjmXv6L0qtpA2P1WUinQJdzWJsKG+BOA7sDdZvZUW53b\nOefc50XpVfV3Sd0ldQHeBOZK+m6Ug0saK2mppDlNth8raZ6kGkkJx4SY2aNmdglwGeDrgDhXJNqq\n7dobyTMvSlXVCDNbC5wCPA4MBc6LePxxBFOUNApLLXcAxwEjgHMkjZC0h6TJTR594t76w/B9zjnX\nKm8Uz54ovaPKJZUTJI7bzaxOUqQcbmbTJA1psnkUUGNm8wEkPQCcbGY3Ayc2PYaCBYpvAR43s1ei\nnNc5l//8vl64opQ47gQ+BLoA0yTtAKSzgNMAYEHc84XhtpZcCXwROF3SZS3tJOlSSbMkzVq2bFka\n4Tnn2oLXIBWuKI3jtwK3xm36SNKR2Qup1fO3tN9dwF0A1dXV/jfpXJ7ykkbhi9I4XhmO45gVPn5N\nUPpI1SJgUNzzgeG2tPl6HM4VDvNW64IVpapqLLAOODN8rAXuSeOcM4HhkoZK6gCcDUxM43iNfD0O\n55zLviiJYyczu8HM5oePHwM7Rjm4pPHADGAXSQslXWxmW4ArgCeBt4GHzOytVC+gyfm8xOFcgZB3\neypYUXpVbZR0qJlNB5B0CLAxysHN7JwWtk8BpkSOMiIzmwRMqq6uviTTx3bOZZZXVRWuKInjMuA+\nSbH6n1XA+dkLKXWSxgBjhg0blutQnHMtaOuShqenzEtYVSWpBNjFzPYC9gT2NLN9zOyNNokuSd7G\n4VzhyHaBwyvCsidh4jCzBuB74fdrwxHkzjnn2rEojePPSLpW0iBJPWOPrEeWAm8cd65weNt44YqS\nOM4imEZ9GsE6HLOBWdkMKlVeVeVc4fC28cIVZeT40LYIxDnnXGGIMnL8W5J6xD3fTtLl2Q3LOedc\nvopSVXWJma2OPTGzVUBejpPwNg7nnMu+KImjVHEdr8P1NDpkL6TUeRuHc85lX5QBgE8AD0q6M3z+\njXCbc87lPR+hnnlREsd1BMnim+Hzp4G/ZC0i51xRa6tuuN7dN3ui9KpqAP4YPvKaTzniXP7zAkDh\ni9KrarikCZLmSpofe7RFcMnyNg7nnMu+KI3j9xCUNrYARwL3AfdnMyjnXPHyKqTCFyVxdDKzZwGZ\n2UdmdiNwQnbDcs4VO6+yKlxRGsc3hbPkvifpCoJlXrtmNyznnHP5KkqJ4yqgM/BtYD/gPPJ0PQ7n\nXOHwKqvCFaVX1czw2/XAhdkNJz3eq8q5wuFVVYWrxcQhaWKiN5rZSZkPJz2+dKxz+a+tShp9uncE\n4LwDd2ibE7YjiUocBwELgPHAf/EFtZxzGWRZXtS1e8dyPrzF+/FkQ6LE0Q84GjgH+ArwGDDezN5q\ni8Ccc87lpxYbx82s3syeMLPzgQOBGuCFsGeVc86lRV6JUbASNo5LqiAYs3EOMAS4Ffhn9sNyzhW7\nbFdVuexJ1Dh+H7A7MAX4sZnNabOonHNFy0sahS/ROI5zgeEE4zj+LWlt+FgnaW3bhJccX8jJOeey\nL1EbR4mZdQsf3eMe3cyse1sGGZVPcuhc/vvVGXsxamhP+vfolOtQXIqiTDninHMZM2poTx76xkG5\nDsOlIcqUI84551wjTxzOOeeS4onDOedcUjxxOOecS4onDuecc0nxXlXOuYJ070Wj2K5zea7DaJc8\ncTjnCtIRO1flOoR2K++rqiTtJulPkiZI+mau43HOufYuq4lD0lhJSyXNabL9WEnzJNVIuj7RMczs\nbTO7DDgTOCSb8TrnnGtdtksc44Bj4zdIKgXuAI4DRgDnSBohaQ9Jk5s8+oTvOYlgPZApWY7XOedc\nK7LaxmFm0yQNabJ5FFBjZvMBJD0AnGxmNwMntnCcicBESY8Bf89exM4551qTi8bxAQRL0sYsBA5o\naWdJo4FTgQoSlDgkXQpcCjB48OBMxOmcc64Zed+rysxeAF6IsN9dwF0A1dXVvkKMc0XoG0fsSH29\n/3vnWi4SxyJgUNzzgeG2tEkaA4wZNmxYJg7nnMsz3z9ut1yH4MhNd9yZwHBJQyV1AM4GJmbiwL4e\nh3POZV+2u+OOB2YAu0haKOliM9sCXAE8CbwNPGRmb2XofL4CoHPOZZnMiq++sLq62mbNmpXrMJxz\nrqBImm1m1a3tl/cjx51zzuWXokocXlXlnHPZV1SJwxvHnXMu+4oqcXiJwznnsq+oEoeXOJxzLvuK\nsleVpHXAvFzHkQW9geW5DiJLivXaivW6oHivrT1f1w5m1upCJ3k/5UiK5kXpUlZoJM0qxuuC4r22\nYr0uKN5r8+tqXVFVVTnnnMs+TxzOOeeSUqyJ465cB5AlxXpdULzXVqzXBcV7bX5drSjKxnHnnHPZ\nU6wlDuecc1niicM551xSPHE455xLSrtLHJJGS3pR0p/C9cyLgqTdwmuaIOmbuY4nUyTtKOluSRNy\nHUsmFNv1xBTr3x8U9T3jsPCa/iLp38m8t6ASh6SxkpZKmtNk+7GS5kmqkXR9K4cxYD3QEViYrViT\nkYnrMrO3zewy4EzgkGzGG1WGrmu+mV2c3UjTk8x1FsL1xCR5XXn395dIkn+beXfPaEmSv7MXw9/Z\nZODepE5kZgXzAA4H9gXmxG0rBd4HdgQ6AK8DI4A9wh9I/KMPUBK+ry/wt1xfU6auK3zPScDjwFdy\nfU2ZvK7wfRNyfT2ZuM5CuJ5Uryvf/v4ydW35eM/I1O8sfP0hoFsy5ymoKUfMbJqkIU02jwJqzGw+\ngKQHgJPN7GbgxASHWwVUZCPOZGXqusxsIjBR0mPA37MXcTQZ/n3lrWSuE5jbttGlLtnryre/v0SS\n/NuM/c7y5p7RkmR/Z5IGA2vMbF0y5ymoxNGCAcCCuOcLgQNa2lnSqcAxQA/g9uyGlpZkr2s0cCrB\nH/aUrEaWnmSvqxfwM2AfSd8PE0whaPY6C/h6Ylq6rtEUxt9fIi1dW6HcM1qS6H/uYuCeZA9YDIkj\nKWb2CPBIruPINDN7AXghx2FknJmtAC7LdRyZUmzXE1Osf39QvPcMADO7IZX3FVTjeAsWAYPing8M\ntxU6v67CVqzXWazXBcV7bRm/rmJIHDOB4ZKGSuoAnA1MzHFMmeDXVdiK9TqL9bqgeK8t89eV614A\nSfYYGA98CtQR1NNdHG4/HniXoOfA/+Y6Tr+u4r6u9nKdxXpdxXxtbXVdPsmhc865pBRDVZVzzrk2\n5InDOedcUjxxOOecS4onDuecc0nxxOGccy4pnjicc84lxROHa9ck1Ut6Le7R2rT8bULSh5LelFSd\nYJ/zJY1vsq23pGWSKiT9TdJKSadnP2LXnrS7uaqca2Kjme2dyQNKKjOzLRk41JFmtjzB6/8Efi2p\ns5l9Fm47HZhkZpuAr0oal4E4nNuGlzica0b4if/Hkl4JP/nvGm7vEi6W87KkVyWdHG6/QNJESc8B\nz0oqkfQHSe9IelrSFEmnSzpK0qNx5zla0j8jxLOfpKmSZkt6UtL2ZrYWmAqMidv1bILRw85ljScO\n1951alJVdVbca8vNbF/gj8C14bb/BZ4zs1HAkcAvJXUJX9sXON3MjiCYYnwIwUJA5wEHhfs8D+wq\nqSp8fiEwNlGAksqB28Jj7xfu/7Pw5fEEyQJJ/YGdgeeS/Bk4lxSvqnLtXaKqqthU2rMJEgHAl4CT\nJMUSSUdgcPj902a2Mvz+UOAfZtYALJb0PICZmaS/AudKuocgoXytlRh3AXYHnpYEwYpun4avPQb8\nQVJ3gmVbHzaz+tYu2rl0eOJwrmWbwq/1bP1fEXCamc2L31HSAcCGiMe9B5gE1BIkl9baQwS8ZWYH\nNX3BzDZKegL4MkHJ4+qIMTiXMq+qci45TwJXKvzoL2mfFvZ7CTgtbOvoC4yOvWBmnwCfAD8k2upr\n84AqSQeF5yyXNDLu9fEECaMvMCO5y3EueZ44XHvXtI3jllb2/ylQDrwh6a3weXMeJpjWei5wP/AK\nsCbu9b8BC8zs7dYCNLPNBL2lfiHpdeA14OC4XZ4G+gMPmk937dqAT6vuXJZI6mpm68N1xl8GDjGz\nxeFrtwOvmtndLbz3Q6C6le64UWIYB0w2swnpHMe5eF7icC57Jkt6DXgR+Glc0pgN7ElQEmnJMoJu\nvS0OAGyNpL8BRxC0pTiXMV7icM45lxQvcTjnnEuKJw7nnHNJ8cThnHMuKZ44nHPOJcUTh3POuaR4\n4nDOOZeU/w9zzMXxVRzsNwAAAABJRU5ErkJggg==\n",
      "text/plain": [
       "<matplotlib.figure.Figure at 0x7f9138366358>"
      ]
     },
     "metadata": {},
     "output_type": "display_data"
    },
    {
     "data": {
      "image/png": "iVBORw0KGgoAAAANSUhEUgAAAY4AAAEaCAYAAAAG87ApAAAABHNCSVQICAgIfAhkiAAAAAlwSFlz\nAAALEgAACxIB0t1+/AAAIABJREFUeJzt3XecVOW9x/HPb7bCsrv0DqKCBRUFVxTFnsSKJsaeEAuC\netWYa5JrSTHFRG8ScxNjEsWKDSWaGLGbmIAaBEGxYEHAAii9l+2/+8c5uwzrlpndmZ2y3/frdV47\n55lTfs8yzG/PeZ7zPObuiIiIxCqS6gBERCSzKHGIiEhclDhERCQuShwiIhIXJQ4REYmLEoeIiMRF\niUMkwczsOjO7M0nHvsHM1pjZimQcXyQWShySNGZ2rpnNNbMtZva5mT1jZmNTGM9AM3ss/OLdaGbv\nmNn5bTzmUWa2LLrM3X/p7he1KdjGzzUY+C4w3N37JuB4t5vZn6PW88xsaxNlh8RwvHvN7Ia2xiXp\nT4lDksLMrgJ+B/wS6AMMBv4InNLE9rntENb9wFJgF6AHMB5Y2Q7nTZTBwFp3XxXvjk38fmcCR0St\nlwGfAoc3KAOYF+8549VOnwFJBHfXoiWhC1AKbAHOaGabnwCPAg8Am4CLgAKCZPNZuPwOKAi37wk8\nCWwA1gEvAZHwvauB5cBm4APg2CbOuQU4oJmYDgH+E57jTeCoqPe6A/eEca0HHgeKgO1AbXjsLUD/\nsG4PRO17CrAgPO6/gb2j3vsY+B7wFrAReAQobCS2LzU4170xHvvq8NgVQG6DYw4Kj9czXP8f4Hrg\nowZl/4ja5y/AijDWmcA+YfkkoAqoDOObHpb3Bx4DVofH/XZzn4FUf3a1xLakPAAt2bcAxwPVDb+o\nGmzzk/CL5qsEV76dgJ8BrwK9gV7hl/jPw+1vBG4D8sLlcMCAPQmuIvqH2w0Bdm/inP8AXgHOBgY3\neG8AsBY4MYzny+F6r/D9p8Iv9W7h+Y8My48CljVStwfC13sAW8Pj5YVfxIuA/PD9j4E54Rdsd+A9\n4JIm4t/pXDEee36YIDo1ccyPgK+Fr58EjgEebFD246jtLwSK2ZHk50e9dy9wQ9R6hOBK5cdAPrAb\nsAQ4rqnPQKo/u1piW3SrSpKhB7DG3atb2G6Wuz/u7rXuvh34BvAzd1/l7quBnxLcToLgC6YfsIu7\nV7n7Sx58+9QQfIkNN7M8d//Y3Rc3cb4zCK5UfgR8ZGbzzeyg8L1vAk+7+9NhPC8Ac4ETzawfcALB\nF/r68PwzYvxdnAU85e4vuHsV8BuCJHlo1Da3uPtn7r4OmA4ckOBjLw1/v42ZARxhZhFgNEHifimq\n7LBwGwDc/W533+zuFQRf/PubWWkTxz6IIPH+zN0r3X0JcAdB4q7T8DMgGUCJQ5JhLdAzhnvWSxus\n9wc+iVr/JCwD+DXBX9PPm9kSM7sGwN0XAd8h+BJbZWYPm1l/GhF+6V/j7vsQtLvMBx43MyNo9zjD\nzDbULcBYgmQ1CFjn7utjqXxzdXL32rDeA6K2ie4htQ3oksBjN/wdN1TXzrEfsMTdtwEvR5V1AmYD\nmFmOmd1kZovNbBPBFQ0EtxEbswvQv8Hv9DqC332s8UkaUuKQZJhFcE/9qy1s13Bo5s8IvmzqDA7L\nCP/K/a6770ZwX/8qMzs2fO8hdx8b7uvA/7YUoLuvIfgLve4W0VLgfnfvGrUUuftN4XvdzaxrDHVo\naKc6hUlqEEGbTFvFcuyW4psJ7A+cRHClAUGbyaCw7DV3Lw/LzwVOJWhvKSW4LQjBLcPGzrUU+KjB\n77TY3U+MIz5JQ0ocknDuvpHgvvYfzeyrZtY57NZ5gpn9qpldpwI/NLNeZtYzPMYDAGZ2spkNDb8c\nNxLcoqo1sz3N7BgzKwDK2dGA/AVm9r9mtq+Z5ZpZMXApsMjd14bnGWdmx4V/WReGXW0HuvvnwDPA\nn8ysW1iXut5IK4EezdyumQacZGbHmlkeQXfaCoL2m7Zq87HDK7aVwJWEiSO8BTg7LJsZtXlxePy1\nQGeCHnPRVhK0Y9SZA2w2s6vNrFP4e9036vagZCglDkkKd78ZuAr4IUGPmqXA5QS9kZpyA0G7wlvA\n28DrYRnAMILG7S0EVzR/cvd/EbRv3ASsIbjl0xu4tonjdwb+RtADaQnBX+unhPEuJfhr+rqoeL/P\njv8j4wnaWd4HVhHcHsPd3ydIeEvC2zE73SZz9w8I2k/+EMY4Dhjn7pXN/B5iksBjzyTojPBKVNlL\nBL/L6MRxH8GtseXAuwTtIdHuImhr2mBmj7t7DXAyQZvNR2GMdxJcrUgGs+CPCxERkdjoikNEROKi\nxCEiInFR4hARkbgocYiISFyUOEREJC5ZORplz549fciQIakOQ0QkY8ybN2+Nu/eKZdusShxmNg4Y\nN3ToUObOnZvqcEREMoaZfdLyVoGsulXl7tPdfVJpqZ4vEhFJlqxKHGY2zswmb9y4MdWhiIhkraxK\nHLriEBFJvqxKHCIiknxZlTh0q0pEJPmyKnHoVpWISPJlVeKoU6sRf0VEkiYrE8dHa7ayqbwq1WGI\niGSlrEocdW0c2ypr+MYds1m/tc1z5YiISANZlTjq2jiG9OjMBys3c84dr7JmS0WqwxIRySpZlTjq\nFBfmcfd5B/Hx2q2cdfssVm4qT3VIIiJZIysTB8DYYT2ZcsFoVmws58zbZ7F8w/ZUhyQikhWyKnE0\nfI7j4N16cP9FB7NuayVn3jaLT9ZuTXGEIiKZL6sSR2PPcYwa3I2pEw9ha2U1Z94+i8Wrt6QwQhGR\nzJdViaMp+w4o5eFJh1BT65x1+6t8sGJzqkMSEclYHSJxAOzVt4SHJ40hJwJnT57FO8s1LImISGt0\nmMQBMLR3F6ZdPIbO+bmcc8ervP7p+lSHJCKScbIqccQyyOEuPYqYdskYuhflM/7O2cxesrYdIxQR\nyXxZlThiHeRwQNdOTLt4DH1LCznvnjm8/OGadopQRCTzZVXiiEefkkIeuXgMQ3oUceGU13jx/ZWp\nDklEJCN02MQB0LNLAVMnHsKefYq5+P55PPvOilSHJCKS9jp04gDoVpTPgxMPZr8BpVz20Ov8ff7y\nVIckIpLWOnziACgpzOO+CQdTtks3vvPIfKbNXZrqkERE0pYSR6hLQS73XjCasUN78j+PvsX9r36S\n6pBERNJSblNvmNktMey/yd1/mMB42sTMxgHjhg4d2qr9O+XncMe3yrj8odf50ePvUFFVw0WH75bY\nIEVEMpx5E9OsmtknwI9b2P8ad9874VG1UVlZmc+dO7fV+1dW13Llw2/wzDsr+P5xe3LZ0a1LRCIi\nmcLM5rl7WSzbNnnFAfyfu09p4UTd4oosQ+TnRvjDOSP53l/e5NfPfUBFVQ3//eU9MLNUhyYiknJN\nJg53/11LO8eyTabKzYlw85kHUJiXwy0vLqK8upZrT9hLyUNEOrzmrjgAMLNdgSuAIdHbu/spyQsr\nPeREjF9+bT/ycyNMnrmE8qoafjJuHyIRJQ8R6bhaTBzA48BdwHSgNrnhpJ9IxPjpKftQmJfD5JlL\nqKiq5Zen7UeOkoeIdFCxJI5yd4+lh1XWMjOuPWEvCnMj3PLiIiqqa/jNGfuTm6PezCLS8cSSOH5v\nZtcDzwMVdYXu/nrSokpDZsZVX9mTgrwcfv3cB1TW1PK7s0aSn6vkISIdSyyJYz9gPHAMO25Vebje\n4Vx29FAK83L4+ZPvUlk9j1vPHUVhXk6qwxIRaTexJI4zgN3cvTLZwbRVWx8AjNWEsbuSnxvhR4+/\nw8T75jJ5fBmd8pU8RKRjiOU+yztA12QHkgixzseRCOMP2YVfnT6Clxet4YJ757C1ojrp5xQRSQex\nXHF0Bd43s9fYuY0j67vjtuTMskEU5Ea4atqbjL9rNvdeOJqSwrxUhyUiklSxJI7rkx5FBjv1gAEU\n5Ea4YuobfOOO2dx34Wi6FeWnOiwRkaSJ5VbVp8Bsd5/h7jOAOYCGjo1y/L79uH38gXywcjPn3PEq\na7ZUtLyTiEiGiiVx/IWdH/yrCcskyjF79eHu8w7i47VbOev2WazcVJ7qkEREkiKWxJEb3aMqfK17\nMY0YO6wn9114MCs2lnPm7bNYvmF7qkMSEUm4WBLHajOrbwg3s1OBNckLKbON3rU79190MOu2VnLm\nbbP4ZO3WVIckIpJQsSSOS4HrzOxTM/sUuBqYlNywMtuowd2YOvEQtlVWc+bts1i8ekuqQxIRSZgm\nE4eZjTEzc/dF7n4IMBwY7u6Huvvi9gsxM+07oJSHJ42hptY56/ZZvL9iU6pDEhFJiOauOL4FzDOz\nh83sfKCLu+tP5zjs2beYRy4eQ24kwtmTX+Wd5RtTHZKISJs1mTjc/VJ3HwX8BOgG3Gtms8zsl2Z2\nhJlpjI0Y7N6rC9MuHkNRfi7n3PEqr3+6PtUhiYi0SYttHO7+vrv/n7sfTzCw4csE41fNTnZwAGa2\nm5ndZWaPtsf5kmFwj85Mu2QMPYryGX/nbGYvWZvqkEREWi2uMcHdfbu7Pw1cG+uk5o0xs7vNbJWZ\nvdOg/Hgz+8DMFpnZNeE5l7j7hNaeK10M6NqJRy4eQ9/SQs67Zw4vf6iOaSKSmVo7mcS7bTzvvcDx\n0QXhra8/AicQNMSfY2bD23ietNKnpJBHLh7DkB5FXDjlNV58f2WqQxIRiVuTY1WZ2VVNvQV0actJ\n3X2mmQ1pUDwaWOTuS8LzPwycStuTVFrp2aWAhycdwvi75nDx/fP4wzmjOH7fvqkOS0QkZs1dcfyS\noFG8uMHSpYX9WmsAsDRqfRkwwMx6mNltwEgzu7apnc1skpnNNbO5q1evTkJ4idO1cz4PTjyYEQO7\nctlDr/P3+ctTHZKISMyaGx33deBxd5/X8A0zuyh5Ie3M3dcCl8Sw3WRgMkBZWZknO662KinM474L\nRzNhymt855H5lFfVcNZBg1MdlohIi5q7criApkfBbXXDeDOWA4Oi1geGZTEzs3FmNnnjxsx4XqKo\nIJd7zh/NkXv04urH3ubOl5akOiQRkRY19xzHB+7eaNcfd09Gq+5rwDAz29XM8oGzgSfiOUB7zgCY\nKJ3yc5g8voyTRvTjhqfe47fPf4B72l8wiUgH1tyQIz9paedYtmliv6nALGBPM1tmZhPcvRq4HHgO\neA+Y5u4LWnP8TJOfG+GWs0dy9kGDuOXFRfx0+rvU1ip5iEh6aq6N4yIza26AJSO4KvhJvCd193Oa\nKH8aeDre49UHZDYOGDd06NDWHiJlciLGjaftR3FhLne89BGbyqv41ddHkJuTjH4IIiKt11ziuIOg\nF1Vz7khgLG3m7tOB6WVlZRNTHUtrmBnXnbg3pZ3y+M3zC9lSXs0t54ykME+ju4hI+mgycbj7T9sz\nEAmYGZcfM4ziwjyuf2IBE6a8xuTxZRQVxDI9vIhI8mXVfZBM61XVnPMOHcLNZ+zPq0vW8c27ZrNh\nW2XLO4mItIOsShyZ2KuqOV8/cCB/+sYoFizfxNmTX2XVZs1jLiKpl1WJIxsdt09f7j7/ID5dt40z\nb5vFsvXbUh2SiHRwLSYOM+tlZteZ2eRwVNu7zezu9ghOAmOH9eT+CcE85mfcNotFqzSfloikTixX\nHH8HSoF/AE9FLWknm9o4Gjpwl248cvEYqmqcM2+fpdkERSRlrKWnlM1svrsf0E7xJERZWZnPnTs3\n1WEkxcdrtvKNO2ezaXsVd51/EKN37Z7qkEQkC5jZvFjnWYrliuNJMzuxjTFJggzpWcSjl46hd0kB\n4++azb8+WJXqkESkg4klcVxJkDzKzWxzuDT3RLkkWb/STky7eAzD+nRh4pS5PPnWZ6kOSUQ6kFjm\nHC9294i7F4avi929pD2Ci1c2t3E01KNLAQ9NPIRRg7txxdQ3eHjOp6kOSUQ6iJi645rZKWb2m3A5\nOdlBtVa2PcfRkpLCPKZcGAzLfs1f32byzMWpDklEOoBYuuPeRHC76t1wudLMbkx2YBKb6GHZf/n0\n+/ziKY2sKyLJFcsASCcCB7h7LYCZTQHeAJqcxlXaV92w7L26FHDHSx/x2cZybj5jfw2OKCJJEevI\neV2BdeHrjnEfKMPkRIzrxw2nf9dCfvn0+6zeXMEd48so7ZyX6tBEJMvE0sZxI/CGmd0bXm3MA36R\n3LBapyM1jjfGzJh0xO7ccs5I5n+6gdNv+w/LN2xPdVgikmVafAAQwMz6AQeFq3PcfUVSo2qjbH4A\nMFazFq9l0v1z6ZSXwz0XHMQ+/XWhKCJNS8gDgGa2V/hzFNAPWBYu/cMySWNjdu/Bo5ccSk7EOOv2\nV3npw9WpDklEskSTVxxmNtndJ5nZvxp52939mOSG1nq64thhxcZyzr9nDotWbeFXp4/gtFEDUx2S\niKSheK44mpsBcFL48gR332kiCDMrbEN80o76lhYy7ZIxXPrAPK6a9iafbdjOZUcPxcxSHZqIZKhY\nGsf/E2OZpKmSwjzuOX80Xxs5gN88v5DvTnuT8qqaVIclIhmqySsOM+sLDAA6mdlIoO5P1BKgczvE\nJgmUnxvht2fuz249i7j5hYUsWbOVyd86kN7FungUkfg09xzHccD5wEDgZnYkjk3AdckNq3XMbBww\nbujQoakOJS2ZGVccO4xhfbrw34+8yam3vsId3ypj3wHqcSUisYtlPo6vu/tj7RRPQqhxvGULPtvI\nxClzWbetkpvPOICTRvRLdUgikkKJno/jQDPrGnXwbmZ2Q6ujk7SwT/9S/n75WPbpX8plD73Or597\nnxqNcSUiMYglcZzg7hvqVtx9PcH4VZLhehUX8NDEgzln9CD++K/FjL9rNqs3V6Q6LBFJc7Ekjhwz\nK6hbMbNOQEEz20sGKcjN4cbTRvCbM/Zn3ifrOfkPL/Hax+ta3lFEOqxYEseDwD/NbIKZTQBeAKYk\nNyxpb6cfOJDHLzuMTnk5nD35Ve58aQmxDEcjIh1PrGNVHQ98KVx9wd2fS2pUbaTG8dbbVF7F9//y\nJs8tWMmRe/Ti16ePoHeJuuyKZLtEN44DvAc86+7fA14ys+JWRydpraQwj9u+eSA/P3UfXl2yluN+\nN5PnFqT1mJYi0s5imQFwIvAocHtYNAB4PJlBSWqZGePHDOGpb49lQLdOXHz/PK5+9C22VFSnOjQR\nSQOxXHFcBhxG8OAf7v4h0DuZQbVWR5+PI9GG9i7mr5cexqVH7c60eUv58m9n8MK7K1MdloikWCyJ\no8LdK+tWzCwXSMtWU3ef7u6TSkv1JHSi5OdGuPr4vXj0kkMpKcxj4n1zufSBeazaVN7yziKSlWJJ\nHDPM7DqCMau+DPwFmJ7csCTdHLhLN6ZfMZbvH7cn/3x/FcfePIM7Zi6holqDJYp0NLEMORIBJgBf\nIRiv6jngTk/jvprqVZVcH63Zyk+eWMCMhasZ3L0z15ywFyfs21dDtYtksHh6VcXUHTc8aD6wD7Dc\n3Ve1Ib6kU+JoHzMWruYXT73LwpVb2H9gKZcfM4wv7d1bCUQkAyVq6tjbzGyf8HUpMB+4D3jDzM5J\nSKSS0Y7coxdPf/twbjptP9Ztq2TifXM58ZaXeeqtz6muqU11eCKSJM1NHbvA3esSx3eAo9z9q+E8\nHc+4+8h2jDMuZUNKfe71Y1MdRodSi7N2SyXL12+nvLqG/JwIfUoK6V1cQF5OrI8LJdh+p0PZBak5\nt0iGScjUsUBl1Ou6RnHcfYVuRUhDEYxeXQro2SWf9VurWLGpnKXrt7Fs/TZKO+XRs0sB3YryyWmv\nz86Kt4OfShwiCddc4thgZicDywme45gA9d1xO7VDbK3Xcxhc8FSqo+iQDOgeLotWbWHa3KVMf/Mz\nPl9eTqe8HI7coxdH7NGLI/boycBuSZxI8p6TkndskQ6uucRxMXAL0Bf4jrvXjTtxLKBvZWnR0N5d\nuO7Evbnm+L2Y+8l6nnhzOS++t4pnwyFMdutVxMG7dmfkoG4cMLgrQ3t1IRLR1axIumsycbj7QuD4\nRsqfI+iSKxKTSMQYvWt3Ru/aHT/VWbRqCzMWrublRWt46q3PmTpnKQCd83MY1rsLw/oUM6x3F3bv\n1YWB3TvRv2snSgrzUlwLEanT3BWHSMKZWZAY+hRz0eG7UVvrfLR2K/M/3cDbyzeyaNUWZi5czaPz\nlu20X3FhLgO6dqJvaSHdi/LpUZRPt6J8unfOp3tRPqWd8igqyA2XHHq4E7Hg1pmIJFbaJw4zKwL+\nRNBY/293fzDFIUkCRSLG7r2Cq4uvHziwvnzjtiqWrNnC8g3b+WzDdpav387yDeWs2LSdD1duYe3W\nCsqrmu7y+3B+MBnVRdc/R6f8HPJzIhTkRsjLiZCfGyEvx8KfO5fnRiJEDHIihpmRE4GIWf1Svx6x\nYLv61xbuE7wPQdKq6wtgGNH9AsyswfthWdQ64Tbhy52OYVFldQXW1LGt6fNHvx8xoupCfZ121D0o\nNzNyot+L7Pg95JiRm2MU5OZQkBf8bvNzInq2J8ukJHGY2d3AycAqd983qvx44PdADsHT6TcBpwGP\nuvt0M3uEYGIpyXKlnfMYObgbIwd3a3Kb7ZU1rNtWybotlWzcXsWWimq2VVaztaKawbM7U1PrnDls\nENsqq6msqaWyupaq+p9OZU0tm8urWRf1XlWNU+tOTa1T61DrO9bdCcvrFjRPe4wKcoMkUphXl1By\nKMrPoaRTHsWFuRQX5FHSKZfiwrz6Xni9SwroXVxA7+JCOuXnpLoKEqXFxGFmVwL3AJuBO4GRwDXu\n/nwbznsvcCvBA4V158kB/kjQ9XcZ8JqZPQEMBMK+lWhgJKnXKT+HAfmdGNC1kU5+7wdlPx43POlx\neINE4w5O8BOCEUHdvX5kUPegsK4k2J76GRe9vmzHAerKglWv36fu/NGPY3kMx+YL7+9IkrW1UFOf\nLIOfNWF5rde93rnO0Qm1qtqpqKmloqqGiuracKmhomrn11sqqtlcXsXnG8vZXF7Fpu3VbK9q/L94\ncUEu/boWskuPInbtWcQuPTqzW88uDO9XQmlntX+1t1iuOC5099+b2XFAN2A8cD/Q6sTh7jPNbEiD\n4tHAIndfAmBmDwOnEiSRgQRPrqfoSTKRpll4e0barqqmlo3bq1i9uYJVmyvCn+Ws2lTB8g3b+WTt\nVmYuXE1F9Y7blAO6dmLfASXs07+UfQeUUDakuzpTJFksiaPuf8SJwP3uvsCSc8NyALA0an0ZcDBB\nl+BbzewkmhmV18wmAZMABg8enITwRCTZ8nIi9OxSQM8uBezdr/FtamudFZvKWbx6Cws+2xQsyzfy\n/LsrcYeIwYiBXRk7tCdf2acP+w0oVRtLgsWSOOaZ2fPArsC14bSx7TYQkbtvBVp8/NfdJwOTIRjk\nMNlxiUhqRCJG/65BN+3Dh/WqL99aUc1byzYya/EaXlm8lj/PWMyt/1rELj06c9J+/Ri3f3/27leS\nwsizRyyJYwJwALDE3beZWXdi+CJvheXAoKj1gWFZzMxsHDBu6NChiYxLRDJAUUEuY3bvwZjde3AV\nsGFbJc8tWMGTb33O7TOX8Kd/L2bEwFLOHT2YUw7oT+f8tO9UmrZimY/jMGC+u281s28Co4Dfu/sn\nbTpx0MbxZF2vqnAok4UET6YvB14DznX3BfEeW8OqS/2QIxp6RoC1WyqY/uZnPDTnUxau3EL3onwu\nOnxXvjVmCF0KlEAgQcOqR/kzsM3M9ge+CywmqjdUa5jZVGAWsKeZLTOzCe5eDVxO8FT6e8C01iQN\nEZGGenQp4PzDduW57xzBI5MOYb8Bpfzq2Q847KYXueWfH7Jxe1WqQ8wosaTaand3MzsVuNXd7zKz\nCW05qbs3Op+Huz8NPN3a4+pWlYg0x8w4eLceHLxbD95cuoE/vPghv31hIXe+tITLjh7KeYcOoTCv\nbc+M1N3FyeYG+ViuODab2bUE3XCfCqeSTcu+bu4+3d0nlZaWpjoUEUlz+w/qyp3nHcSTV4xl1C7d\nuPGZ9zn25hk88eZntHQLvzm3vriIA372QlY/HBpL4jgLqCB4nmMFQaP1r5MalYhIO9l3QCn3XjCa\nBy86mJJOeXx76huccdss3vt8U6uOd/MLC9m4vYql67YlONL0EdOc42bWBzgoXJ2TrnOOR92qmvjh\nhx+mOhxJpXtOCiZz6rtfqiORDOI4qzdX8Om6bVTXOgO7BSMTWBzDZb760VoAhvcryagHEe3CpxPX\nOG5mZwJzgDOAM4HZZnZ620JMDt2qknr7na6kIXEzjN7Fhew/qCs9ivJZtn477362iYrq+Ec7qqxu\nt8fd2l0s3XHfBL5cd5VhZr2Af7j7/u0QX6uoO66ItJW787c3lvOjx98hJ2LceNoIThrRxOPsoZpa\nZ/frgv49156wFxcfuXt7hJoQie6OG2lwa2ptjPu1OzMbZ2aTN27cmOpQRCTDmRmnjRrI01cezm69\nunDZQ69z9aNvsb2y6auPdVsr61+v3FTRHmGmRCwJ4Fkze87Mzjez8wmmjW11l9lk0q0qEUm0XXoU\n8ZdLxnDZ0bszbd5STrn1ZT5YsbnRbVdtLq9/vXJTeaPbZIMWE4e7fx+4HRgRLpPd/epkByYiki7y\nciJ8/7i9uP/Cg1m/rYpTbn2ZR1779AvddldtDq4yCnIjrOioicPMcszsX+7+V3e/Klz+1l7BiYik\nk7HDevLMlYdz0JDuXP3Y21w17U22VVbXv//Jmq0AjBrcjRUbO2jicPcaoNbMdO9HRAToVVzAlAtH\nc9WX9+Dx+cs57U//4eMwYby1bCO9igsYMaiUVZvLqc3ShwBjGXJkC/C2mb0AbK0rdPdvJy2qVtKQ\nIyLSHnIixrePHcb+g7py5cNvMO7Wlzn/0CHMWLiag4Z0p29JIVU1zvptlfToUpDqcBMulsbxvwI/\nAmYC86KWtKPGcRFpT0fu0Yvpl49l5OBu/OHFRVRW13LJUbvTt6QQIGvbOZq84gif1+jl7lMalO8D\npOWT4yIi7W1Q987cd+FoVm4qp6ggly4FuUTCB80/XrONffpn3x+yzV1x/AHo2Uh5d+D3yQlHRCQz\n9SkprJ/bY+9+JXTKy+GVxWua3P7Zd1Zw98sftVd4CdVc4hjq7jMbFrr7SwTdckVEpBF5ORG+sk8f\nps//jC38COAHAAASd0lEQVQV1Y1uc8kD8/jZk++2aSTeVGkucRQ3815ajtylJ8dFJF2cf+gQNldU\nc/uMxc1ut3rzzk+YX/bg61z6QFo2I9drLnEsMrMTGxaa2QnAkuSF1HpqHBeRdDFycDdOGzmAP/97\nMW8t27DTe+VVO4Yt+aTB8OtPvf05z7yzol1ibK3mEsd3gN+Z2b1mdkW4TCFo37iyfcITEclcPzp5\nOH1KCpl03zw+37i9vnzZ+h3J4pO123j5wzWcd/ccqmsyY0TdJhOHu38I7AfMAIaEywxghLsvbI/g\nREQyWbeifO74VhlbKqo5947Z9U+Tf7QmOnFs5VfPvc+MhatZvSUzBkZs6cnxCne/x92/Gy53u3t2\ndkwWEUmC4f1LmHLhaFZvruDcO15l5aZyFq4MBkns2jmPT9ZuY1U4ku7G7VWpDDVmsTw5LiIibXDg\nLt2YcuFBfOuuOZx66ytEDIb27kLfkkI+WbeN3JzgwY8N2zIjcaTlvBqtpV5VIpKuDtylO3+55FCK\nCnJYsamcy48eyuAenflk7Vbyc4Kv4kxJHC1ecZhZEbDd3WvD9QhQ6O5pNxO7u08HppeVlU1MdSwi\nIg0N71/CP646ki0V1RQX5rFmSwUbtlXVD4a4cXtlC0dID7FccfwT6By13hn4R3LCERHJbmZGcWHw\nKNxRe/YCYFN58JBg9BXHcf/3heev00YsiaPQ3bfUrYSvOzezvYiIxGBo72LKdulWv74hqnH8g5Wb\n0/ap8lgSx1YzG1W3YmYHAtub2V5ERGJ0w9f25ZDdugOwYdvOt6oam86jqqaWyTMXc/3f36nvndXe\nYulV9R3gL2b2GWBAX+CspEYlItJB7NW3hIcnjeHUP77Cgs827fReTa2TUzfUbmjYD56pf/3ovGUs\n+Nnx7RJntFjmHH8N2Au4FLgE2Nvd03sgFRGRDHPayAG8tWznHqH3vNL86Lnbo4YuaU9NJg4zOyb8\neRowDtgjXMaFZSIikiBnHTSI/qWFO5X97h8fpiia5jV3xXFk+HNcI8vJSY5LRKRDKczL4Tdn7L9T\nWWWajl3VZBuHu18f/ryg/cIREem4Dh2689x5NY21jkdJVZ+rFts4zKyHmd1iZq+b2Twz+72Z9WiP\n4OKlJ8dFJNN9cMOOxu6Rg7vWv163tZIh1zy107ap6q0bS3fch4HVwNeB08PXjyQzqNbSfBwikukK\ncnN46X+OZu9+JSz4bFP9cOzvfb6phT3bTyyJo5+7/9zdPwqXG4A+yQ5MRKSjGtS9M5PHHwjAzc+n\n3ywWsSSO583sbDOLhMuZwHPJDkxEpCMb1L0z544ezONvLGfNloqdbksdt0/wt/vwfiU8POdTVm4q\n55rH3qKyun0a02N5AHAiwUOAD4TrEYKnyS8G3N1LkhWciEhHdtqoAdz7n495ZdEaehQV1JePGNiV\nD1dt4d3PN3HNX9+uLz9ij16cuF+/pMfVYuJw9+KkRyEiIl8wvF8JuRHjvx+Zzy49iurL+3ctZGiv\nLixZvXWn7a3hAZIkpomczOwU4Ihw9d/u/mTyQhIREYDcnAgRM6prnY/W7EgSe/YpYdm67Tz/7sqd\ntm+vTlaxdMe9CbgSeDdcrjSzG5MdmIiI7HgI8LRRA+rL9upbTNmQ7l/YNtJOlxyxXHGcCBwQNZHT\nFOAN4NpkBiYiIrBbryKWrN7Kz07dlx5F+RyzVx8iEaO48Itf3zc98z63z1zC3/7rsKTGFOuc412B\ndeFrPSQhItJObvvmgcz/dANdCnL5wUnD68u7FHzx6/vjtdv4eG3yJ2eNJXHcCLxhZv8iaHs5Argm\nqVGJiAgAe/QpZo8+X+yj1K0oPwXRBGIZVn0qcAjwV+AxYIy7p+WT4yIiHUVppzy+tHfvlJw7lsbx\nrwHb3P0Jd38CKDezryY/tPrz72Zmd5nZo+11ThGRTHDneQexe6+iL5Qne8rZWJ4cv97d60cNdPcN\nwPWxHNzM7jazVWb2ToPy483sAzNbZGbN3vZy9yXuPiGW84mIdDQXHLbrF8pmf7Rup+67iRZL4mhs\nm1gb1e8FdprX0MxygD8CJwDDgXPMbLiZ7WdmTzZYUnMdJiKSIU4/cOAXys6e/CpH/+bfvL0sOSOF\nx5I45prZb81s93D5PyCmqWPdfSY7emPVGQ0sCq8kKglG3z3V3d9295MbLKtirYiZTTKzuWY2d/Xq\n1bHuJiKS0Qrzcvj4ppMafe/jtcm56oglcVwBVBIMpf4IUA5c1oZzDgCWRq0vC8saFc4Hchsw0sya\nfHbE3Se7e5m7l/Xq1asN4YmIZJ4pF47+QtkVU9+gPAnzkscyVtVWwu634W2morCsXbj7WuCS9jqf\niEgmOnKPxv9gvumZ9/nRycPJSeBj5bH0qnrIzErMrAh4G3jXzL7fhnMuBwZFrQ8My9pMMwCKSEd2\n/4QvXnXc+5+PGX/XbACeX7CCtVsq2nyeWG5VDXf3TcBXgWeAXYHxbTjna8AwM9vVzPKBs4En2nC8\nepoBUEQ6ssOHNX7V8Z/Fa7npmfeZdP88DrzhH23urhtL4sgzszyCxPGEu1cR4yCMZjYVmAXsaWbL\nzGyCu1cDlxNMBvUeMM3dF7QufBERifbbM/enuDCXhycdslP5bTMW17/+wePvtCl5WEs7m9m3gauB\nN4GTgMHAA+5+eKvPmiRmNg4YN3To0IkffvhhqsMREUmZ7ZU17P3jZ5vd5qKxu/LDk4Pxr8xsnruX\nxXLsFhNHozuZ5YZXDmmprKzM586dm+owRERSauWmcko75TH34/V8M2znGDm4K298uqF+m/d/fjyF\neTlxJY5YGsdLw+c45obLzcAXn3EXEZG00qekkMK8HMYO68mvTx/BOaMH8bf/OoyFN5zAGeGDg3v9\n6FmeW7AiruPGcqvqMeAdYEpYNB7Y391Pi7sWSaZbVSIisamqqWXYD56pX//kf09O3BUHsLu7Xx8+\n6b3E3X8K7NbKWJNKvapERGKTlxPhrZ98hYuPjP/rPJbEsd3MxtatmNlhwPa4zyQiImmlpDCPa0/Y\nmwcvOjiu/WIZrPAS4D4zq/szfj1wXpzxtYuoW1WpDkVEJGNELL6nypu94jCzCLCnu+8PjABGuPtI\nd3+r9SEmj25ViYjEL8680XzicPda4H/C15vCJ8hFRCSLJPSKI/QPM/uemQ0ys+51S+vCExGRdBPv\nFUcsbRxnhT+jh1J30rBnldo4RETiF+/AuS1ecbj7ro0saZc0QG0cIiKtk+BbVWZ2mZl1jVrvZmb/\n1YrIREQkDSX8igOY6O71A5u4+3pgYnynERGRdGVJaBzPsaijhrMA5scZl4iIpKlN26vi2j6WxPEs\n8IiZHWtmxwJTw7K0oxkARUTid9CQ+DrKxjLIYQS4GDg2LHoBuNPdEz8DeoJoWHURkfjEM6x6i91x\nw4cA/xwuIiLSwbWYOMxsGHAjMBworCtP1y65IiKSXLG0cdxDcLVRDRwN3Ac8kMygREQkfcWSODq5\n+z8J2kM+cfefEMw9LiIiHVAsQ45UhA3kH5rZ5cByoEtywxIRkXQVyxXHlUBn4NvAgQRTx6btfBzq\njisiklwtdsfNROqOKyISn4R0xzWzJ5rb0d1PiTcwERHJfM21cYwBlhI8KT6beIdPFBGRrNRc4ugL\nfBk4BzgXeAqY6u4L2iMwERFJT002jrt7jbs/6+7nAYcAi4B/hz2rRESkg2q2O66ZFRA8s3EOMAS4\nBfhb8sMSEZF01Vzj+H3AvsDTwE/d/Z12i0pERNJWc1cc3wS2EjzH8e3oKTkAd/eSJMcmIiJpqMnE\n4e6xPByYVsxsHDBu6NChqQ5FRCRrZVxyaI67T3f3SaWlpakORUQka2VV4hARkeRT4hARkbgocYiI\nSFyUOEREJC5KHCIiEhclDhERiYsSh4iIxEWJQ0RE4qLEISIicVHiEBGRuChxiIhIXJqdjyMdmNlX\nCeYEKQHucvfnUxySiEiHltQrDjO728xWmdk7DcqPN7MPzGyRmV3T3DHc/XF3nwhcApyVzHhFRKRl\nyb7iuBe4FbivrsDMcoA/Esxnvgx4zcyeAHKAGxvsf6G7rwpf/zDcT0REUiipicPdZ5rZkAbFo4FF\n7r4EwMweBk519xuBkxsew4IZpG4CnnH315s6l5lNAiYBDB48OCHxi4jIF6WicXwAsDRqfVlY1pQr\ngC8Bp5vZJU1t5O6T3b3M3ct69eqVmEhFROQL0r5x3N1vAW5JdRwiIhJIxRXHcmBQ1PrAsKzNzGyc\nmU3euHFjIg4nIiKNSEXieA0YZma7mlk+cDbwRCIOrKljRUSSL9ndcacCs4A9zWyZmU1w92rgcuA5\n4D1gmrsvSND5dMUhIpJk5u6pjiHhysrKfO7cuakOQ0QkY5jZPHcvi2VbDTkiIiJxSfteVfEws3HA\nOKDczBJy+yvN9ATWpDqIJMnWuqlemSdb69ZSvXaJ9UBZeavKzObGesmVSbK1XpC9dVO9Mk+21i2R\n9dKtKhERiYsSh4iIxCVbE8fkVAeQJNlaL8jeuqlemSdb65awemVlG4eIiCRPtl5xiIhIkihxiIhI\nXJQ4REQkLh0qcZjZUWb2kpndZmZHpTqeRDKzvcN6PWpml6Y6nkQxs93M7C4zezTVsSRCttWnTrZ+\n/iB7vzfM7PCwTnea2X/i2TdjEkci5i8HHNgCFBJMIJUWEjQ3+3vufglwJnBYMuONVYLqtcTdJyQ3\n0raJp56ZUJ86cdYr7T5/zYnzs5mW3xuNifPf7KXw3+xJYEpcJ3L3jFiAI4BRwDtRZTnAYmA3IB94\nExgO7Bf+MqKX3kAk3K8P8GCq65TIuoX7nAI8A5yb6jolsl7hfo+muj6JqGcm1Ke19Uq3z1+i6pau\n3xuJ+DcL358GFMdznowZq8oTMH95lPVAQTLibI1E1c3dnwCeMLOngIeSF3FsEvxvlrbiqSfwbvtG\n13rx1ivdPn/NifOzWfdvllbfG42J99/MzAYDG919czznyZjE0YTG5i8/uKmNzew04DigK3BrckNr\ns3jrdhRwGsEH++mkRtY28darB/ALYKSZXRsmmEzQaD0zuD51mqrXUWTG5685TdUtk743GtPc/7kJ\nwD3xHjDTE0dc3P2vwF9THUcyuPu/gX+nOIyEc/e1wCWpjiNRsq0+dbL18wdZ/71xfWv2y5jG8SYk\nbf7yNJCtdcvWejWUrfXM1npB9tYt4fXK9MSRtPnL00C21i1b69VQttYzW+sF2Vu3xNcr1b0A4ugt\nMBX4HKgiuEc3ISw/EVhI0GvgB6mOU3XL/np1lHpma72yuW7tVS8NcigiInHJ9FtVIiLSzpQ4REQk\nLkocIiISFyUOERGJixKHiIjERYlDRETiosQhHZqZ1ZjZ/KilpaH524WZfWxmb5tZWTPbnGdmUxuU\n9TSz1WZWYGYPmtk6Mzs9+RFLR9KhxqoSacR2dz8gkQc0s1x3r07AoY529zXNvP834GYz6+zu28Ky\n04Hp7l4BfMPM7k1AHCI70RWHSCPCv/h/amavh3/57xWWF4WT5cwxszfM7NSw/Hwze8LMXgT+aWYR\nM/uTmb1vZi+Y2dNmdrqZHWNmj0ed58tm9rcY4jnQzGaY2Twze87M+rn7JmAGMC5q07MJnh4WSRol\nDunoOjW4VXVW1Htr3H0U8Gfge2HZD4AX3X00cDTwazMrCt8bBZzu7kcSDDE+hGAioPHAmHCbfwF7\nmVmvcP0C4O7mAjSzPOAP4bEPDLf/Rfj2VIJkgZn1B/YAXozzdyASF92qko6uuVtVdUNpzyNIBABf\nAU4xs7pEUggMDl+/4O7rwtdjgb+4ey2wwsz+BeDubmb3A980s3sIEsq3WohxT2Bf4AUzg2BGt8/D\n954C/mRmJQTTtj7m7jUtVVqkLZQ4RJpWEf6sYcf/FQO+7u4fRG9oZgcDW2M87j3AdKCcILm01B5i\nwAJ3H9PwDXffbmbPAl8juPK4KsYYRFpNt6pE4vMccIWFf/qb2cgmtnsF+HrY1tEHOKruDXf/DPgM\n+CGxzb72AdDLzMaE58wzs32i3p9KkDD6ALPiq45I/JQ4pKNr2MZxUwvb/xzIA94yswXhemMeIxjW\n+l3gAeB1YGPU+w8CS939vZYCdPdKgt5S/2tmbwLzgUOjNnkB6A884hruWtqBhlUXSRIz6+LuW8J5\nxucAh7n7ivC9W4E33P2uJvb9GChroTtuLDHcCzzp7o+25Tgi0XTFIZI8T5rZfOAl4OdRSWMeMILg\nSqQpqwm69Tb5AGBLzOxB4EiCthSRhNEVh4iIxEVXHCIiEhclDhERiYsSh4iIxEWJQ0RE4qLEISIi\ncVHiEBGRuPw/HPy/MBdqV5sAAAAASUVORK5CYII=\n",
      "text/plain": [
       "<matplotlib.figure.Figure at 0x7f91352ef6d8>"
      ]
     },
     "metadata": {},
     "output_type": "display_data"
    }
   ],
   "source": [
    "# First lets plot the fuel data\n",
    "# We will first add the continuous-energy data\n",
    "fig = openmc.plot_xs(fuel, ['total'])\n",
    "\n",
    "# We will now add in the corresponding multi-group data and show the result\n",
    "openmc.plot_xs(fuel_mg, ['total'], plot_CE=False, mg_cross_sections='./mgxs.h5', axis=fig.axes[0])\n",
    "fig.axes[0].legend().set_visible(False)\n",
    "plt.show()\n",
    "plt.close()\n",
    "\n",
    "# Then repeat for the zircaloy data\n",
    "fig = openmc.plot_xs(zircaloy, ['total'])\n",
    "openmc.plot_xs(zircaloy_mg, ['total'], plot_CE=False, mg_cross_sections='./mgxs.h5', axis=fig.axes[0])\n",
    "fig.axes[0].legend().set_visible(False)\n",
    "plt.show()\n",
    "plt.close()\n",
    "\n",
    "# And finally repeat for the water data\n",
    "fig = openmc.plot_xs(water, ['total'])\n",
    "openmc.plot_xs(water_mg, ['total'], plot_CE=False, mg_cross_sections='./mgxs.h5', axis=fig.axes[0])\n",
    "fig.axes[0].legend().set_visible(False)\n",
    "plt.show()\n",
    "plt.close()"
   ]
  },
  {
   "cell_type": "markdown",
   "metadata": {},
   "source": [
    "At this point, the problem is set up and we can run the multi-group calculation, again with only summary information being displayed."
   ]
  },
  {
   "cell_type": "code",
   "execution_count": 35,
   "metadata": {
    "collapsed": false,
    "scrolled": true
   },
   "outputs": [
    {
     "name": "stdout",
     "output_type": "stream",
     "text": [
      "\n",
      "                               %%%%%%%%%%%%%%%\n",
      "                          %%%%%%%%%%%%%%%%%%%%%%%%\n",
      "                       %%%%%%%%%%%%%%%%%%%%%%%%%%%%%%\n",
      "                     %%%%%%%%%%%%%%%%%%%%%%%%%%%%%%%%%%\n",
      "                   %%%%%%%%%%%%%%%%%%%%%%%%%%%%%%%%%%%%%%\n",
      "                  %%%%%%%%%%%%%%%%%%%%%%%%%%%%%%%%%%%%%%%%\n",
      "                                   %%%%%%%%%%%%%%%%%%%%%%%%\n",
      "                                    %%%%%%%%%%%%%%%%%%%%%%%%\n",
      "                ###############      %%%%%%%%%%%%%%%%%%%%%%%%\n",
      "               ##################     %%%%%%%%%%%%%%%%%%%%%%%\n",
      "               ###################     %%%%%%%%%%%%%%%%%%%%%%%\n",
      "               ####################     %%%%%%%%%%%%%%%%%%%%%%\n",
      "               #####################     %%%%%%%%%%%%%%%%%%%%%\n",
      "               ######################     %%%%%%%%%%%%%%%%%%%%\n",
      "               #######################     %%%%%%%%%%%%%%%%%%\n",
      "                #######################     %%%%%%%%%%%%%%%%%\n",
      "                ######################     %%%%%%%%%%%%%%%%%\n",
      "                 ####################     %%%%%%%%%%%%%%%%%\n",
      "                   #################     %%%%%%%%%%%%%%%%%\n",
      "                    ###############     %%%%%%%%%%%%%%%%\n",
      "                      ############     %%%%%%%%%%%%%%%\n",
      "                         ########     %%%%%%%%%%%%%%\n",
      "                                     %%%%%%%%%%%\n",
      "\n",
      "                   | The OpenMC Monte Carlo Code\n",
      "         Copyright | 2011-2017 Massachusetts Institute of Technology\n",
      "           License | http://openmc.readthedocs.io/en/latest/license.html\n",
      "           Version | 0.8.0\n",
      "          Git SHA1 | 5e9b06a861d4f596314eff490ad63c051f833f3a\n",
      "         Date/Time | 2017-03-02 11:31:01\n",
      "    OpenMP Threads | 4\n",
      "\n",
      "\n",
      " ====================>     K EIGENVALUE SIMULATION     <====================\n",
      "\n",
      "\n",
      " ============================>     RESULTS     <============================\n",
      "\n",
      " k-effective (Collision)     =  1.02629 +/-  0.00071\n",
      " k-effective (Track-length)  =  1.02613 +/-  0.00081\n",
      " k-effective (Absorption)    =  1.02540 +/-  0.00048\n",
      " Combined k-effective        =  1.02552 +/-  0.00045\n",
      " Leakage Fraction            =  0.00000 +/-  0.00000\n",
      "\n"
     ]
    },
    {
     "data": {
      "text/plain": [
       "0"
      ]
     },
     "execution_count": 35,
     "metadata": {},
     "output_type": "execute_result"
    }
   ],
   "source": [
    "# Run OpenMC\n",
    "openmc.run()"
   ]
  },
  {
   "cell_type": "markdown",
   "metadata": {},
   "source": [
    "# Results Comparison\n",
    "Now we can compare the multi-group and continuous-energy results.\n",
    "\n",
    "We will begin by loading the multi-group statepoint file we just finished writing and extracting the calculated keff.\n",
    "Since we did not rename the summary file, we do not need to load it separately this time."
   ]
  },
  {
   "cell_type": "code",
   "execution_count": 36,
   "metadata": {
    "collapsed": false
   },
   "outputs": [],
   "source": [
    "# Load the last statepoint file and keff value\n",
    "mgsp = openmc.StatePoint('statepoint.' + str(batches) + '.h5')\n",
    "mg_keff = mgsp.k_combined"
   ]
  },
  {
   "cell_type": "markdown",
   "metadata": {},
   "source": [
    "Next, we can load the continuous-energy eigenvalue for comparison."
   ]
  },
  {
   "cell_type": "code",
   "execution_count": 37,
   "metadata": {
    "collapsed": true
   },
   "outputs": [],
   "source": [
    "ce_keff = sp.k_combined"
   ]
  },
  {
   "cell_type": "markdown",
   "metadata": {},
   "source": [
    "Lets compare the two eigenvalues, including their bias"
   ]
  },
  {
   "cell_type": "code",
   "execution_count": 38,
   "metadata": {
    "collapsed": false
   },
   "outputs": [
    {
     "name": "stdout",
     "output_type": "stream",
     "text": [
      "Continuous-Energy keff = 1.025799\n",
      "Multi-Group keff = 1.025523\n",
      "bias [pcm]: 27.6\n"
     ]
    }
   ],
   "source": [
    "bias = 1.0E5 * (ce_keff[0] - mg_keff[0])\n",
    "\n",
    "print('Continuous-Energy keff = {0:1.6f}'.format(ce_keff[0]))\n",
    "print('Multi-Group keff = {0:1.6f}'.format(mg_keff[0]))\n",
    "print('bias [pcm]: {0:1.1f}'.format(bias))"
   ]
  },
  {
   "cell_type": "markdown",
   "metadata": {},
   "source": [
    "This shows a small but nontrivial pcm bias between the two methods.  Some degree of mismatch is expected simply to the very few histories being used in these example problems.  An additional mismatch is always inherent in the practical application of multi-group theory due to the high degree of approximations inherent in that method."
   ]
  },
  {
   "cell_type": "markdown",
   "metadata": {},
   "source": [
    "# Flux and Pin Power Visualizations"
   ]
  },
  {
   "cell_type": "markdown",
   "metadata": {},
   "source": [
    "Next we will visualize the mesh tally results obtained from both the Continuous-Energy and Multi-Group OpenMC calculations.\n",
    "\n",
    "First, we extract volume-integrated fission rates from the Multi-Group calculation's mesh fission rate tally for each pin cell in the fuel assembly."
   ]
  },
  {
   "cell_type": "code",
   "execution_count": 39,
   "metadata": {
    "collapsed": false
   },
   "outputs": [],
   "source": [
    "# Get the OpenMC fission rate mesh tally data\n",
    "mg_mesh_tally = mgsp.get_tally(name='mesh tally')\n",
    "mg_fission_rates = mg_mesh_tally.get_values(scores=['fission'])\n",
    "\n",
    "# Reshape array to 2D for plotting\n",
    "mg_fission_rates.shape = (17,17)\n",
    "\n",
    "# Normalize to the average pin power\n",
    "mg_fission_rates /= np.mean(mg_fission_rates)"
   ]
  },
  {
   "cell_type": "markdown",
   "metadata": {},
   "source": [
    "Now we can do the same for the Continuous-Energy results."
   ]
  },
  {
   "cell_type": "code",
   "execution_count": 40,
   "metadata": {
    "collapsed": false
   },
   "outputs": [],
   "source": [
    "# Get the OpenMC fission rate mesh tally data\n",
    "ce_mesh_tally = sp.get_tally(name='mesh tally')\n",
    "ce_fission_rates = ce_mesh_tally.get_values(scores=['fission'])\n",
    "\n",
    "# Reshape array to 2D for plotting\n",
    "ce_fission_rates.shape = (17,17)\n",
    "\n",
    "# Normalize to the average pin power\n",
    "ce_fission_rates /= np.mean(ce_fission_rates)"
   ]
  },
  {
   "cell_type": "markdown",
   "metadata": {},
   "source": [
    "Now we can easily use Matplotlib to visualize the two fission rates side-by-side."
   ]
  },
  {
   "cell_type": "code",
   "execution_count": 41,
   "metadata": {
    "collapsed": false
   },
   "outputs": [
    {
     "data": {
      "text/plain": [
       "<matplotlib.text.Text at 0x7f9134aef3c8>"
      ]
     },
     "execution_count": 41,
     "metadata": {},
     "output_type": "execute_result"
    }
   ],
   "source": [
    "# Force zeros to be NaNs so their values are not included when matplotlib calculates\n",
    "# the color scale\n",
    "ce_fission_rates[ce_fission_rates == 0.] = np.nan\n",
    "mg_fission_rates[mg_fission_rates == 0.] = np.nan\n",
    "\n",
    "# Plot the CE fission rates in the left subplot\n",
    "fig = plt.subplot(121)\n",
    "plt.imshow(ce_fission_rates, interpolation='none', cmap='jet')\n",
    "plt.title('Continuous-Energy Fission Rates')\n",
    "\n",
    "# Plot the MG fission rates in the right subplot\n",
    "fig2 = plt.subplot(122)\n",
    "plt.imshow(mg_fission_rates, interpolation='none', cmap='jet')\n",
    "plt.title('Multi-Group Fission Rates')\n"
   ]
  },
  {
   "cell_type": "markdown",
   "metadata": {
    "collapsed": true
   },
   "source": [
    "We also see good agreement between the fission rate distributions, though these should converge closer together with an increasing number of particle histories in both the continuous-energy run to generate the multi-group cross sections, and in the multi-group calculation itself."
   ]
  }
 ],
 "metadata": {
  "anaconda-cloud": {},
  "kernelspec": {
<<<<<<< HEAD
   "display_name": "Python 2",
=======
   "display_name": "Python [default]",
>>>>>>> 93af88a3
   "language": "python",
   "name": "python2"
  },
  "language_info": {
   "codemirror_mode": {
    "name": "ipython",
    "version": 2
   },
   "file_extension": ".py",
   "mimetype": "text/x-python",
   "name": "python",
   "nbconvert_exporter": "python",
   "pygments_lexer": "ipython2",
   "version": "2.7.12"
  }
 },
 "nbformat": 4,
 "nbformat_minor": 0
}<|MERGE_RESOLUTION|>--- conflicted
+++ resolved
@@ -1323,25 +1323,21 @@
  "metadata": {
   "anaconda-cloud": {},
   "kernelspec": {
-<<<<<<< HEAD
-   "display_name": "Python 2",
-=======
    "display_name": "Python [default]",
->>>>>>> 93af88a3
    "language": "python",
-   "name": "python2"
+   "name": "python3"
   },
   "language_info": {
    "codemirror_mode": {
     "name": "ipython",
-    "version": 2
+    "version": 3
    },
    "file_extension": ".py",
    "mimetype": "text/x-python",
    "name": "python",
    "nbconvert_exporter": "python",
-   "pygments_lexer": "ipython2",
-   "version": "2.7.12"
+   "pygments_lexer": "ipython3",
+   "version": "3.5.2"
   }
  },
  "nbformat": 4,
