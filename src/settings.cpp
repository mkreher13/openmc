#include "openmc/settings.h"

#include <cmath> // for ceil, pow
#include <limits> // for numeric_limits
#include <string>

#include <fmt/core.h>
#ifdef _OPENMP
#include <omp.h>
#endif

#include "openmc/capi.h"
#include "openmc/constants.h"
#include "openmc/container_util.h"
#include "openmc/distribution.h"
#include "openmc/distribution_multi.h"
#include "openmc/distribution_spatial.h"
#include "openmc/eigenvalue.h"
#include "openmc/error.h"
#include "openmc/file_utils.h"
#include "openmc/mesh.h"
#include "openmc/message_passing.h"
#include "openmc/output.h"
#include "openmc/random_lcg.h"
#include "openmc/simulation.h"
#include "openmc/source.h"
#include "openmc/string_utils.h"
#include "openmc/tallies/trigger.h"
#include "openmc/volume_calc.h"
#include "openmc/xml_interface.h"

namespace openmc {

//==============================================================================
// Global variables
//==============================================================================

namespace settings {

// Default values for boolean flags
bool assume_separate         {false};
bool check_overlaps          {false};
bool cmfd_run                {false};
bool confidence_intervals    {false};
bool create_fission_neutrons {true};
bool dagmc                   {false};
bool delayed_photon_scaling  {true};
bool entropy_on              {false};
bool event_based             {false};
bool flux_frequency_on       {false};
bool frequency_method_on     {false};
bool legendre_to_tabular     {true};
bool material_cell_offsets   {true};
bool output_summary          {true};
bool output_tallies          {true};
bool particle_restart_run    {false};
bool photon_transport        {false};
bool precursor_frequency_on  {false};
bool reduce_tallies          {true};
bool res_scat_on             {false};
bool restart_run             {false};
bool run_CE                  {true};
bool source_latest           {false};
bool source_separate         {false};
bool source_write            {true};
bool survival_biasing        {false};
bool temperature_multipole   {false};
bool trigger_on              {false};
bool trigger_predict         {false};
bool ufs_on                  {false};
bool urr_ptables_on          {true};
bool write_all_tracks        {false};
bool write_initial_source    {false};

std::string path_cross_sections;
std::string path_input;
std::string path_output;
std::string path_particle_restart;
std::string path_source;
std::string path_source_library;
std::string path_sourcepoint;
std::string path_statepoint;

int32_t n_inactive {0};
int32_t max_lost_particles {10};
double rel_max_lost_particles {1.0e-6};
int32_t gen_per_batch {1};
int64_t n_particles {-1};

int64_t max_particles_in_flight {100000};

std::vector<double> flux_frequency;
std::vector<double> precursor_frequency;
std::vector<double> frequency_energy_bins;
int num_frequency_delayed_groups;


ElectronTreatment electron_treatment {ElectronTreatment::TTB};
std::array<double, 4> energy_cutoff {0.0, 1000.0, 0.0, 0.0};
int legendre_to_tabular_points {C_NONE};
int max_order {0};
int n_log_bins {8000};
int n_batches;
int n_max_batches;
ResScatMethod res_scat_method {ResScatMethod::rvs};
double res_scat_energy_min {0.01};
double res_scat_energy_max {1000.0};
std::vector<std::string> res_scat_nuclides;
RunMode run_mode {RunMode::UNSET};
std::unordered_set<int> sourcepoint_batch;
std::unordered_set<int> statepoint_batch;
TemperatureMethod temperature_method {TemperatureMethod::NEAREST};
double temperature_tolerance {10.0};
double temperature_default {293.6};
std::array<double, 2> temperature_range {0.0, 0.0};
int trace_batch;
int trace_gen;
int64_t trace_particle;
std::vector<std::array<int, 3>> track_identifiers;
int trigger_batch_interval {1};
int verbosity {7};
double weight_cutoff {0.25};
double weight_survive {1.0};

} // namespace settings

//==============================================================================
// Functions
//==============================================================================

void get_run_parameters(pugi::xml_node node_base)
{
  using namespace settings;
  using namespace pugi;

  // Check number of particles
  if (!check_for_node(node_base, "particles")) {
    fatal_error("Need to specify number of particles.");
  }

  // Get number of particles if it wasn't specified as a command-line argument
  if (n_particles == -1) {
    n_particles = std::stoll(get_node_value(node_base, "particles"));
  }

  // Get maximum number of in flight particles for event-based mode
  if (check_for_node(node_base, "max_particles_in_flight")) {
    max_particles_in_flight = std::stoll(get_node_value(node_base,
      "max_particles_in_flight"));
  }

  // Get number of basic batches
  if (check_for_node(node_base, "batches")) {
    n_batches = std::stoi(get_node_value(node_base, "batches"));
  }
  if (!trigger_on) n_max_batches = n_batches;

  // Get max number of lost particles
  if (check_for_node(node_base, "max_lost_particles")) {
    max_lost_particles = std::stoi(get_node_value(node_base, "max_lost_particles"));
  }

  // Get relative number of lost particles
  if (check_for_node(node_base, "rel_max_lost_particles")) {
    rel_max_lost_particles = std::stod(get_node_value(node_base, "rel_max_lost_particles"));
  }

  // Get number of inactive batches
  if (run_mode == RunMode::EIGENVALUE) {
    if (check_for_node(node_base, "inactive")) {
      n_inactive = std::stoi(get_node_value(node_base, "inactive"));
    }
    if (check_for_node(node_base, "generations_per_batch")) {
      gen_per_batch = std::stoi(get_node_value(node_base, "generations_per_batch"));
    }

    // Preallocate space for keff and entropy by generation
    int m = settings::n_max_batches * settings::gen_per_batch;
    simulation::k_generation.reserve(m);
    simulation::entropy.reserve(m);

    // Get the trigger information for keff
    if (check_for_node(node_base, "keff_trigger")) {
      xml_node node_keff_trigger = node_base.child("keff_trigger");

      if (check_for_node(node_keff_trigger, "type")) {
        auto temp = get_node_value(node_keff_trigger, "type", true, true);
        if (temp == "std_dev") {
          keff_trigger.metric = TriggerMetric::standard_deviation;
        } else if (temp == "variance") {
          keff_trigger.metric = TriggerMetric::variance;
        } else if (temp == "rel_err") {
          keff_trigger.metric = TriggerMetric::relative_error;
        } else {
          fatal_error("Unrecognized keff trigger type " + temp);
        }
      } else {
        fatal_error("Specify keff trigger type in settings XML");
      }

      if (check_for_node(node_keff_trigger, "threshold")) {
        keff_trigger.threshold = std::stod(get_node_value(
          node_keff_trigger, "threshold"));
        if (keff_trigger.threshold <= 0) {
          fatal_error("keff trigger threshold must be positive");
        }
      } else {
        fatal_error("Specify keff trigger threshold in settings XML");
      }
    }
  }
}

void read_settings_xml()
{
  using namespace settings;
  using namespace pugi;

  // Check if settings.xml exists
  std::string filename = path_input + "settings.xml";
  if (!file_exists(filename)) {
    if (run_mode != RunMode::PLOTTING) {
      fatal_error(fmt::format(
        "Settings XML file '{}' does not exist! In order "
        "to run OpenMC, you first need a set of input files; at a minimum, this "
        "includes settings.xml, geometry.xml, and materials.xml. Please consult "
        "the user's guide at https://docs.openmc.org for further "
        "information.", filename
      ));
    } else {
      // The settings.xml file is optional if we just want to make a plot.
      return;
    }
  }

  // Parse settings.xml file
  xml_document doc;
  auto result = doc.load_file(filename.c_str());
  if (!result) {
    fatal_error("Error processing settings.xml file.");
  }

  // Get root element
  xml_node root = doc.document_element();

  // Verbosity
  if (check_for_node(root, "verbosity")) {
    verbosity = std::stoi(get_node_value(root, "verbosity"));
  }

  // DAGMC geometry check
  if (check_for_node(root, "dagmc")) {
    dagmc = get_node_value_bool(root, "dagmc");
  }

#ifndef DAGMC
  if (dagmc) {
    fatal_error("DAGMC mode unsupported for this build of OpenMC");
  }
#endif

  // To this point, we haven't displayed any output since we didn't know what
  // the verbosity is. Now that we checked for it, show the title if necessary
  if (mpi::master) {
    if (verbosity >= 2) title();
  }
  write_message("Reading settings XML file...", 5);

  // Find if a multi-group or continuous-energy simulation is desired
  if (check_for_node(root, "energy_mode")) {
    std::string temp_str = get_node_value(root, "energy_mode", true, true);
    if (temp_str == "mg" || temp_str == "multi-group") {
      run_CE = false;
    } else if (temp_str == "ce" || temp_str == "continuous-energy") {
      run_CE = true;
    }
  }

  // Look for deprecated cross_sections.xml file in settings.xml
  if (check_for_node(root, "cross_sections")) {
    warning("Setting cross_sections in settings.xml has been deprecated."
        " The cross_sections are now set in materials.xml and the "
        "cross_sections input to materials.xml and the OPENMC_CROSS_SECTIONS"
        " environment variable will take precendent over setting "
        "cross_sections in settings.xml.");
    path_cross_sections = get_node_value(root, "cross_sections");
  }

  if (!run_CE) {
    // Scattering Treatments
    if (check_for_node(root, "max_order")) {
      max_order = std::stoi(get_node_value(root, "max_order"));
    } else {
      // Set to default of largest int - 1, which means to use whatever is
      // contained in library. This is largest int - 1 because for legendre
      // scattering, a value of 1 is added to the order; adding 1 to the largest
      // int gets you the largest negative integer, which is not what we want.
      max_order = std::numeric_limits<int>::max() - 1;
    }
  }

  // Check for a trigger node and get trigger information
  if (check_for_node(root, "trigger")) {
    xml_node node_trigger = root.child("trigger");

    // Check if trigger(s) are to be turned on
    trigger_on = get_node_value_bool(node_trigger, "active");

    if (trigger_on) {
      if (check_for_node(node_trigger, "max_batches") ){
        n_max_batches = std::stoi(get_node_value(node_trigger, "max_batches"));
      } else {
        fatal_error("<max_batches> must be specified with triggers");
      }

      // Get the batch interval to check triggers
      if (!check_for_node(node_trigger, "batch_interval")){
        trigger_predict = true;
      } else {
        trigger_batch_interval = std::stoi(get_node_value(node_trigger, "batch_interval"));
        if (trigger_batch_interval <= 0) {
          fatal_error("Trigger batch interval must be greater than zero");
        }
      }
    }
  }

  // Check run mode if it hasn't been set from the command line
  xml_node node_mode;
  if (run_mode == RunMode::UNSET) {
    if (check_for_node(root, "run_mode")) {
      std::string temp_str = get_node_value(root, "run_mode", true, true);
      if (temp_str == "eigenvalue") {
        run_mode = RunMode::EIGENVALUE;
      } else if (temp_str == "fixed source") {
        run_mode = RunMode::FIXED_SOURCE;
      } else if (temp_str == "plot") {
        run_mode = RunMode::PLOTTING;
      } else if (temp_str == "particle restart") {
        run_mode = RunMode::PARTICLE;
      } else if (temp_str == "volume") {
        run_mode = RunMode::VOLUME;
      } else {
        fatal_error("Unrecognized run mode: " + temp_str);
      }

      // Assume XML specifies <particles>, <batches>, etc. directly
      node_mode = root;
    } else {
      warning("<run_mode> should be specified.");

      // Make sure that either eigenvalue or fixed source was specified
      node_mode = root.child("eigenvalue");
      if (node_mode) {
        run_mode = RunMode::EIGENVALUE;
      } else {
        node_mode = root.child("fixed_source");
        if (node_mode) {
          run_mode = RunMode::FIXED_SOURCE;
        } else {
          fatal_error("<eigenvalue> or <fixed_source> not specified.");
        }
      }
    }
  }

  if (run_mode == RunMode::EIGENVALUE || run_mode == RunMode::FIXED_SOURCE) {
    // Read run parameters
    get_run_parameters(node_mode);

    // Check number of active batches, inactive batches, max lost particles and particles
    if (n_batches <= n_inactive) {
      fatal_error("Number of active batches must be greater than zero.");
    } else if (n_inactive < 0) {
      fatal_error("Number of inactive batches must be non-negative.");
    } else if (n_particles <= 0) {
      fatal_error("Number of particles must be greater than zero.");
    } else if (max_lost_particles <= 0) {
      fatal_error("Number of max lost particles must be greater than zero.");
    } else if (rel_max_lost_particles <= 0.0 || rel_max_lost_particles >= 1.0) {
      fatal_error("Relative max lost particles must be between zero and one.");
    }
  }

  // Copy random number seed if specified
  if (check_for_node(root, "seed")) {
    auto seed = std::stoll(get_node_value(root, "seed"));
    openmc_set_seed(seed);
  }

  // Check for electron treatment
  if (check_for_node(root, "electron_treatment")) {
    auto temp_str = get_node_value(root, "electron_treatment", true, true);
    if (temp_str == "led") {
      electron_treatment = ElectronTreatment::LED;
    } else if (temp_str == "ttb") {
      electron_treatment = ElectronTreatment::TTB;
    } else {
      fatal_error("Unrecognized electron treatment: " + temp_str + ".");
    }
  }

  // Check for photon transport
  if (check_for_node(root, "photon_transport")) {
    photon_transport = get_node_value_bool(root, "photon_transport");

    if (!run_CE && photon_transport) {
      fatal_error("Photon transport is not currently supported in "
        "multigroup mode");
    }
  }

  // Number of bins for logarithmic grid
  if (check_for_node(root, "log_grid_bins")) {
    n_log_bins = std::stoi(get_node_value(root, "log_grid_bins"));
    if (n_log_bins < 1) {
      fatal_error("Number of bins for logarithmic grid must be greater "
        "than zero.");
    }
  }

  // Number of OpenMP threads
  if (check_for_node(root, "threads")) {
    if (mpi::master) warning("The <threads> element has been deprecated. Use "
      "the OMP_NUM_THREADS environment variable to set the number of threads.");
  }

  // ==========================================================================
  // EXTERNAL SOURCE

  // Get point to list of <source> elements and make sure there is at least one
  for (pugi::xml_node node : root.children("source")) {
    model::external_sources.emplace_back(node);
  }

  // If no source specified, default to isotropic point source at origin with Watt spectrum
  if (model::external_sources.empty()) {
    SourceDistribution source {
      UPtrSpace{new SpatialPoint({0.0, 0.0, 0.0})},
      UPtrAngle{new Isotropic()},
      UPtrDist{new Watt(0.988e6, 2.249e-6)}
    };
    model::external_sources.push_back(std::move(source));
  }

  // Check if we want to write out source
  if (check_for_node(root, "write_initial_source")) {
    write_initial_source = get_node_value_bool(root, "write_initial_source");
  }

  // Survival biasing
  if (check_for_node(root, "survival_biasing")) {
    survival_biasing = get_node_value_bool(root, "survival_biasing");
  }

  // Probability tables
  if (check_for_node(root, "ptables")) {
    urr_ptables_on = get_node_value_bool(root, "ptables");
  }

  // Cutoffs
  if (check_for_node(root, "cutoff")) {
    xml_node node_cutoff = root.child("cutoff");
    if (check_for_node(node_cutoff, "weight")) {
      weight_cutoff = std::stod(get_node_value(node_cutoff, "weight"));
    }
    if (check_for_node(node_cutoff, "weight_avg")) {
      weight_survive = std::stod(get_node_value(node_cutoff, "weight_avg"));
    }
    if (check_for_node(node_cutoff, "energy_neutron")) {
      energy_cutoff[0] = std::stod(get_node_value(node_cutoff, "energy_neutron"));
    } else if (check_for_node(node_cutoff, "energy")) {
      warning("The use of an <energy> cutoff is deprecated and should "
        "be replaced by <energy_neutron>.");
      energy_cutoff[0] = std::stod(get_node_value(node_cutoff, "energy"));
    }
    if (check_for_node(node_cutoff, "energy_photon")) {
      energy_cutoff[1] = std::stod(get_node_value(node_cutoff, "energy_photon"));
    }
    if (check_for_node(node_cutoff, "energy_electron")) {
      energy_cutoff[2] = std::stof(get_node_value(node_cutoff, "energy_electron"));
    }
    if (check_for_node(node_cutoff, "energy_positron")) {
      energy_cutoff[3] = std::stod(get_node_value(node_cutoff, "energy_positron"));
    }
  }

  // Particle trace
  if (check_for_node(root, "trace")) {
    auto temp = get_node_array<int64_t>(root, "trace");
    if (temp.size() != 3) {
      fatal_error("Must provide 3 integers for <trace> that specify the "
        "batch, generation, and particle number.");
    }
    trace_batch    = temp.at(0);
    trace_gen      = temp.at(1);
    trace_particle = temp.at(2);
  }

  // Particle tracks
  if (check_for_node(root, "track")) {
    // Get values and make sure there are three per particle
    auto temp = get_node_array<int>(root, "track");
    if (temp.size() % 3 != 0) {
      fatal_error("Number of integers specified in 'track' is not "
        "divisible by 3.  Please provide 3 integers per particle to be "
        "tracked.");
    }

    // Reshape into track_identifiers
    int n_tracks = temp.size() / 3;
    for (int i = 0; i < n_tracks; ++i) {
      track_identifiers.push_back({temp[3*i], temp[3*i + 1],
        temp[3*i + 2]});
    }
  }

  // Read meshes
  read_meshes(root);

  // Shannon Entropy mesh
  if (check_for_node(root, "entropy_mesh")) {
    int temp = std::stoi(get_node_value(root, "entropy_mesh"));
    if (model::mesh_map.find(temp) == model::mesh_map.end()) {
      fatal_error(fmt::format(
        "Mesh {} specified for Shannon entropy does not exist.", temp));
    }

    auto* m = dynamic_cast<RegularMesh*>(
      model::meshes[model::mesh_map.at(temp)].get());
    if (!m) fatal_error("Only regular meshes can be used as an entropy mesh");
    simulation::entropy_mesh = m;

    // Turn on Shannon entropy calculation
    entropy_on = true;

  } else if (check_for_node(root, "entropy")) {
    fatal_error("Specifying a Shannon entropy mesh via the <entropy> element "
      "is deprecated. Please create a mesh using <mesh> and then reference "
      "it by specifying its ID in an <entropy_mesh> element.");
  }

  // Frequency mesh
  int32_t index_frequency_mesh = -1;
  int num_frequency_energy_groups = 0;
  if (check_for_node(root, "frequency")) {

    settings::frequency_method_on = true;

    // Read the frequency mesh from <frequency>
    auto node_frequency = root.child("frequency");
    model::meshes.push_back(std::make_unique<RegularMesh>(node_frequency));

    // Set frequency mesh index
    index_frequency_mesh = model::meshes.size() - 1;

    // Assign ID and set mapping
    model::meshes.back()->id_ = 10001;
    model::mesh_map[10000] = index_frequency_mesh;
  }

  if (index_frequency_mesh >= 0) {
    auto* m = dynamic_cast<RegularMesh*>(
      model::meshes[index_frequency_mesh].get());
    if (!m) fatal_error("Only regular meshes can be used as a frequency mesh");
    simulation::frequency_mesh = m;
    int shape_product = m->shape_[0] * m->shape_[1] * m->shape_[2];

    if (m->shape_.size() == 0) {
      // If the user did not specify how many mesh cells are to be used in
      // each direction, we automatically determine an appropriate number of
      // cells
      int n = std::ceil(std::pow(n_particles / 20.0, 1.0/3.0));
      m->shape_ = {n, n, n};
      m->n_dimension_ = 3;

      // Calculate width
      m-> width_ = (m->upper_right_ - m->lower_left_) / m->shape_;
    }

    // Check for group structure
    auto node_frequency = root.child("frequency");
    if (check_for_node(node_frequency, "group_structure")) {
      auto f_energy_bins = get_node_array<double>(node_frequency, "group_structure");
      num_frequency_energy_groups = f_energy_bins.size() - 1;
      double frequency_energy_bin_avg[num_frequency_energy_groups];
      for (int i = 0; i < num_frequency_energy_groups; ++i) {
        frequency_energy_bin_avg[i] = 1./2. * (f_energy_bins[i] + f_energy_bins[i + 1]);
      }
      settings::frequency_energy_bins = f_energy_bins;
    }

    // Check for num delayed groups
    if (check_for_node(node_frequency, "delayed_groups")) {
      int num_f_delayed_groups = std::stoi(get_node_value(node_frequency, "delayed_groups"));

      // Check for precursor frequency
      if (check_for_node(node_frequency, "precursor_frequency")) {
	settings::precursor_frequency = get_node_array<double>(node_frequency, "precursor_frequency");
	settings::precursor_frequency_on = true;
	settings::num_frequency_delayed_groups = num_f_delayed_groups;
      }
    }

    // Check for flux frequency
    if (check_for_node(node_frequency, "flux_frequency")) {
      settings::flux_frequency = get_node_array<double>(node_frequency, "flux_frequency");
      settings::flux_frequency_on = true;
    }
  }


  // Uniform fission source weighting mesh
  if (check_for_node(root, "ufs_mesh")) {
    auto temp = std::stoi(get_node_value(root, "ufs_mesh"));
    if (model::mesh_map.find(temp) == model::mesh_map.end()) {
      fatal_error(fmt::format("Mesh {} specified for uniform fission site "
        "method does not exist.", temp));
    }
<<<<<<< HEAD
    i_ufs_mesh = model::mesh_map.at(temp);

  } else if (check_for_node(root, "uniform_fs")) {
    warning("Specifying a UFS mesh via the <uniform_fs> element "
      "is deprecated. Please create a mesh using <mesh> and then reference "
      "it by specifying its ID in a <ufs_mesh> element.");

    // Read ufs mesh from <uniform_fs>
    auto node_ufs = root.child("uniform_fs");
    model::meshes.push_back(std::make_unique<RegularMesh>(node_ufs));

    // Set ufs mesh index
    i_ufs_mesh = model::meshes.size() - 1;
=======
>>>>>>> 126cbab0

    auto* m = dynamic_cast<RegularMesh*>(model::meshes[model::mesh_map.at(temp)].get());
    if (!m) fatal_error("Only regular meshes can be used as a UFS mesh");
    simulation::ufs_mesh = m;

    // Turn on uniform fission source weighting
    ufs_on = true;

  } else if (check_for_node(root, "uniform_fs")) {
    fatal_error("Specifying a UFS mesh via the <uniform_fs> element "
      "is deprecated. Please create a mesh using <mesh> and then reference "
      "it by specifying its ID in a <ufs_mesh> element.");
  }

  // Check if the user has specified to write state points
  if (check_for_node(root, "state_point")) {

    // Get pointer to state_point node
    auto node_sp = root.child("state_point");

    // Determine number of batches at which to store state points
    if (check_for_node(node_sp, "batches")) {
      // User gave specific batches to write state points
      auto temp = get_node_array<int>(node_sp, "batches");
      for (const auto& b : temp) {
        statepoint_batch.insert(b);
      }
    } else {
      // If neither were specified, write state point at last batch
      statepoint_batch.insert(n_batches);
    }
  } else {
    // If no <state_point> tag was present, by default write state point at
    // last batch only
    statepoint_batch.insert(n_batches);
  }

  // Check if the user has specified to write source points
  if (check_for_node(root, "source_point")) {
    // Get source_point node
    xml_node node_sp = root.child("source_point");

    // Determine batches at which to store source points
    if (check_for_node(node_sp, "batches")) {
      // User gave specific batches to write source points
      auto temp = get_node_array<int>(node_sp, "batches");
      for (const auto& b : temp) {
        sourcepoint_batch.insert(b);
      }
    } else {
      // If neither were specified, write source points with state points
      sourcepoint_batch = statepoint_batch;
    }

    // Check if the user has specified to write binary source file
    if (check_for_node(node_sp, "separate")) {
      source_separate = get_node_value_bool(node_sp, "separate");
    }
    if (check_for_node(node_sp, "write")) {
      source_write = get_node_value_bool(node_sp, "write");
    }
    if (check_for_node(node_sp, "overwrite_latest")) {
      source_latest = get_node_value_bool(node_sp, "overwrite_latest");
      source_separate = source_latest;
    }
  } else {
    // If no <source_point> tag was present, by default we keep source bank in
    // statepoint file and write it out at statepoints intervals
    source_separate = false;
    sourcepoint_batch = statepoint_batch;
  }

  // If source is not seperate and is to be written out in the statepoint file,
  // make sure that the sourcepoint batch numbers are contained in the
  // statepoint list
  if (!source_separate) {
    for (const auto& b : sourcepoint_batch) {
      if (!contains(statepoint_batch, b)) {
        fatal_error("Sourcepoint batches are not a subset of statepoint batches.");
      }
    }
  }

  // Check if the user has specified to not reduce tallies at the end of every
  // batch
  if (check_for_node(root, "no_reduce")) {
    reduce_tallies = !get_node_value_bool(root, "no_reduce");
  }

  // Check if the user has specified to use confidence intervals for
  // uncertainties rather than standard deviations
  if (check_for_node(root, "confidence_intervals")) {
    confidence_intervals = get_node_value_bool(root, "confidence_intervals");
  }

  // Check for output options
  if (check_for_node(root, "output")) {
    // Get pointer to output node
    pugi::xml_node node_output = root.child("output");

    // Check for summary option
    if (check_for_node(node_output, "summary")) {
      output_summary = get_node_value_bool(node_output, "summary");
    }

    // Check for ASCII tallies output option
    if (check_for_node(node_output, "tallies")) {
      output_tallies = get_node_value_bool(node_output, "tallies");
    }

    // Set output directory if a path has been specified
    if (check_for_node(node_output, "path")) {
      path_output = get_node_value(node_output, "path");
      if (!ends_with(path_output, "/")) {
        path_output += "/";
      }
    }
  }

  // Resonance scattering parameters
  if (check_for_node(root, "resonance_scattering")) {
    xml_node node_res_scat = root.child("resonance_scattering");

    // See if resonance scattering is enabled
    if (check_for_node(node_res_scat, "enable")) {
      res_scat_on = get_node_value_bool(node_res_scat, "enable");
    } else {
      res_scat_on = true;
    }

    // Determine what method is used
    if (check_for_node(node_res_scat, "method")) {
      auto temp = get_node_value(node_res_scat, "method", true, true);
      if (temp == "rvs") {
        res_scat_method = ResScatMethod::rvs;
      } else if (temp == "dbrc") {
        res_scat_method = ResScatMethod::dbrc;
      } else {
        fatal_error("Unrecognized resonance elastic scattering method: "
          + temp + ".");
      }
    }

    // Minimum energy for resonance scattering
    if (check_for_node(node_res_scat, "energy_min")) {
      res_scat_energy_min = std::stod(get_node_value(node_res_scat, "energy_min"));
    }
    if (res_scat_energy_min < 0.0) {
      fatal_error("Lower resonance scattering energy bound is negative");
    }

    // Maximum energy for resonance scattering
    if (check_for_node(node_res_scat, "energy_max")) {
      res_scat_energy_max = std::stod(get_node_value(node_res_scat, "energy_max"));
    }
    if (res_scat_energy_max < res_scat_energy_min) {
      fatal_error("Upper resonance scattering energy bound is below the "
        "lower resonance scattering energy bound.");
    }

    // Get resonance scattering nuclides
    if (check_for_node(node_res_scat, "nuclides")) {
      res_scat_nuclides = get_node_array<std::string>(node_res_scat, "nuclides");
    }
  }

  // Get volume calculations
  for (pugi::xml_node node_vol : root.children("volume_calc")) {
    model::volume_calcs.emplace_back(node_vol);
  }

  // Get temperature settings
  if (check_for_node(root, "temperature_default")) {
    temperature_default = std::stod(get_node_value(root, "temperature_default"));
  }
  if (check_for_node(root, "temperature_method")) {
    auto temp = get_node_value(root, "temperature_method", true, true);
    if (temp == "nearest") {
      temperature_method = TemperatureMethod::NEAREST;
    } else if (temp == "interpolation") {
      temperature_method = TemperatureMethod::INTERPOLATION;
    } else {
      fatal_error("Unknown temperature method: " + temp);
    }
  }
  if (check_for_node(root, "temperature_tolerance")) {
    temperature_tolerance = std::stod(get_node_value(root, "temperature_tolerance"));
  }
  if (check_for_node(root, "temperature_multipole")) {
    temperature_multipole = get_node_value_bool(root, "temperature_multipole");
  }
  if (check_for_node(root, "temperature_range")) {
    auto range = get_node_array<double>(root, "temperature_range");
    temperature_range[0] = range.at(0);
    temperature_range[1] = range.at(1);
  }

  // Check for tabular_legendre options
  if (check_for_node(root, "tabular_legendre")) {
    // Get pointer to tabular_legendre node
    xml_node node_tab_leg = root.child("tabular_legendre");

    // Check for enable option
    if (check_for_node(node_tab_leg, "enable")) {
      legendre_to_tabular = get_node_value_bool(node_tab_leg, "enable");
    }

    // Check for the number of points
    if (check_for_node(node_tab_leg, "num_points")) {
      legendre_to_tabular_points = std::stoi(get_node_value(
        node_tab_leg, "num_points"));
      if (legendre_to_tabular_points <= 1 && !run_CE) {
        fatal_error("The 'num_points' subelement/attribute of the "
          "<tabular_legendre> element must contain a value greater than 1");
      }
    }
  }

  // Check whether create fission sites
  if (run_mode == RunMode::FIXED_SOURCE) {
    if (check_for_node(root, "create_fission_neutrons")) {
      create_fission_neutrons = get_node_value_bool(root, "create_fission_neutrons");
    }
  }

  // Check whether to scale fission photon yields
  if (check_for_node(root, "delayed_photon_scaling")) {
    delayed_photon_scaling = get_node_value_bool(root, "delayed_photon_scaling");
  }

  // Check whether to use event-based parallelism
  if (check_for_node(root, "event_based")) {
    event_based = get_node_value_bool(root, "event_based");
  }

  // Check whether material cell offsets should be generated
  if (check_for_node(root, "material_cell_offsets")) {
    material_cell_offsets = get_node_value_bool(root, "material_cell_offsets");
  }
}

void free_memory_settings() {
  settings::statepoint_batch.clear();
  settings::sourcepoint_batch.clear();
  settings::res_scat_nuclides.clear();
}

//==============================================================================
// C API functions
//==============================================================================

extern "C" int
openmc_set_n_batches(int32_t n_batches, bool set_max_batches,
                     bool add_statepoint_batch)
{
  if (settings::n_inactive >= n_batches) {
    set_errmsg("Number of active batches must be greater than zero.");
    return OPENMC_E_INVALID_ARGUMENT;
  }

  if (simulation::current_batch >= n_batches) {
    set_errmsg("Number of batches must be greater than current batch.");
    return OPENMC_E_INVALID_ARGUMENT;
  }

  if (!settings::trigger_on) {
    // Set n_batches and n_max_batches to same value
    settings::n_batches = n_batches;
    settings::n_max_batches = n_batches;
  } else {
    // Set n_batches and n_max_batches based on value of set_max_batches
    if (set_max_batches) {
      settings::n_max_batches = n_batches;
    } else {
      settings::n_batches = n_batches;
    }
  }

  // Update size of k_generation and entropy
  int m = settings::n_max_batches * settings::gen_per_batch;
  simulation::k_generation.reserve(m);
  simulation::entropy.reserve(m);

  // Add value of n_batches to statepoint_batch
  if (add_statepoint_batch &&
      !(contains(settings::statepoint_batch, n_batches)))
    settings::statepoint_batch.insert(n_batches);

  return 0;
}

extern "C" int
openmc_get_n_batches(int* n_batches, bool get_max_batches)
{
  *n_batches = get_max_batches ? settings::n_max_batches : settings::n_batches;

  return 0;
}

} // namespace openmc<|MERGE_RESOLUTION|>--- conflicted
+++ resolved
@@ -617,22 +617,6 @@
       fatal_error(fmt::format("Mesh {} specified for uniform fission site "
         "method does not exist.", temp));
     }
-<<<<<<< HEAD
-    i_ufs_mesh = model::mesh_map.at(temp);
-
-  } else if (check_for_node(root, "uniform_fs")) {
-    warning("Specifying a UFS mesh via the <uniform_fs> element "
-      "is deprecated. Please create a mesh using <mesh> and then reference "
-      "it by specifying its ID in a <ufs_mesh> element.");
-
-    // Read ufs mesh from <uniform_fs>
-    auto node_ufs = root.child("uniform_fs");
-    model::meshes.push_back(std::make_unique<RegularMesh>(node_ufs));
-
-    // Set ufs mesh index
-    i_ufs_mesh = model::meshes.size() - 1;
-=======
->>>>>>> 126cbab0
 
     auto* m = dynamic_cast<RegularMesh*>(model::meshes[model::mesh_map.at(temp)].get());
     if (!m) fatal_error("Only regular meshes can be used as a UFS mesh");
