--- conflicted
+++ resolved
@@ -12,7 +12,7 @@
   use tally,                  only: score_surface_current
 
   implicit none
- 
+     
 contains
 
 !===============================================================================
@@ -177,8 +177,7 @@
 
       ! Show cell information on trace
       if (verbosity >= 10 .or. trace) then
-        message = "    Entering cell " // trim(to_str(c % id))
-        call write_message()
+        call write_message("    Entering cell " // trim(to_str(c % id)))
       end if
 
       CELL_TYPE: if (c % type == CELL_NORMAL) then
@@ -193,7 +192,6 @@
         ! ======================================================================
         ! CELL CONTAINS LOWER UNIVERSE, RECURSIVELY FIND CELL
 
-<<<<<<< HEAD
         ! Create new level of coordinates
         allocate(p % coord % next)
         p % coord % next % xyz = p % coord % xyz
@@ -206,11 +204,6 @@
         ! Apply translation
         if (allocated(c % translation)) then
           p % coord % xyz = p % coord % xyz - c % translation
-=======
-        ! Show cell information on trace
-        if (verbosity >= 10 .or. trace) then
-          call write_message("    Entering cell " // trim(to_str(c % id)))
->>>>>>> 0bff38bf
         end if
 
         ! Apply rotation
@@ -742,21 +735,10 @@
     lat => lattices(p % coord % lattice) % obj
 
     if (verbosity >= 10 .or. trace) then
-<<<<<<< HEAD
-      message = "    Crossing lattice " // trim(to_str(lat % id)) // &
-           ". Current position (" // trim(to_str(p % coord % lattice_x)) &
-           // "," // trim(to_str(p % coord % lattice_y)) // "," // &
-           trim(to_str(p % coord % lattice_z)) // "). " // "Translation (" // &
-           trim(to_str(lattice_translation(1))) // "," // &
-           trim(to_str(lattice_translation(2))) // "," // &
-           trim(to_str(lattice_translation(3))) // ")"
-      call write_message()
-=======
       call write_message("    Crossing lattice " // trim(to_str(lat % id)) &
            &// ". Current position (" // trim(to_str(p % coord % lattice_x)) &
            &// "," // trim(to_str(p % coord % lattice_y)) // "," &
            &// trim(to_str(p % coord % lattice_z)) // ")")
->>>>>>> 0bff38bf
     end if
 
     ! Find the coordiante level just above the current one.
@@ -1333,9 +1315,9 @@
 
           d_lat = d
           if (u > 0) then
-            level_lat_trans = (/ 1, 0, 0 /)
-          else
-            level_lat_trans = (/ -1, 0, 0 /)
+            level_lat_trans = (/1, 0, 0/)
+          else
+            level_lat_trans = (/-1, 0, 0/)
           end if
 
           ! front and back sides
@@ -1350,9 +1332,9 @@
           if (d < d_lat) then
             d_lat = d
             if (v > 0) then
-              level_lat_trans = (/ 0, 1, 0 /)
+              level_lat_trans = (/0, 1, 0/)
             else
-              level_lat_trans = (/ 0, -1, 0 /)
+              level_lat_trans = (/0, -1, 0/)
             end if
           end if
 
@@ -1371,9 +1353,9 @@
             if (d < d_lat) then
               d_lat = d
               if (w > 0) then
-                level_lat_trans = (/ 0, 0, 1 /)
+                level_lat_trans = (/0, 0, 1/)
               else
-                level_lat_trans = (/ 0, 0, -1 /)
+                level_lat_trans = (/0, 0, -1/)
               end if
             end if
           end if
@@ -1496,10 +1478,9 @@
         end select LAT_TYPE
 
         if (d_lat < 0.0) then
-          message = "Particle " // trim(to_str(p % id)) // &
-              &" had a negative distance to a lattice boundary. d = " // &
-              &trim(to_str(d_lat))
-          call handle_lost_particle(p)
+          call handle_lost_particle(p, "Particle " // trim(to_str(p % id)) &
+               &//" had a negative distance to a lattice boundary. d = " &
+               &//trim(to_str(d_lat)))
         end if
       end if LAT_COORD
 
