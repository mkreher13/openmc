module input_xml

  use hdf5

  use cmfd_input,       only: configure_cmfd
  use constants
  use dict_header,      only: DictIntInt, ElemKeyValueCI
  use distribution_multivariate
  use distribution_univariate
  use endf,             only: reaction_name
  use energy_grid,      only: grid_method, n_log_bins
  use error,            only: fatal_error, warning
  use geometry_header,  only: Cell, Lattice, RectLattice, HexLattice
  use global
  use hdf5_interface
  use list_header,      only: ListChar, ListInt, ListReal
  use mesh_header,      only: RegularMesh
  use multipole,        only: multipole_read
  use output,           only: write_message
  use plot_header
  use random_lcg,       only: prn, seed
  use surface_header
  use set_header,       only: SetChar
  use stl_vector,       only: VectorInt, VectorReal, VectorChar
  use string,           only: to_lower, to_str, str_to_int, str_to_real, &
                              starts_with, ends_with, tokenize, split_string
  use tally_header,     only: TallyObject
  use tally_filter
  use tally_initialize, only: add_tallies
  use xml_interface

  implicit none
  save

  type(DictIntInt) :: cells_in_univ_dict ! Used to count how many cells each
                                         ! universe contains

contains

!===============================================================================
! READ_INPUT_XML calls each of the separate subroutines for reading settings,
! geometry, materials, and tallies.
!===============================================================================

  subroutine read_input_xml()

    call read_settings_xml()
    call read_geometry_xml()
    call read_materials()
    call read_tallies_xml()
    if (cmfd_run) call configure_cmfd()

  end subroutine read_input_xml

!===============================================================================
! READ_SETTINGS_XML reads data from a settings.xml file and parses it, checking
! for errors and placing properly-formatted data in the right data structures
!===============================================================================

  subroutine read_settings_xml()

    character(MAX_LINE_LEN) :: temp_str
    integer :: i
    integer :: n
    integer :: temp_int
    integer :: temp_int_array3(3)
    integer, allocatable :: temp_int_array(:)
    integer(8) :: temp_long
    real(8), allocatable :: temp_real(:)
    integer :: n_tracks
    logical :: file_exists
    character(MAX_FILE_LEN) :: env_variable
    character(MAX_WORD_LEN) :: type
    character(MAX_LINE_LEN) :: filename
    type(Node), pointer :: doc            => null()
    type(Node), pointer :: node_mode      => null()
    type(Node), pointer :: node_source    => null()
    type(Node), pointer :: node_space     => null()
    type(Node), pointer :: node_angle     => null()
    type(Node), pointer :: node_dist      => null()
    type(Node), pointer :: node_cutoff    => null()
    type(Node), pointer :: node_entropy   => null()
    type(Node), pointer :: node_ufs       => null()
    type(Node), pointer :: node_sp        => null()
    type(Node), pointer :: node_output    => null()
    type(Node), pointer :: node_verb      => null()
    type(Node), pointer :: node_res_scat  => null()
    type(Node), pointer :: node_scatterer => null()
    type(Node), pointer :: node_trigger   => null()
    type(Node), pointer :: node_keff_trigger => null()
    type(Node), pointer :: node_vol => null()
    type(NodeList), pointer :: node_scat_list => null()
    type(NodeList), pointer :: node_source_list => null()
    type(NodeList), pointer :: node_vol_list => null()

    ! Check if settings.xml exists
    filename = trim(path_input) // "settings.xml"
    inquire(FILE=filename, EXIST=file_exists)
    if (.not. file_exists) then
      if (run_mode /= MODE_PLOTTING) then
        call fatal_error("Settings XML file '" // trim(filename) // "' does &
             &not exist! In order to run OpenMC, you first need a set of input &
             &files; at a minimum, this includes settings.xml, geometry.xml, &
             &and materials.xml. Please consult the user's guide at &
             &http://mit-crpg.github.io/openmc for further information.")
      else
        ! The settings.xml file is optional if we just want to make a plot.
        return
      end if
    else
      call write_message("Reading settings XML file...", 5)
    end if

    ! Parse settings.xml file
    call open_xmldoc(doc, filename)

    ! Find if a multi-group or continuous-energy simulation is desired
    if (check_for_node(doc, "energy_mode")) then
      call get_node_value(doc, "energy_mode", temp_str)
      temp_str = trim(to_lower(temp_str))
      if (temp_str == "mg" .or. temp_str == "multi-group") then
        run_CE = .false.
      else if (temp_str == "ce" .or. temp_str == "continuous-energy") then
        run_CE = .true.
      end if
    end if

    ! Find cross_sections.xml file -- the first place to look is the
    ! settings.xml file. If no file is found there, then we check the
    ! CROSS_SECTIONS environment variable
    if (.not. check_for_node(doc, "cross_sections")) then
      ! No cross_sections.xml file specified in settings.xml, check
      ! environment variable
      if (run_CE) then
        call get_environment_variable("OPENMC_CROSS_SECTIONS", env_variable)
        if (len_trim(env_variable) == 0) then
          call get_environment_variable("CROSS_SECTIONS", env_variable)
          if (len_trim(env_variable) == 0) then
            call fatal_error("No cross_sections.xml file was specified in &
                 &settings.xml or in the OPENMC_CROSS_SECTIONS environment &
                 &variable. OpenMC needs such a file to identify where to &
                 &find ACE cross section libraries. Please consult the &
                 &user's guide at http://mit-crpg.github.io/openmc for &
                 &information on how to set up ACE cross section libraries.")
          else
            call warning("The CROSS_SECTIONS environment variable is &
                 &deprecated. Please update your environment to use &
                 &OPENMC_CROSS_SECTIONS instead.")
          end if
        end if
        path_cross_sections = trim(env_variable)
      else
        call get_environment_variable("OPENMC_MG_CROSS_SECTIONS", env_variable)
        if (len_trim(env_variable) == 0) then
          call fatal_error("No mgxs.xml file was specified in &
               &settings.xml or in the OPENMC_MG_CROSS_SECTIONS environment &
               &variable. OpenMC needs such a file to identify where to &
               &find ACE cross section libraries. Please consult the user's &
               &guide at http://mit-crpg.github.io/openmc for information on &
               &how to set up ACE cross section libraries.")
        else
          path_cross_sections = trim(env_variable)
        end if
      end if
    else
      call get_node_value(doc, "cross_sections", path_cross_sections)
    end if

    ! Find the windowed multipole library
    if (run_mode /= MODE_PLOTTING) then
      if (.not. check_for_node(doc, "multipole_library")) then
        ! No library location specified in settings.xml, check
        ! environment variable
        call get_environment_variable("OPENMC_MULTIPOLE_LIBRARY", env_variable)
        path_multipole = trim(env_variable)
      else
        call get_node_value(doc, "multipole_library", path_multipole)
      end if
      if (.not. ends_with(path_multipole, "/")) &
           path_multipole = trim(path_multipole) // "/"
    end if

    if (.not. run_CE) then
      ! Scattering Treatments
      if (check_for_node(doc, "max_order")) then
        call get_node_value(doc, "max_order", max_order)
      else
        ! Set to default of largest int - 1, which means to use whatever is
        ! contained in library.
        ! This is largest int - 1 because for legendre scattering, a value of
        ! 1 is added to the order; adding 1 to huge(0) gets you the largest
        ! negative integer, which is not what we want.
        max_order = huge(0) - 1
      end if
    else
      max_order = 0
    end if

    ! Set output directory if a path has been specified on the <output_path>
    ! element
    if (check_for_node(doc, "output_path")) then
      call get_node_value(doc, "output_path", path_output)
      if (.not. ends_with(path_output, "/")) &
           path_output = trim(path_output) // "/"
    end if

    ! Check for a trigger node and get trigger information
    if (check_for_node(doc, "trigger")) then
      call get_node_ptr(doc, "trigger", node_trigger)

      ! Check if trigger(s) are to be turned on
      call get_node_value(node_trigger, "active", temp_str)
      temp_str = trim(to_lower(temp_str))

      if (temp_str == 'true' .or. temp_str == '1') then
        trigger_on = .true.
      elseif (temp_str == 'false' .or. temp_str == '0') then
        trigger_on = .false.
      else
        call fatal_error("Unrecognized trigger active: " // temp_str)
      end if

      if (trigger_on) then

        if (check_for_node(node_trigger, "max_batches") )then
          call get_node_value(node_trigger, "max_batches", n_max_batches)
        else
          call fatal_error("The max_batches must be specified with triggers")
        end if

        ! Get the batch interval to check triggers
        if (.not. check_for_node(node_trigger, "batch_interval"))then
          pred_batches = .true.
        else
          call get_node_value(node_trigger, "batch_interval", temp_int)
          n_batch_interval = temp_int
          if (n_batch_interval <= 0) then
            call fatal_error("The batch interval must be greater than zero")
          end if
        end if
      end if
    end if

    ! Make sure that either eigenvalue or fixed source was specified
    if (.not. check_for_node(doc, "eigenvalue") .and. &
         .not. check_for_node(doc, "fixed_source")) then
      call fatal_error("<eigenvalue> or <fixed_source> not specified.")
    end if

    ! Eigenvalue information
    if (check_for_node(doc, "eigenvalue")) then
      ! Set run mode
      if (run_mode == NONE) run_mode = MODE_EIGENVALUE

      ! Get pointer to eigenvalue XML block
      call get_node_ptr(doc, "eigenvalue", node_mode)

      ! Check number of particles
      if (.not. check_for_node(node_mode, "particles")) then
        call fatal_error("Need to specify number of particles per generation.")
      end if

      ! Get number of particles
      call get_node_value(node_mode, "particles", temp_long)

      ! If the number of particles was specified as a command-line argument, we
      ! don't set it here
      if (n_particles == 0) n_particles = temp_long

      ! Get number of basic batches
      call get_node_value(node_mode, "batches", n_batches)
      if (.not. trigger_on) then
        n_max_batches = n_batches
      end if

      ! Get number of inactive batches
      call get_node_value(node_mode, "inactive", n_inactive)
      n_active = n_batches - n_inactive
      if (check_for_node(node_mode, "generations_per_batch")) then
        call get_node_value(node_mode, "generations_per_batch", gen_per_batch)
      end if

      ! Allocate array for batch keff and entropy
      allocate(k_generation(n_max_batches*gen_per_batch))
      allocate(entropy(n_max_batches*gen_per_batch))
      entropy = ZERO

      ! Get the trigger information for keff
      if (check_for_node(node_mode, "keff_trigger")) then
        call get_node_ptr(node_mode, "keff_trigger", node_keff_trigger)

        if (check_for_node(node_keff_trigger, "type")) then
          call get_node_value(node_keff_trigger, "type", temp_str)
          temp_str = trim(to_lower(temp_str))

          select case (temp_str)
          case ('std_dev')
            keff_trigger % trigger_type = STANDARD_DEVIATION
          case ('variance')
            keff_trigger % trigger_type = VARIANCE
          case ('rel_err')
            keff_trigger % trigger_type = RELATIVE_ERROR
          case default
            call fatal_error("Unrecognized keff trigger type " // temp_str)
          end select

        else
          call fatal_error("Specify keff trigger type in settings XML")
        end if

        if (check_for_node(node_keff_trigger, "threshold")) then
          call get_node_value(node_keff_trigger, "threshold", &
               keff_trigger % threshold)
        else
          call fatal_error("Specify keff trigger threshold in settings XML")
        end if
      end if
    end if

    ! Fixed source calculation information
    if (check_for_node(doc, "fixed_source")) then
      ! Set run mode
      if (run_mode == NONE) run_mode = MODE_FIXEDSOURCE

      ! Get pointer to fixed_source XML block
      call get_node_ptr(doc, "fixed_source", node_mode)

      ! Check number of particles
      if (.not. check_for_node(node_mode, "particles")) then
        call fatal_error("Need to specify number of particles per batch.")
      end if

      ! Get number of particles
      call get_node_value(node_mode, "particles", temp_long)

      ! If the number of particles was specified as a command-line argument, we
      ! don't set it here
      if (n_particles == 0) n_particles = temp_long

      ! Copy batch information
      call get_node_value(node_mode, "batches", n_batches)
      if (.not. trigger_on) then
        n_max_batches = n_batches
      end if
      n_active = n_batches
      n_inactive    = 0
      gen_per_batch = 1
    end if

    ! Check number of active batches, inactive batches, and particles
    if (n_active <= 0) then
      call fatal_error("Number of active batches must be greater than zero.")
    elseif (n_inactive < 0) then
      call fatal_error("Number of inactive batches must be non-negative.")
    elseif (n_particles <= 0) then
      call fatal_error("Number of particles must be greater than zero.")
    end if

    ! Copy random number seed if specified
    if (check_for_node(doc, "seed")) call get_node_value(doc, "seed", seed)

    ! Energy grid methods
    if (check_for_node(doc, "energy_grid")) then
      call get_node_value(doc, "energy_grid", temp_str)
    else
      temp_str = 'logarithm'
    end if
    select case (trim(temp_str))
    case ('nuclide')
      grid_method = GRID_NUCLIDE
    case ('material-union', 'union')
      grid_method = GRID_MAT_UNION
      if (trim(temp_str) == 'union') &
           call warning('Energy grids will be unionized by material.  Global&
           & energy grid unionization is no longer an allowed option.')
    case ('logarithm', 'logarithmic', 'log')
      grid_method = GRID_LOGARITHM
    case default
      call fatal_error("Unknown energy grid method: " // trim(temp_str))
    end select

    ! Number of bins for logarithmic grid
    if (check_for_node(doc, "log_grid_bins")) then
      call get_node_value(doc, "log_grid_bins", n_log_bins)
      if (n_log_bins < 1) then
        call fatal_error("Number of bins for logarithmic grid must be &
             &greater than zero.")
      end if
    else
      n_log_bins = 8000
    end if

    ! Verbosity
    if (check_for_node(doc, "verbosity")) then
      call get_node_ptr(doc, "verbosity", node_verb)
      call get_node_value(node_verb, "value", verbosity)
    end if

    ! Number of OpenMP threads
    if (check_for_node(doc, "threads")) then
#ifdef _OPENMP
      if (n_threads == NONE) then
        call get_node_value(doc, "threads", n_threads)
        if (n_threads < 1) then
          call fatal_error("Invalid number of threads: " // to_str(n_threads))
        end if
        call omp_set_num_threads(n_threads)
      end if
#else
      if (master) call warning("Ignoring number of threads.")
#endif
    end if

    ! ==========================================================================
    ! EXTERNAL SOURCE

    ! Get point to list of <source> elements and make sure there is at least one
    call get_node_list(doc, "source", node_source_list)
    n = get_list_size(node_source_list)
    if (n == 0) call fatal_error("No source specified in settings XML file.")

    ! Allocate array for sources
    allocate(external_source(n))

    ! Read each source
    do i = 1, n
      ! Get pointer to source
      call get_list_item(node_source_list, i, node_source)

      ! Check if we want to write out source
      if (check_for_node(node_source, "write_initial")) then
        call get_node_value(node_source, "write_initial", temp_str)
        temp_str = to_lower(temp_str)
        if (trim(temp_str) == 'true' .or. trim(temp_str) == '1') &
             write_initial_source = .true.
      end if

      ! Check for source strength
      if (check_for_node(node_source, "strength")) then
        call get_node_value(node_source, "strength", external_source(i)%strength)
      else
        external_source(i)%strength = ONE
      end if

      ! Check for external source file
      if (check_for_node(node_source, "file")) then
        ! Copy path of source file
        call get_node_value(node_source, "file", path_source)

        ! Check if source file exists
        inquire(FILE=path_source, EXIST=file_exists)
        if (.not. file_exists) then
          call fatal_error("Binary source file '" // trim(path_source) &
               &// "' does not exist!")
        end if

      else

        ! Spatial distribution for external source
        if (check_for_node(node_source, "space")) then

          ! Get pointer to spatial distribution
          call get_node_ptr(node_source, "space", node_space)

          ! Check for type of spatial distribution
          type = ''
          if (check_for_node(node_space, "type")) &
               call get_node_value(node_space, "type", type)
          select case (to_lower(type))
          case ('cartesian')
            allocate(CartesianIndependent :: external_source(i)%space)

          case ('box')
            allocate(SpatialBox :: external_source(i)%space)

          case ('fission')
            allocate(SpatialBox :: external_source(i)%space)
            select type(space => external_source(i)%space)
            type is (SpatialBox)
              space%only_fissionable = .true.
            end select

          case ('point')
            allocate(SpatialPoint :: external_source(i)%space)

          case default
            call fatal_error("Invalid spatial distribution for external source: "&
                 // trim(type))
          end select

          select type (space => external_source(i)%space)
          type is (CartesianIndependent)
            ! Read distribution for x coordinate
            if (check_for_node(node_space, "x")) then
              call get_node_ptr(node_space, "x", node_dist)
              call distribution_from_xml(space%x, node_dist)
            else
              allocate(Discrete :: space%x)
              select type (dist => space%x)
              type is (Discrete)
                allocate(dist%x(1), dist%p(1))
                dist%x(1) = ZERO
                dist%p(1) = ONE
              end select
            end if

            ! Read distribution for y coordinate
            if (check_for_node(node_space, "y")) then
              call get_node_ptr(node_space, "y", node_dist)
              call distribution_from_xml(space%y, node_dist)
            else
              allocate(Discrete :: space%y)
              select type (dist => space%y)
              type is (Discrete)
                allocate(dist%x(1), dist%p(1))
                dist%x(1) = ZERO
                dist%p(1) = ONE
              end select
            end if

            if (check_for_node(node_space, "z")) then
              call get_node_ptr(node_space, "z", node_dist)
              call distribution_from_xml(space%z, node_dist)
            else
              allocate(Discrete :: space%z)
              select type (dist => space%z)
              type is (Discrete)
                allocate(dist%x(1), dist%p(1))
                dist%x(1) = ZERO
                dist%p(1) = ONE
              end select
            end if

          type is (SpatialBox)
            ! Make sure correct number of parameters are given
            if (get_arraysize_double(node_space, "parameters") /= 6) then
              call fatal_error('Box/fission spatial source must have &
                   &six parameters specified.')
            end if

            ! Read lower-right/upper-left coordinates
            allocate(temp_real(6))
            call get_node_array(node_space, "parameters", temp_real)
            space%lower_left(:) = temp_real(1:3)
            space%upper_right(:) = temp_real(4:6)
            deallocate(temp_real)

          type is (SpatialPoint)
            ! Make sure correct number of parameters are given
            if (get_arraysize_double(node_space, "parameters") /= 3) then
              call fatal_error('Point spatial source must have &
                   &three parameters specified.')
            end if

            ! Read location of point source
            allocate(temp_real(3))
            call get_node_array(node_space, "parameters", temp_real)
            space%xyz(:) = temp_real
            deallocate(temp_real)

          end select

        else
          call fatal_error("No spatial distribution specified for external &
               &source.")
        end if

        ! Determine external source angular distribution
        if (check_for_node(node_source, "angle")) then

          ! Get pointer to angular distribution
          call get_node_ptr(node_source, "angle", node_angle)

          ! Check for type of angular distribution
          type = ''
          if (check_for_node(node_angle, "type")) &
               call get_node_value(node_angle, "type", type)
          select case (to_lower(type))
          case ('isotropic')
            allocate(Isotropic :: external_source(i)%angle)

          case ('monodirectional')
            allocate(Monodirectional :: external_source(i)%angle)

          case ('mu-phi')
            allocate(PolarAzimuthal :: external_source(i)%angle)

          case default
            call fatal_error("Invalid angular distribution for external source: "&
                 // trim(type))
          end select

          ! Read reference directional unit vector
          if (check_for_node(node_angle, "reference_uvw")) then
            n = get_arraysize_double(node_angle, "reference_uvw")
            if (n /= 3) then
              call fatal_error('Angular distribution reference direction must have &
                   &three parameters specified.')
            end if
            call get_node_array(node_angle, "reference_uvw", &
                 external_source(i)%angle%reference_uvw)
          else
            ! By default, set reference unit vector to be positive z-direction
            external_source(i)%angle%reference_uvw(:) = [ZERO, ZERO, ONE]
          end if

          ! Read parameters for angle distribution
          select type (angle => external_source(i)%angle)
          type is (Monodirectional)
            call get_node_array(node_angle, "reference_uvw", &
                 external_source(i)%angle%reference_uvw)

          type is (PolarAzimuthal)
            if (check_for_node(node_angle, "mu")) then
              call get_node_ptr(node_angle, "mu", node_dist)
              call distribution_from_xml(angle%mu, node_dist)
            else
              allocate(Uniform :: angle%mu)
              select type (mu => angle%mu)
              type is (Uniform)
                mu%a = -ONE
                mu%b = ONE
              end select
            end if

            if (check_for_node(node_angle, "phi")) then
              call get_node_ptr(node_angle, "phi", node_dist)
              call distribution_from_xml(angle%phi, node_dist)
            else
              allocate(Uniform :: angle%phi)
              select type (phi => angle%phi)
              type is (Uniform)
                phi%a = ZERO
                phi%b = TWO*PI
              end select
            end if
          end select

        else
          ! Set default angular distribution isotropic
          allocate(Isotropic :: external_source(i)%angle)
          external_source(i)%angle%reference_uvw(:) = [ZERO, ZERO, ONE]
        end if

        ! Determine external source energy distribution
        if (check_for_node(node_source, "energy")) then
          call get_node_ptr(node_source, "energy", node_dist)
          call distribution_from_xml(external_source(i)%energy, node_dist)
        else
          ! Default to a Watt spectrum with parameters 0.988 MeV and 2.249 MeV^-1
          allocate(Watt :: external_source(i)%energy)
          select type(energy => external_source(i)%energy)
          type is (Watt)
            energy%a = 0.988_8
            energy%b = 2.249_8
          end select
        end if
      end if
    end do

    ! Survival biasing
    if (check_for_node(doc, "survival_biasing")) then
      call get_node_value(doc, "survival_biasing", temp_str)
      temp_str = to_lower(temp_str)
      if (trim(temp_str) == 'true' .or. trim(temp_str) == '1') &
           survival_biasing = .true.
    end if

    ! Probability tables
    if (check_for_node(doc, "ptables")) then
      call get_node_value(doc, "ptables", temp_str)
      temp_str = to_lower(temp_str)
      if (trim(temp_str) == 'false' .or. trim(temp_str) == '0') &
           urr_ptables_on = .false.
    end if

    ! Cutoffs
    if (check_for_node(doc, "cutoff")) then
      call get_node_ptr(doc, "cutoff", node_cutoff)
      call get_node_value(node_cutoff, "weight", weight_cutoff)
      call get_node_value(node_cutoff, "weight_avg", weight_survive)
    end if

    ! Particle trace
    if (check_for_node(doc, "trace")) then
      call get_node_array(doc, "trace", temp_int_array3)
      trace_batch    = temp_int_array3(1)
      trace_gen      = temp_int_array3(2)
      trace_particle = int(temp_int_array3(3), 8)
    end if

    ! Particle tracks
    if (check_for_node(doc, "track")) then
      ! Make sure that there are three values per particle
      n_tracks = get_arraysize_integer(doc, "track")
      if (mod(n_tracks, 3) /= 0) then
        call fatal_error("Number of integers specified in 'track' is not &
             &divisible by 3.  Please provide 3 integers per particle to be &
             &tracked.")
      end if

      ! Allocate space and get list of tracks
      allocate(temp_int_array(n_tracks))
      call get_node_array(doc, "track", temp_int_array)

      ! Reshape into track_identifiers
      allocate(track_identifiers(3, n_tracks/3))
      track_identifiers = reshape(temp_int_array, [3, n_tracks/3])
    end if

    ! Shannon Entropy mesh
    if (check_for_node(doc, "entropy")) then

      ! Get pointer to entropy node
      call get_node_ptr(doc, "entropy", node_entropy)

      ! Check to make sure enough values were supplied
      if (get_arraysize_double(node_entropy, "lower_left") /= 3) then
        call fatal_error("Need to specify (x,y,z) coordinates of lower-left &
             &corner of Shannon entropy mesh.")
      elseif (get_arraysize_double(node_entropy, "upper_right") /= 3) then
        call fatal_error("Need to specify (x,y,z) coordinates of upper-right &
             &corner of Shannon entropy mesh.")
      end if

      ! Allocate mesh object and coordinates on mesh
      allocate(entropy_mesh)
      allocate(entropy_mesh % lower_left(3))
      allocate(entropy_mesh % upper_right(3))
      allocate(entropy_mesh % width(3))

      ! Copy values
      call get_node_array(node_entropy, "lower_left", &
           entropy_mesh % lower_left)
      call get_node_array(node_entropy, "upper_right", &
           entropy_mesh % upper_right)

      ! Check on values provided
      if (.not. all(entropy_mesh % upper_right > entropy_mesh % lower_left)) &
           &then
        call fatal_error("Upper-right coordinate must be greater than &
             &lower-left coordinate for Shannon entropy mesh.")
      end if

      ! Check if dimensions were specified -- if not, they will be calculated
      ! automatically upon first entry into shannon_entropy
      if (check_for_node(node_entropy, "dimension")) then

        ! If so, make sure proper number of values were given
        if (get_arraysize_integer(node_entropy, "dimension") /= 3) then
          call fatal_error("Dimension of entropy mesh must be given as three &
               &integers.")
        end if

        ! Allocate dimensions
        entropy_mesh % n_dimension = 3
        allocate(entropy_mesh % dimension(3))

        ! Copy dimensions
        call get_node_array(node_entropy, "dimension", entropy_mesh % dimension)

        ! Calculate width
        entropy_mesh % width = (entropy_mesh % upper_right - &
             entropy_mesh % lower_left) / entropy_mesh % dimension

      end if

      ! Turn on Shannon entropy calculation
      entropy_on = .true.
    end if

    ! Uniform fission source weighting mesh
    if (check_for_node(doc, "uniform_fs")) then

      ! Get pointer to ufs node
      call get_node_ptr(doc, "uniform_fs", node_ufs)

      ! Check to make sure enough values were supplied
      if (get_arraysize_double(node_ufs, "lower_left") /= 3) then
        call fatal_error("Need to specify (x,y,z) coordinates of lower-left &
             &corner of UFS mesh.")
      elseif (get_arraysize_double(node_ufs, "upper_right") /= 3) then
        call fatal_error("Need to specify (x,y,z) coordinates of upper-right &
             &corner of UFS mesh.")
      elseif (get_arraysize_integer(node_ufs, "dimension") /= 3) then
        call fatal_error("Dimension of UFS mesh must be given as three &
             &integers.")
      end if

      ! Allocate mesh object and coordinates on mesh
      allocate(ufs_mesh)
      allocate(ufs_mesh % lower_left(3))
      allocate(ufs_mesh % upper_right(3))
      allocate(ufs_mesh % width(3))

      ! Allocate dimensions
      ufs_mesh % n_dimension = 3
      allocate(ufs_mesh % dimension(3))

      ! Copy dimensions
      call get_node_array(node_ufs, "dimension", ufs_mesh % dimension)

      ! Copy values
      call get_node_array(node_ufs, "lower_left", ufs_mesh % lower_left)
      call get_node_array(node_ufs, "upper_right", ufs_mesh % upper_right)

      ! Check on values provided
      if (.not. all(ufs_mesh % upper_right > ufs_mesh % lower_left)) then
        call fatal_error("Upper-right coordinate must be greater than &
             &lower-left coordinate for UFS mesh.")
      end if

      ! Calculate width
      ufs_mesh % width = (ufs_mesh % upper_right - &
           ufs_mesh % lower_left) / ufs_mesh % dimension

      ! Calculate volume fraction of each cell
      ufs_mesh % volume_frac = ONE/real(product(ufs_mesh % dimension),8)

      ! Turn on uniform fission source weighting
      ufs = .true.

      ! Allocate source_frac
      allocate(source_frac(1, ufs_mesh % dimension(1), &
           ufs_mesh % dimension(2), ufs_mesh % dimension(3)))
    end if

    ! Check if the user has specified to write state points
    if (check_for_node(doc, "state_point")) then

      ! Get pointer to state_point node
      call get_node_ptr(doc, "state_point", node_sp)

      ! Determine number of batches at which to store state points
      if (check_for_node(node_sp, "batches")) then
        n_state_points = get_arraysize_integer(node_sp, "batches")
      else
        n_state_points = 0
      end if

      if (n_state_points > 0) then
        ! User gave specific batches to write state points
        allocate(temp_int_array(n_state_points))
        call get_node_array(node_sp, "batches", temp_int_array)
        do i = 1, n_state_points
          call statepoint_batch % add(temp_int_array(i))
        end do
        deallocate(temp_int_array)
      elseif (check_for_node(node_sp, "interval")) then
        ! User gave an interval for writing state points
        call get_node_value(node_sp, "interval", temp_int)
        n_state_points = n_batches / temp_int
        do i = 1, n_state_points
          call statepoint_batch % add(temp_int * i)
        end do
      else
        ! If neither were specified, write state point at last batch
        n_state_points = 1
        call statepoint_batch % add(n_batches)
      end if
    else
      ! If no <state_point> tag was present, by default write state point at
      ! last batch only
      n_state_points = 1
      call statepoint_batch % add(n_batches)
    end if

    ! Check if the user has specified to write source points
    if (check_for_node(doc, "source_point")) then

      ! Get pointer to source_point node
      call get_node_ptr(doc, "source_point", node_sp)

      ! Determine number of batches at which to store source points
      if (check_for_node(node_sp, "batches")) then
        n_source_points = get_arraysize_integer(node_sp, "batches")
      else
        n_source_points = 0
      end if

      if (n_source_points > 0) then
        ! User gave specific batches to write source points
        allocate(temp_int_array(n_source_points))
        call get_node_array(node_sp, "batches", temp_int_array)
        do i = 1, n_source_points
          call sourcepoint_batch % add(temp_int_array(i))
        end do
        deallocate(temp_int_array)
      elseif (check_for_node(node_sp, "interval")) then
        ! User gave an interval for writing source points
        call get_node_value(node_sp, "interval", temp_int)
        n_source_points = n_batches / temp_int
        do i = 1, n_source_points
          call sourcepoint_batch % add(temp_int * i)
        end do
      else
        ! If neither were specified, write source points with state points
        n_source_points = n_state_points
        do i = 1, n_state_points
          call sourcepoint_batch % add(statepoint_batch % get_item(i))
        end do
      end if

      ! Check if the user has specified to write binary source file
      if (check_for_node(node_sp, "separate")) then
        call get_node_value(node_sp, "separate", temp_str)
        temp_str = to_lower(temp_str)
        if (trim(temp_str) == 'true' .or. &
             trim(temp_str) == '1') source_separate = .true.
      end if
      if (check_for_node(node_sp, "write")) then
        call get_node_value(node_sp, "write", temp_str)
        temp_str = to_lower(temp_str)
        if (trim(temp_str) == 'false' .or. &
             trim(temp_str) == '0') source_write = .false.
      end if
      if (check_for_node(node_sp, "overwrite_latest")) then
        call get_node_value(node_sp, "overwrite_latest", temp_str)
        temp_str = to_lower(temp_str)
        if (trim(temp_str) == 'true' .or. &
             trim(temp_str) == '1') then
          source_latest = .true.
          source_separate = .true.
        end if
      end if
    else
      ! If no <source_point> tag was present, by default we keep source bank in
      ! statepoint file and write it out at statepoints intervals
      source_separate = .false.
      n_source_points = n_state_points
      do i = 1, n_state_points
        call sourcepoint_batch % add(statepoint_batch % get_item(i))
      end do
    end if

    ! If source is not seperate and is to be written out in the statepoint file,
    ! make sure that the sourcepoint batch numbers are contained in the
    ! statepoint list
    if (.not. source_separate) then
      do i = 1, n_source_points
        if (.not. statepoint_batch % contains(sourcepoint_batch % &
             get_item(i))) then
          call fatal_error('Sourcepoint batches are not a subset&
               & of statepoint batches.')
        end if
      end do
    end if

    ! Check if the user has specified to not reduce tallies at the end of every
    ! batch
    if (check_for_node(doc, "no_reduce")) then
      call get_node_value(doc, "no_reduce", temp_str)
      temp_str = to_lower(temp_str)
      if (trim(temp_str) == 'true' .or. trim(temp_str) == '1') &
           reduce_tallies = .false.
    end if

    ! Check if the user has specified to use confidence intervals for
    ! uncertainties rather than standard deviations
    if (check_for_node(doc, "confidence_intervals")) then
      call get_node_value(doc, "confidence_intervals", temp_str)
      temp_str = to_lower(temp_str)
      if (trim(temp_str) == 'true' .or. &
           trim(temp_str) == '1') confidence_intervals = .true.
    end if

    ! Check for output options
    if (check_for_node(doc, "output")) then

      ! Get pointer to output node
      call get_node_ptr(doc, "output", node_output)

      ! Check for summary option
      if (check_for_node(node_output, "summary")) then
        call get_node_value(node_output, "summary", temp_str)
        temp_str = to_lower(temp_str)
        if (trim(temp_str) == 'false' .or. &
             trim(temp_str) == '0') output_summary = .false.
      end if

      ! Check for cross sections option
      if (check_for_node(node_output, "cross_sections")) then
        call get_node_value(node_output, "cross_sections", temp_str)
        temp_str = to_lower(temp_str)
        if (trim(temp_str) == 'true' .or. &
             trim(temp_str) == '1') output_xs = .true.
      end if

      ! Check for ASCII tallies output option
      if (check_for_node(node_output, "tallies")) then
        call get_node_value(node_output, "tallies", temp_str)
        temp_str = to_lower(temp_str)
        if (trim(temp_str) == 'false' .or. &
             trim(temp_str) == '0') output_tallies = .false.
      end if
    end if

    ! Check for cmfd run
    if (check_for_node(doc, "run_cmfd")) then
      call get_node_value(doc, "run_cmfd", temp_str)
      temp_str = to_lower(temp_str)
      if (trim(temp_str) == 'true' .or. trim(temp_str) == '1') then
        cmfd_run = .true.
      end if
    end if

    ! Resonance scattering parameters
    if (check_for_node(doc, "resonance_scattering")) then
      call get_node_ptr(doc, "resonance_scattering", node_res_scat)
      call get_node_list(node_res_scat, "scatterer", node_scat_list)

      ! check that a nuclide is specified
      if (get_list_size(node_scat_list) >= 1) then
        treat_res_scat = .true.
        n_res_scatterers_total = get_list_size(node_scat_list)

        ! store 0K info for resonant scatterers
        allocate(nuclides_0K(n_res_scatterers_total))
        do i = 1, n_res_scatterers_total
          call get_list_item(node_scat_list, i, node_scatterer)

          ! check to make sure a nuclide is specified
          if (.not. check_for_node(node_scatterer, "nuclide")) then
            call fatal_error("No nuclide specified for scatterer " &
                 // trim(to_str(i)) // " in settings.xml file!")
          end if
          call get_node_value(node_scatterer, "nuclide", &
               nuclides_0K(i) % nuclide)

          if (check_for_node(node_scatterer, "method")) then
            call get_node_value(node_scatterer, "method", &
                 nuclides_0K(i) % scheme)
          end if

          ! check to make sure xs name for which method is applied is given
          if (.not. check_for_node(node_scatterer, "xs_label")) then
            call fatal_error("Must specify the temperature dependent name of &
                 &scatterer " // trim(to_str(i)) &
                 // " given in cross_sections.xml")
          end if
          call get_node_value(node_scatterer, "xs_label", &
               nuclides_0K(i) % name)

          ! check to make sure 0K xs name for which method is applied is given
          if (.not. check_for_node(node_scatterer, "xs_label_0K")) then
            call fatal_error("Must specify the 0K name of scatterer " &
                 // trim(to_str(i)) // " given in cross_sections.xml")
          end if
          call get_node_value(node_scatterer, "xs_label_0K", &
               nuclides_0K(i) % name_0K)

          if (check_for_node(node_scatterer, "E_min")) then
            call get_node_value(node_scatterer, "E_min", &
                 nuclides_0K(i) % E_min)
          end if

          ! check that E_min is non-negative
          if (nuclides_0K(i) % E_min < ZERO) then
            call fatal_error("Lower resonance scattering energy bound is &
                 &negative")
          end if

          if (check_for_node(node_scatterer, "E_max")) then
            call get_node_value(node_scatterer, "E_max", &
                 nuclides_0K(i) % E_max)
          end if

          ! check that E_max is not less than E_min
          if (nuclides_0K(i) % E_max < nuclides_0K(i) % E_min) then
            call fatal_error("Lower resonance scattering energy bound exceeds &
                 &upper")
          end if

          nuclides_0K(i) % nuclide = trim(nuclides_0K(i) % nuclide)
          nuclides_0K(i) % scheme  = to_lower(trim(nuclides_0K(i) % scheme))
          nuclides_0K(i) % name    = trim(nuclides_0K(i) % name)
          nuclides_0K(i) % name_0K = trim(nuclides_0K(i) % name_0K)
        end do
      else
        call fatal_error("No resonant scatterers are specified within the &
             &resonance_scattering element in settings.xml")
      end if
    end if

    ! Natural element expansion option
    if (check_for_node(doc, "natural_elements")) then
      call get_node_value(doc, "natural_elements", temp_str)
      select case (to_lower(temp_str))
      case ('endf/b-vii.0')
        default_expand = ENDF_BVII0
      case ('endf/b-vii.1')
        default_expand = ENDF_BVII1
      case ('jeff-3.1.1')
        default_expand = JEFF_311
      case ('jeff-3.1.2')
        default_expand = JEFF_312
      case ('jeff-3.2')
        default_expand = JEFF_32
      case ('jendl-3.2')
        default_expand = JENDL_32
      case ('jendl-3.3')
        default_expand = JENDL_33
      case ('jendl-4.0')
        default_expand = JENDL_40
      case default
        call fatal_error("Unknown natural element expansion option: " &
             // trim(temp_str))
      end select
    end if

    ! Check to see if windowed multipole functionality is requested
    if (check_for_node(doc, "use_windowed_multipole")) then
      call get_node_value(doc, "use_windowed_multipole", temp_str)
      select case (to_lower(temp_str))
      case ('true', '1')
        multipole_active = .true.
      case ('false', '0')
        multipole_active = .false.
      case default
        call fatal_error("Unrecognized value for <use_windowed_multipole> in &
             &settings.xml")
      end select
    end if

    call get_node_list(doc, "volume_calc", node_vol_list)
    n = get_list_size(node_vol_list)
    allocate(volume_calcs(n))
    do i = 1, n
      call get_list_item(node_vol_list, i, node_vol)
      call volume_calcs(i) % from_xml(node_vol)
    end do

    ! Close settings XML file
    call close_xmldoc(doc)

  end subroutine read_settings_xml

!===============================================================================
! READ_GEOMETRY_XML reads data from a geometry.xml file and parses it, checking
! for errors and placing properly-formatted data in the right data structures
!===============================================================================

  subroutine read_geometry_xml()

    integer :: i, j, k, m, i_x, i_a, input_index
    integer :: n, n_mats, n_x, n_y, n_z, n_rings, n_rlats, n_hlats
    integer :: universe_num
    integer :: n_cells_in_univ
    integer :: coeffs_reqd
    integer :: i_xmin, i_xmax, i_ymin, i_ymax, i_zmin, i_zmax
    real(8) :: xmin, xmax, ymin, ymax, zmin, zmax
    integer, allocatable :: temp_int_array(:)
    real(8) :: phi, theta, psi
    real(8), allocatable :: coeffs(:)
    logical :: file_exists
    logical :: boundary_exists
    character(MAX_LINE_LEN) :: filename
    character(MAX_WORD_LEN) :: word
    character(MAX_WORD_LEN), allocatable :: sarray(:)
    character(REGION_SPEC_LEN) :: region_spec
    type(Cell),     pointer :: c
    class(Surface), pointer :: s
    class(Lattice), pointer :: lat
    type(Node), pointer :: doc => null()
    type(Node), pointer :: node_cell => null()
    type(Node), pointer :: node_surf => null()
    type(Node), pointer :: node_lat => null()
    type(NodeList), pointer :: node_cell_list => null()
    type(NodeList), pointer :: node_surf_list => null()
    type(NodeList), pointer :: node_rlat_list => null()
    type(NodeList), pointer :: node_hlat_list => null()
    type(VectorInt) :: tokens
    type(VectorInt) :: rpn

    ! Display output message
    call write_message("Reading geometry XML file...", 5)

    ! ==========================================================================
    ! READ CELLS FROM GEOMETRY.XML

    ! Check if geometry.xml exists
    filename = trim(path_input) // "geometry.xml"
    inquire(FILE=filename, EXIST=file_exists)
    if (.not. file_exists) then
      call fatal_error("Geometry XML file '" // trim(filename) // "' does not &
           &exist!")
    end if

    ! Parse geometry.xml file
    call open_xmldoc(doc, filename)

    ! Get pointer to list of XML <cell>
    call get_node_list(doc, "cell", node_cell_list)

    ! Get number of <cell> tags
    n_cells = get_list_size(node_cell_list)

    ! Check for no cells
    if (n_cells == 0) then
      call fatal_error("No cells found in geometry.xml!")
    end if

    ! Allocate cells array
    allocate(cells(n_cells))

    if (check_overlaps) then
      allocate(overlap_check_cnt(n_cells))
      overlap_check_cnt = 0
    end if

    n_universes = 0
    do i = 1, n_cells
      c => cells(i)

      ! Initialize distribcell instances and distribcell index
      c % instances = 0
      c % distribcell_index = NONE

      ! Get pointer to i-th cell node
      call get_list_item(node_cell_list, i, node_cell)

      ! Copy data into cells
      if (check_for_node(node_cell, "id")) then
        call get_node_value(node_cell, "id", c % id)
      else
        call fatal_error("Must specify id of cell in geometry XML file.")
      end if

      ! Copy cell name
      if (check_for_node(node_cell, "name")) then
        call get_node_value(node_cell, "name", c % name)
      end if

      if (check_for_node(node_cell, "universe")) then
        call get_node_value(node_cell, "universe", c % universe)
      else
        c % universe = NONE
      end if
      if (check_for_node(node_cell, "fill")) then
        call get_node_value(node_cell, "fill", c % fill)
      else
        c % fill = NONE
      end if

      ! Check to make sure 'id' hasn't been used
      if (cell_dict % has_key(c % id)) then
        call fatal_error("Two or more cells use the same unique ID: " &
             // to_str(c % id))
      end if

      ! Read material
      if (check_for_node(node_cell, "material")) then
        n_mats = get_arraysize_string(node_cell, "material")

        if (n_mats > 0) then
          allocate(sarray(n_mats))
          call get_node_array(node_cell, "material", sarray)

          allocate(c % material(n_mats))
          do j = 1, n_mats
            select case(trim(to_lower(sarray(j))))
            case ('void')
              c % material(j) = MATERIAL_VOID
            case default
              c % material(j) = int(str_to_int(sarray(j)), 4)

              ! Check for error
              if (c % material(j) == ERROR_INT) then
                call fatal_error("Invalid material specified on cell " &
                     // to_str(c % id))
              end if
            end select
          end do

          deallocate(sarray)

        else
          allocate(c % material(1))
          c % material(1) = NONE
        end if

      else
        allocate(c % material(1))
        c % material(1) = NONE
      end if

      ! Check to make sure that either material or fill was specified
      if (c % material(1) == NONE .and. c % fill == NONE) then
        call fatal_error("Neither material nor fill was specified for cell " &
             // trim(to_str(c % id)))
      end if

      ! Check to make sure that both material and fill haven't been
      ! specified simultaneously
      if (c % material(1) /= NONE .and. c % fill /= NONE) then
        call fatal_error("Cannot specify material and fill simultaneously")
      end if

      ! Check for region specification (also under deprecated name surfaces)
      region_spec = ''
      if (check_for_node(node_cell, "surfaces")) then
        call warning("The use of 'surfaces' is deprecated and will be &
             &disallowed in a future release.  Use 'region' instead. The &
             &openmc-update-inputs utility can be used to automatically &
             &update geometry.xml files.")
        call get_node_value(node_cell, "surfaces", region_spec)
      elseif (check_for_node(node_cell, "region")) then
        call get_node_value(node_cell, "region", region_spec)
      end if

      if (len_trim(region_spec) > 0) then
        ! Create surfaces array from string
        call tokenize(region_spec, tokens)

        ! Use shunting-yard algorithm to determine RPN for surface algorithm
        call generate_rpn(c%id, tokens, rpn)

        ! Copy region spec and RPN form to cell arrays
        allocate(c % region(tokens%size()))
        allocate(c % rpn(rpn%size()))
        c % region(:) = tokens%data(1:tokens%size())
        c % rpn(:) = rpn%data(1:rpn%size())

        call tokens%clear()
        call rpn%clear()
      end if
      if (.not. allocated(c%region)) allocate(c%region(0))
      if (.not. allocated(c%rpn)) allocate(c%rpn(0))

      ! Check if this is a simple cell
      if (any(c%rpn == OP_COMPLEMENT) .or. any(c%rpn == OP_UNION)) then
        c%simple = .false.
      else
        c%simple = .true.
      end if

      ! Rotation matrix
      if (check_for_node(node_cell, "rotation")) then
        ! Rotations can only be applied to cells that are being filled with
        ! another universe
        if (c % fill == NONE) then
          call fatal_error("Cannot apply a rotation to cell " // trim(to_str(&
               &c % id)) // " because it is not filled with another universe")
        end if

        ! Read number of rotation parameters
        n = get_arraysize_double(node_cell, "rotation")
        if (n /= 3) then
          call fatal_error("Incorrect number of rotation parameters on cell " &
               // to_str(c % id))
        end if

        ! Copy rotation angles in x,y,z directions
        allocate(c % rotation(3))
        call get_node_array(node_cell, "rotation", c % rotation)
        phi   = -c % rotation(1) * PI/180.0_8
        theta = -c % rotation(2) * PI/180.0_8
        psi   = -c % rotation(3) * PI/180.0_8

        ! Calculate rotation matrix based on angles given
        allocate(c % rotation_matrix(3,3))
        c % rotation_matrix = reshape((/ &
             cos(theta)*cos(psi), cos(theta)*sin(psi), -sin(theta), &
             -cos(phi)*sin(psi) + sin(phi)*sin(theta)*cos(psi), &
             cos(phi)*cos(psi) + sin(phi)*sin(theta)*sin(psi), &
             sin(phi)*cos(theta), &
             sin(phi)*sin(psi) + cos(phi)*sin(theta)*cos(psi), &
             -sin(phi)*cos(psi) + cos(phi)*sin(theta)*sin(psi), &
             cos(phi)*cos(theta) /), (/ 3,3 /))
      end if

      ! Translation vector
      if (check_for_node(node_cell, "translation")) then
        ! Translations can only be applied to cells that are being filled with
        ! another universe
        if (c % fill == NONE) then
          call fatal_error("Cannot apply a translation to cell " &
               // trim(to_str(c % id)) // " because it is not filled with &
               &another universe")
        end if

        ! Read number of translation parameters
        n = get_arraysize_double(node_cell, "translation")
        if (n /= 3) then
          call fatal_error("Incorrect number of translation parameters on &
               &cell " // to_str(c % id))
        end if

        ! Copy translation vector
        allocate(c % translation(3))
        call get_node_array(node_cell, "translation", c % translation)
      end if

      ! Read cell temperatures.  If the temperature is not specified, set it to
      ! ERROR_REAL for now.  During initialization we'll replace ERROR_REAL with
      ! the temperature from the material data.
      if (.not. run_CE) then
        ! Cell temperatures are not used for MG mode.
        allocate(c % sqrtkT(1))
        c % sqrtkT(1) = ZERO
      else if (check_for_node(node_cell, "temperature")) then
        n = get_arraysize_double(node_cell, "temperature")
        if (n > 0) then
          ! Make sure this is a "normal" cell.
          if (c % material(1) == NONE) call fatal_error("Cell " &
               // trim(to_str(c % id)) // " was specified with a temperature &
               &but no material. Temperature specification is only valid for &
               &cells filled with a material.")

          ! Copy in temperatures
          allocate(c % sqrtkT(n))
          call get_node_array(node_cell, "temperature", c % sqrtkT)

          ! Make sure all temperatues are positive
          do j = 1, size(c % sqrtkT)
            if (c % sqrtkT(j) < ZERO) call fatal_error("Cell " &
                 // trim(to_str(c % id)) // " was specified with a negative &
                 &temperature. All cell temperatures must be non-negative.")
          end do

          ! Convert to sqrt(kT)
          c % sqrtkT(:) = sqrt(K_BOLTZMANN * c % sqrtkT(:))
        else
          allocate(c % sqrtkT(1))
          c % sqrtkT(1) = ERROR_REAL
        end if
      else
        allocate(c % sqrtkT(1))
        c % sqrtkT = ERROR_REAL
      end if

      ! Add cell to dictionary
      call cell_dict % add_key(c % id, i)

      ! For cells, we also need to check if there's a new universe --
      ! also for every cell add 1 to the count of cells for the
      ! specified universe
      universe_num = c % universe
      if (.not. cells_in_univ_dict % has_key(universe_num)) then
        n_universes = n_universes + 1
        n_cells_in_univ = 1
        call universe_dict % add_key(universe_num, n_universes)
      else
        n_cells_in_univ = 1 + cells_in_univ_dict % get_key(universe_num)
      end if
      call cells_in_univ_dict % add_key(universe_num, n_cells_in_univ)

    end do

    ! ==========================================================================
    ! READ SURFACES FROM GEOMETRY.XML

    ! This variable is used to check whether at least one boundary condition was
    ! applied to a surface
    boundary_exists = .false.

    ! get pointer to list of xml <surface>
    call get_node_list(doc, "surface", node_surf_list)

    ! Get number of <surface> tags
    n_surfaces = get_list_size(node_surf_list)

    ! Check for no surfaces
    if (n_surfaces == 0) then
      call fatal_error("No surfaces found in geometry.xml!")
    end if

    xmin = INFINITY
    xmax = -INFINITY
    ymin = INFINITY
    ymax = -INFINITY
    zmin = INFINITY
    zmax = -INFINITY

    ! Allocate cells array
    allocate(surfaces(n_surfaces))

    do i = 1, n_surfaces
      ! Get pointer to i-th surface node
      call get_list_item(node_surf_list, i, node_surf)

      ! Copy and interpret surface type
      word = ''
      if (check_for_node(node_surf, "type")) &
           call get_node_value(node_surf, "type", word)
      select case(to_lower(word))
      case ('x-plane')
        coeffs_reqd  = 1
        allocate(SurfaceXPlane :: surfaces(i)%obj)
      case ('y-plane')
        coeffs_reqd  = 1
        allocate(SurfaceYPlane :: surfaces(i)%obj)
      case ('z-plane')
        coeffs_reqd  = 1
        allocate(SurfaceZPlane :: surfaces(i)%obj)
      case ('plane')
        coeffs_reqd  = 4
        allocate(SurfacePlane :: surfaces(i)%obj)
      case ('x-cylinder')
        coeffs_reqd  = 3
        allocate(SurfaceXCylinder :: surfaces(i)%obj)
      case ('y-cylinder')
        coeffs_reqd  = 3
        allocate(SurfaceYCylinder :: surfaces(i)%obj)
      case ('z-cylinder')
        coeffs_reqd  = 3
        allocate(SurfaceZCylinder :: surfaces(i)%obj)
      case ('sphere')
        coeffs_reqd  = 4
        allocate(SurfaceSphere :: surfaces(i)%obj)
      case ('x-cone')
        coeffs_reqd  = 4
        allocate(SurfaceXCone :: surfaces(i)%obj)
      case ('y-cone')
        coeffs_reqd  = 4
        allocate(SurfaceYCone :: surfaces(i)%obj)
      case ('z-cone')
        coeffs_reqd  = 4
        allocate(SurfaceZCone :: surfaces(i)%obj)
      case ('quadric')
        coeffs_reqd  = 10
        allocate(SurfaceQuadric :: surfaces(i)%obj)
      case default
        call fatal_error("Invalid surface type: " // trim(word))
      end select

      s => surfaces(i)%obj

      ! Copy data into cells
      if (check_for_node(node_surf, "id")) then
        call get_node_value(node_surf, "id", s%id)
      else
        call fatal_error("Must specify id of surface in geometry XML file.")
      end if

      ! Check to make sure 'id' hasn't been used
      if (surface_dict % has_key(s%id)) then
        call fatal_error("Two or more surfaces use the same unique ID: " &
             // to_str(s%id))
      end if

      ! Copy surface name
      if (check_for_node(node_surf, "name")) then
        call get_node_value(node_surf, "name", s%name)
      end if

      ! Check to make sure that the proper number of coefficients
      ! have been specified for the given type of surface. Then copy
      ! surface coordinates.

      n = get_arraysize_double(node_surf, "coeffs")
      if (n < coeffs_reqd) then
        call fatal_error("Not enough coefficients specified for surface: " &
             // trim(to_str(s%id)))
      elseif (n > coeffs_reqd) then
        call fatal_error("Too many coefficients specified for surface: " &
             // trim(to_str(s%id)))
      end if

      allocate(coeffs(n))
      call get_node_array(node_surf, "coeffs", coeffs)

      select type(s)
      type is (SurfaceXPlane)
        s%x0 = coeffs(1)

        ! Determine outer surfaces
        xmin = min(xmin, s % x0)
        xmax = max(xmax, s % x0)
        if (xmin == s % x0) i_xmin = i
        if (xmax == s % x0) i_xmax = i
      type is (SurfaceYPlane)
        s%y0 = coeffs(1)

        ! Determine outer surfaces
        ymin = min(ymin, s % y0)
        ymax = max(ymax, s % y0)
        if (ymin == s % y0) i_ymin = i
        if (ymax == s % y0) i_ymax = i
      type is (SurfaceZPlane)
        s%z0 = coeffs(1)

        ! Determine outer surfaces
        zmin = min(zmin, s % z0)
        zmax = max(zmax, s % z0)
        if (zmin == s % z0) i_zmin = i
        if (zmax == s % z0) i_zmax = i
      type is (SurfacePlane)
        s%A = coeffs(1)
        s%B = coeffs(2)
        s%C = coeffs(3)
        s%D = coeffs(4)
      type is (SurfaceXCylinder)
        s%y0 = coeffs(1)
        s%z0 = coeffs(2)
        s%r = coeffs(3)
      type is (SurfaceYCylinder)
        s%x0 = coeffs(1)
        s%z0 = coeffs(2)
        s%r = coeffs(3)
      type is (SurfaceZCylinder)
        s%x0 = coeffs(1)
        s%y0 = coeffs(2)
        s%r = coeffs(3)
      type is (SurfaceSphere)
        s%x0 = coeffs(1)
        s%y0 = coeffs(2)
        s%z0 = coeffs(3)
        s%r = coeffs(4)
      type is (SurfaceXCone)
        s%x0 = coeffs(1)
        s%y0 = coeffs(2)
        s%z0 = coeffs(3)
        s%r2 = coeffs(4)
      type is (SurfaceYCone)
        s%x0 = coeffs(1)
        s%y0 = coeffs(2)
        s%z0 = coeffs(3)
        s%r2 = coeffs(4)
      type is (SurfaceZCone)
        s%x0 = coeffs(1)
        s%y0 = coeffs(2)
        s%z0 = coeffs(3)
        s%r2 = coeffs(4)
      type is (SurfaceQuadric)
        s%A = coeffs(1)
        s%B = coeffs(2)
        s%C = coeffs(3)
        s%D = coeffs(4)
        s%E = coeffs(5)
        s%F = coeffs(6)
        s%G = coeffs(7)
        s%H = coeffs(8)
        s%J = coeffs(9)
        s%K = coeffs(10)
      end select

      ! No longer need coefficients
      deallocate(coeffs)

      ! Boundary conditions
      word = ''
      if (check_for_node(node_surf, "boundary")) &
           call get_node_value(node_surf, "boundary", word)
      select case (to_lower(word))
      case ('transmission', 'transmit', '')
        s%bc = BC_TRANSMIT
      case ('vacuum')
        s%bc = BC_VACUUM
        boundary_exists = .true.
      case ('reflective', 'reflect', 'reflecting')
        s%bc = BC_REFLECT
        boundary_exists = .true.
      case ('periodic')
        s%bc = BC_PERIODIC
        boundary_exists = .true.

        ! Check for specification of periodic surface
        if (check_for_node(node_surf, "periodic_surface_id")) then
          call get_node_value(node_surf, "periodic_surface_id", &
               s % i_periodic)
        end if
      case default
        call fatal_error("Unknown boundary condition '" // trim(word) // &
             &"' specified on surface " // trim(to_str(s%id)))
      end select
      ! Add surface to dictionary
      call surface_dict % add_key(s%id, i)
    end do

    ! Check to make sure a boundary condition was applied to at least one
    ! surface
    if (.not. boundary_exists) then
      call fatal_error("No boundary conditions were applied to any surfaces!")
    end if

    ! Determine opposite side for periodic boundaries
    do i = 1, size(surfaces)
      if (surfaces(i) % obj % bc == BC_PERIODIC) then
        select type (surf => surfaces(i) % obj)
        type is (SurfaceXPlane)
          if (surf % i_periodic == NONE) then
            if (i == i_xmin) then
              surf % i_periodic = i_xmax
            elseif (i == i_xmax) then
              surf % i_periodic = i_xmin
            else
              call fatal_error("Periodic boundary condition applied to &
                   &interior surface.")
            end if
          else
            surf % i_periodic = surface_dict % get_key(surf % i_periodic)
          end if

        type is (SurfaceYPlane)
          if (surf % i_periodic == NONE) then
            if (i == i_ymin) then
              surf % i_periodic = i_ymax
            elseif (i == i_ymax) then
              surf % i_periodic = i_ymin
            else
              call fatal_error("Periodic boundary condition applied to &
                   &interior surface.")
            end if
          else
            surf % i_periodic = surface_dict % get_key(surf % i_periodic)
          end if

        type is (SurfaceZPlane)
          if (surf % i_periodic == NONE) then
            if (i == i_zmin) then
              surf % i_periodic = i_zmax
            elseif (i == i_zmax) then
              surf % i_periodic = i_zmin
            else
              call fatal_error("Periodic boundary condition applied to &
                   &interior surface.")
            end if
          else
            surf % i_periodic = surface_dict % get_key(surf % i_periodic)
          end if

        class default
          call fatal_error("Periodic boundary condition applied to &
               &non-planar surface.")
        end select

        ! Make sure opposite surface is also periodic
        associate (surf => surfaces(i) % obj)
          if (surfaces(surf % i_periodic) % obj % bc /= BC_PERIODIC) then
            call fatal_error("Could not find matching surface for periodic &
                 &boundary on surface " // trim(to_str(surf % id)) // ".")
          end if
        end associate
      end if
    end do

    ! ==========================================================================
    ! READ LATTICES FROM GEOMETRY.XML

    ! Get pointer to list of XML <lattice>
    call get_node_list(doc, "lattice", node_rlat_list)
    call get_node_list(doc, "hex_lattice", node_hlat_list)

    ! Allocate lattices array
    n_rlats = get_list_size(node_rlat_list)
    n_hlats = get_list_size(node_hlat_list)
    n_lattices = n_rlats + n_hlats
    allocate(lattices(n_lattices))

    RECT_LATTICES: do i = 1, n_rlats
      allocate(RectLattice::lattices(i) % obj)
      lat => lattices(i) % obj
      select type(lat)
      type is (RectLattice)

      ! Get pointer to i-th lattice
      call get_list_item(node_rlat_list, i, node_lat)

      ! ID of lattice
      if (check_for_node(node_lat, "id")) then
        call get_node_value(node_lat, "id", lat % id)
      else
        call fatal_error("Must specify id of lattice in geometry XML file.")
      end if

      ! Check to make sure 'id' hasn't been used
      if (lattice_dict % has_key(lat % id)) then
        call fatal_error("Two or more lattices use the same unique ID: " &
             // to_str(lat % id))
      end if

      ! Copy lattice name
      if (check_for_node(node_lat, "name")) then
        call get_node_value(node_lat, "name", lat % name)
      end if

      ! Read number of lattice cells in each dimension
      n = get_arraysize_integer(node_lat, "dimension")
      if (n == 2) then
        call get_node_array(node_lat, "dimension", lat % n_cells(1:2))
        lat % n_cells(3) = 1
        lat % is_3d = .false.
      else if (n == 3) then
        call get_node_array(node_lat, "dimension", lat % n_cells)
        lat % is_3d = .true.
      else
        call fatal_error("Rectangular lattice must be two or three dimensions.")
      end if

      ! Read lattice lower-left location
      if (get_arraysize_double(node_lat, "lower_left") /= n) then
        call fatal_error("Number of entries on <lower_left> must be the same &
             &as the number of entries on <dimension>.")
      end if

      allocate(lat % lower_left(n))
      call get_node_array(node_lat, "lower_left", lat % lower_left)

      ! Read lattice pitches.
      ! TODO: Remove this deprecation warning in a future release.
      if (check_for_node(node_lat, "width")) then
        call warning("The use of 'width' is deprecated and will be disallowed &
             &in a future release.  Use 'pitch' instead.  The utility openmc/&
             &src/utils/update_inputs.py can be used to automatically update &
             &geometry.xml files.")
        if (get_arraysize_double(node_lat, "width") /= n) then
          call fatal_error("Number of entries on <pitch> must be the same as &
               &the number of entries on <dimension>.")
        end if

      else if (get_arraysize_double(node_lat, "pitch") /= n) then
        call fatal_error("Number of entries on <pitch> must be the same as &
             &the number of entries on <dimension>.")
      end if

      allocate(lat % pitch(n))
      ! TODO: Remove the 'width' code in a future release.
      if (check_for_node(node_lat, "width")) then
        call get_node_array(node_lat, "width", lat % pitch)
      else
        call get_node_array(node_lat, "pitch", lat % pitch)
      end if

      ! TODO: Remove deprecation warning in a future release.
      if (check_for_node(node_lat, "type")) then
        call warning("The use of 'type' is no longer needed.  The utility &
             &openmc/src/utils/update_inputs.py can be used to automatically &
             &update geometry.xml files.")
      end if

      ! Copy number of dimensions
      n_x = lat % n_cells(1)
      n_y = lat % n_cells(2)
      n_z = lat % n_cells(3)
      allocate(lat % universes(n_x, n_y, n_z))

      ! Check that number of universes matches size
      n = get_arraysize_integer(node_lat, "universes")
      if (n /= n_x*n_y*n_z) then
        call fatal_error("Number of universes on <universes> does not match &
             &size of lattice " // trim(to_str(lat % id)) // ".")
      end if

      allocate(temp_int_array(n))
      call get_node_array(node_lat, "universes", temp_int_array)

      ! Read universes
      do m = 1, n_z
        do k = 0, n_y - 1
          do j = 1, n_x
            lat % universes(j, n_y - k, m) = &
                 &temp_int_array(j + n_x*k + n_x*n_y*(m-1))
          end do
        end do
      end do
      deallocate(temp_int_array)

      ! Read outer universe for area outside lattice.
      lat % outer = NO_OUTER_UNIVERSE
      if (check_for_node(node_lat, "outer")) then
        call get_node_value(node_lat, "outer", lat % outer)
      end if

      ! Check for 'outside' nodes which are no longer supported.
      if (check_for_node(node_lat, "outside")) then
        call fatal_error("The use of 'outside' in lattices is no longer &
             &supported.  Instead, use 'outer' which defines a universe rather &
             &than a material.  The utility openmc/src/utils/update_inputs.py &
             &can be used automatically replace 'outside' with 'outer'.")
      end if

      ! Add lattice to dictionary
      call lattice_dict % add_key(lat % id, i)

      end select
    end do RECT_LATTICES

    HEX_LATTICES: do i = 1, n_hlats
      allocate(HexLattice::lattices(n_rlats + i) % obj)
      lat => lattices(n_rlats + i) % obj
      select type (lat)
      type is (HexLattice)

      ! Get pointer to i-th lattice
      call get_list_item(node_hlat_list, i, node_lat)

      ! ID of lattice
      if (check_for_node(node_lat, "id")) then
        call get_node_value(node_lat, "id", lat % id)
      else
        call fatal_error("Must specify id of lattice in geometry XML file.")
      end if

      ! Check to make sure 'id' hasn't been used
      if (lattice_dict % has_key(lat % id)) then
        call fatal_error("Two or more lattices use the same unique ID: " &
             // to_str(lat % id))
      end if

      ! Copy lattice name
      if (check_for_node(node_lat, "name")) then
        call get_node_value(node_lat, "name", lat % name)
      end if

      ! Read number of lattice cells in each dimension
      call get_node_value(node_lat, "n_rings", lat % n_rings)
      if (check_for_node(node_lat, "n_axial")) then
        call get_node_value(node_lat, "n_axial", lat % n_axial)
        lat % is_3d = .true.
      else
        lat % n_axial = 1
        lat % is_3d = .false.
      end if

      ! Read lattice lower-left location
      n = get_arraysize_double(node_lat, "center")
      if (lat % is_3d .and. n /= 3) then
        call fatal_error("A hexagonal lattice with <n_axial> must have &
             &<center> specified by 3 numbers.")
      else if ((.not. lat % is_3d) .and. n /= 2) then
        call fatal_error("A hexagonal lattice without <n_axial> must have &
             &<center> specified by 2 numbers.")
      end if

      allocate(lat % center(n))
      call get_node_array(node_lat, "center", lat % center)

      ! Read lattice pitches
      n = get_arraysize_double(node_lat, "pitch")
      if (lat % is_3d .and. n /= 2) then
        call fatal_error("A hexagonal lattice with <n_axial> must have <pitch> &
              &specified by 2 numbers.")
      else if ((.not. lat % is_3d) .and. n /= 1) then
        call fatal_error("A hexagonal lattice without <n_axial> must have &
             &<pitch> specified by 1 number.")
      end if

      allocate(lat % pitch(n))
      call get_node_array(node_lat, "pitch", lat % pitch)

      ! Copy number of dimensions
      n_rings = lat % n_rings
      n_z = lat % n_axial
      allocate(lat % universes(2*n_rings - 1, 2*n_rings - 1, n_z))

      ! Check that number of universes matches size
      n = get_arraysize_integer(node_lat, "universes")
      if (n /= (3*n_rings**2 - 3*n_rings + 1)*n_z) then
        call fatal_error("Number of universes on <universes> does not match &
             &size of lattice " // trim(to_str(lat % id)) // ".")
      end if

      allocate(temp_int_array(n))
      call get_node_array(node_lat, "universes", temp_int_array)

      ! Read universes
      ! Universes in hexagonal lattices are stored in a manner that represents
      ! a skewed coordinate system: (x, alpha) rather than (x, y).  There is
      ! no obvious, direct relationship between the order of universes in the
      ! input and the order that they will be stored in the skewed array so
      ! the following code walks a set of index values across the skewed array
      ! in a manner that matches the input order.  Note that i_x = 0, i_a = 0
      ! corresponds to the center of the hexagonal lattice.

      input_index = 1
      do m = 1, n_z
        ! Initialize lattice indecies.
        i_x = 1
        i_a = n_rings - 1

        ! Map upper triangular region of hexagonal lattice.
        do k = 1, n_rings-1
          ! Walk index to lower-left neighbor of last row start.
          i_x = i_x - 1
          do j = 1, k
            ! Place universe in array.
            lat % universes(i_x + n_rings, i_a + n_rings, m) = &
                 &temp_int_array(input_index)
            ! Walk index to closest non-adjacent right neighbor.
            i_x = i_x + 2
            i_a = i_a - 1
            ! Increment XML array index.
            input_index = input_index + 1
          end do
          ! Return lattice index to start of current row.
          i_x = i_x - 2*k
          i_a = i_a + k
        end do

        ! Map middle square region of hexagonal lattice.
        do k = 1, 2*n_rings - 1
          if (mod(k, 2) == 1) then
            ! Walk index to lower-left neighbor of last row start.
            i_x = i_x - 1
          else
            ! Walk index to lower-right neighbor of last row start
            i_x = i_x + 1
            i_a = i_a - 1
          end if
          do j = 1, n_rings - mod(k-1, 2)
            ! Place universe in array.
            lat % universes(i_x + n_rings, i_a + n_rings, m) = &
                 &temp_int_array(input_index)
            ! Walk index to closest non-adjacent right neighbor.
            i_x = i_x + 2
            i_a = i_a - 1
            ! Increment XML array index.
            input_index = input_index + 1
          end do
          ! Return lattice index to start of current row.
          i_x = i_x - 2*(n_rings - mod(k-1, 2))
          i_a = i_a + n_rings - mod(k-1, 2)
        end do

        ! Map lower triangular region of hexagonal lattice.
        do k = 1, n_rings-1
          ! Walk index to lower-right neighbor of last row start.
          i_x = i_x + 1
          i_a = i_a - 1
          do j = 1, n_rings - k
            ! Place universe in array.
            lat % universes(i_x + n_rings, i_a + n_rings, m) = &
                 &temp_int_array(input_index)
            ! Walk index to closest non-adjacent right neighbor.
            i_x = i_x + 2
            i_a = i_a - 1
            ! Increment XML array index.
            input_index = input_index + 1
          end do
          ! Return lattice index to start of current row.
          i_x = i_x - 2*(n_rings - k)
          i_a = i_a + n_rings - k
        end do
      end do
      deallocate(temp_int_array)

      ! Read outer universe for area outside lattice.
      lat % outer = NO_OUTER_UNIVERSE
      if (check_for_node(node_lat, "outer")) then
        call get_node_value(node_lat, "outer", lat % outer)
      end if

      ! Check for 'outside' nodes which are no longer supported.
      if (check_for_node(node_lat, "outside")) then
        call fatal_error("The use of 'outside' in lattices is no longer &
             &supported.  Instead, use 'outer' which defines a universe rather &
             &than a material.  The utility openmc/src/utils/update_inputs.py &
             &can be used automatically replace 'outside' with 'outer'.")
      end if

      ! Add lattice to dictionary
      call lattice_dict % add_key(lat % id, n_rlats + i)

      end select
    end do HEX_LATTICES

    ! Close geometry XML file
    call close_xmldoc(doc)

  end subroutine read_geometry_xml

!===============================================================================
! READ_MATERIAL_XML reads data from a materials.xml file and parses it, checking
! for errors and placing properly-formatted data in the right data structures
!===============================================================================

  subroutine read_materials()
    integer :: i, j
    type(DictCharInt) :: library_dict
    type(Library), allocatable :: libraries(:)

    if (run_CE) then
      call read_ce_cross_sections_xml(libraries)
    else
      call read_mg_cross_sections_xml(libraries)
    end if

    ! Creating dictionary that maps the name of the material to the entry
    do i = 1, size(libraries)
      do j = 1, size(libraries(i) % materials)
        call library_dict % add_key(to_lower(libraries(i) % materials(j)), i)
      end do
    end do

    ! Check that 0K nuclides are listed in the cross_sections.xml file
    if (allocated(nuclides_0K)) then
      do i = 1, size(nuclides_0K)
        if (.not. library_dict % has_key(to_lower(nuclides_0K(i) % name_0K))) then
          call fatal_error("Could not find resonant scatterer " &
               // trim(nuclides_0K(i) % name_0K) &
               // " in cross_sections.xml file!")
        end if
      end do
    end if

    ! Parse data from materials.xml
    call read_materials_xml(libraries, library_dict)

    ! Read continuous-energy cross sections
    if (run_CE .and. run_mode /= MODE_PLOTTING) then
      call time_read_xs%start()
      call read_ce_cross_sections(libraries, library_dict)
      call time_read_xs%stop()
    end if

    ! Normalize atom/weight percents
    if (run_mode /= MODE_PLOTTING) call normalize_ao()

    ! Clear dictionary
    call library_dict % clear()
  end subroutine read_materials

  subroutine read_materials_xml(libraries, library_dict)
    type(Library), intent(in) :: libraries(:)
    type(DictCharInt), intent(inout) :: library_dict

    integer :: i              ! loop index for materials
    integer :: j              ! loop index for nuclides
    integer :: k              ! loop index for elements
    integer :: n              ! number of nuclides
    integer :: n_sab          ! number of sab tables for a material
    integer :: n_nuc_ele      ! number of nuclides in an element
    integer :: i_library      ! index in libraries array
    integer :: index_nuclide  ! index in nuclides
    integer :: index_sab      ! index in sab_tables
    real(8) :: val            ! value entered for density
    real(8) :: temp_dble      ! temporary double prec. real
    logical :: file_exists    ! does materials.xml exist?
    logical :: sum_density    ! density is taken to be sum of nuclide densities
    character(20) :: name     ! name of isotope, e.g. 92235.03c
    character(MAX_WORD_LEN) :: units    ! units on density
    character(MAX_LINE_LEN) :: filename ! absolute path to materials.xml
    character(MAX_LINE_LEN) :: temp_str ! temporary string when reading
    type(VectorChar) :: names     ! temporary list of nuclide names
    type(VectorReal) :: densities ! temporary list of nuclide densities
    type(VectorInt)  :: list_iso_lab ! temporary list of isotropic lab scatterers
    type(Material),    pointer :: mat => null()
    type(Node), pointer :: doc => null()
    type(Node), pointer :: node_mat => null()
    type(Node), pointer :: node_dens => null()
    type(Node), pointer :: node_nuc => null()
    type(Node), pointer :: node_ele => null()
    type(Node), pointer :: node_sab => null()
    type(NodeList), pointer :: node_mat_list => null()
    type(NodeList), pointer :: node_nuc_list => null()
    type(NodeList), pointer :: node_macro_list => null()
    type(NodeList), pointer :: node_ele_list => null()
    type(NodeList), pointer :: node_sab_list => null()

    ! Display output message
    call write_message("Reading materials XML file...", 5)

    ! Check is materials.xml exists
    filename = trim(path_input) // "materials.xml"
    inquire(FILE=filename, EXIST=file_exists)
    if (.not. file_exists) then
      call fatal_error("Material XML file '" // trim(filename) // "' does not &
           &exist!")
    end if

    ! Initialize default cross section variable
    default_xs = ""

    ! Parse materials.xml file
    call open_xmldoc(doc, filename)

    ! Copy default cross section if present
    if (check_for_node(doc, "default_xs")) &
         call get_node_value(doc, "default_xs", default_xs)

    ! Get pointer to list of XML <material>
    call get_node_list(doc, "material", node_mat_list)

    ! Allocate cells array
    n_materials = get_list_size(node_mat_list)
    allocate(materials(n_materials))

    ! Initialize count for number of nuclides/S(a,b) tables
    index_nuclide = 0
    index_sab = 0

    do i = 1, n_materials
      mat => materials(i)

      ! Get pointer to i-th material node
      call get_list_item(node_mat_list, i, node_mat)

      ! Copy material id
      if (check_for_node(node_mat, "id")) then
        call get_node_value(node_mat, "id", mat % id)
      else
        call fatal_error("Must specify id of material in materials XML file")
      end if

      ! Check to make sure 'id' hasn't been used
      if (material_dict % has_key(mat % id)) then
        call fatal_error("Two or more materials use the same unique ID: " &
             // to_str(mat % id))
      end if

      ! Copy material name
      if (check_for_node(node_mat, "name")) then
        call get_node_value(node_mat, "name", mat % name)
      end if

      ! =======================================================================
      ! READ AND PARSE <density> TAG

      ! Get pointer to density element
      if (check_for_node(node_mat, "density")) then
        call get_node_ptr(node_mat, "density", node_dens)
      else
        call fatal_error("Must specify density element in material " &
             // trim(to_str(mat % id)))
      end if

      ! Initialize value to zero
      val = ZERO

      ! Copy units
      call get_node_value(node_dens, "units", units)

      if (units == 'sum') then
        ! If the user gave the units as 'sum', then the total density of the
        ! material is taken to be the sum of the atom fractions listed on the
        ! nuclides

        sum_density = .true.

      else if (units == 'macro') then
        if (check_for_node(node_dens, "value")) then
          ! Copy value
          call get_node_value(node_dens, "value", val)
        else
          val = ONE
        end if

        ! Set density
        mat % density = val

        sum_density = .false.

      else
        ! Copy value
        call get_node_value(node_dens, "value", val)

        ! Check for erroneous density
        sum_density = .false.
        if (val <= ZERO) then
          call fatal_error("Need to specify a positive density on material " &
               // trim(to_str(mat % id)) // ".")
        end if

        ! Adjust material density based on specified units
        select case(to_lower(units))
        case ('g/cc', 'g/cm3')
          mat % density = -val
        case ('kg/m3')
          mat % density = -0.001_8 * val
        case ('atom/b-cm')
          mat % density = val
        case ('atom/cm3', 'atom/cc')
          mat % density = 1.0e-24_8 * val
        case default
          call fatal_error("Unkwown units '" // trim(units) &
               // "' specified on material " // trim(to_str(mat % id)))
        end select
      end if

      ! =======================================================================
      ! READ AND PARSE <nuclide> TAGS

      ! Check to ensure material has at least one nuclide
      if (.not. check_for_node(node_mat, "nuclide") .and. &
           .not. check_for_node(node_mat, "element") .and. &
           .not. check_for_node(node_mat, "macroscopic")) then
        call fatal_error("No macroscopic data, nuclides or natural elements &
                         &specified on material " // trim(to_str(mat % id)))
      end if

      ! Create list of macroscopic x/s based on those specified, just treat
      ! them as nuclides. This is all really a facade so the user thinks they
      ! are entering in macroscopic data but the code treats them the same
      ! as nuclides internally.
      ! Get pointer list of XML <macroscopic>
      call get_node_list(node_mat, "macroscopic", node_macro_list)
      if (run_CE .and. (get_list_size(node_macro_list) > 0)) then
        call fatal_error("Macroscopic can not be used in continuous-energy&
                         & mode!")
      else if (get_list_size(node_macro_list) > 1) then
        call fatal_error("Only one macroscopic object permitted per material, " &
             // trim(to_str(mat % id)))
      else if (get_list_size(node_macro_list) == 1) then

        call get_list_item(node_macro_list, 1, node_nuc)

        ! Check for empty name on nuclide
        if (.not. check_for_node(node_nuc, "name")) then
          call fatal_error("No name specified on macroscopic data in material " &
               // trim(to_str(mat % id)))
        end if

        ! Check for cross section
        if (.not. check_for_node(node_nuc, "xs")) then
          if (default_xs == '') then
            call fatal_error("No cross section specified for macroscopic data &
                 & in material " // trim(to_str(mat % id)))
          else
            name = to_lower(trim(default_xs))
          end if
        end if

        ! store full name
        call get_node_value(node_nuc, "name", temp_str)
        if (check_for_node(node_nuc, "xs")) &
             call get_node_value(node_nuc, "xs", name)
        name = trim(temp_str) // "." // trim(name)
        name = to_lower(name)

        ! save name and density to list
        call names % push_back(name)

        ! Check if no atom/weight percents were specified or if both atom and
        ! weight percents were specified
        if (units == 'macro') then
          call densities % push_back(ONE)
        else
          call fatal_error("Units can only be macro for macroscopic data " &
               // trim(name))
        end if
      else

        ! Get pointer list of XML <nuclide>
        call get_node_list(node_mat, "nuclide", node_nuc_list)

        ! Create list of nuclides based on those specified plus natural elements
        INDIVIDUAL_NUCLIDES: do j = 1, get_list_size(node_nuc_list)
          ! Combine nuclide identifier and cross section and copy into names
          call get_list_item(node_nuc_list, j, node_nuc)

          ! Check for empty name on nuclide
          if (.not. check_for_node(node_nuc, "name")) then
            call fatal_error("No name specified on nuclide in material " &
                 // trim(to_str(mat % id)))
          end if

          ! Check for cross section
          if (.not. check_for_node(node_nuc, "xs")) then
            if (default_xs == '') then
              call fatal_error("No cross section specified for nuclide in &
                   &material " // trim(to_str(mat % id)))
            else
              name = to_lower(trim(default_xs))
            end if
          end if

          ! Check enforced isotropic lab scattering
          if (run_CE) then
            if (check_for_node(node_nuc, "scattering")) then
              call get_node_value(node_nuc, "scattering", temp_str)
              if (adjustl(to_lower(temp_str)) == "iso-in-lab") then
                call list_iso_lab % push_back(1)
              else if (adjustl(to_lower(temp_str)) == "data") then
                call list_iso_lab % push_back(0)
              else
                call fatal_error("Scattering must be isotropic in lab or follow&
                     & the ACE file data")
              end if
            else
              call list_iso_lab % push_back(0)
            end if
          end if

          ! store full name
          call get_node_value(node_nuc, "name", temp_str)
          if (check_for_node(node_nuc, "xs")) &
               call get_node_value(node_nuc, "xs", name)
          name = trim(temp_str) // "." // trim(name)

          ! save name and density to list
          call names % push_back(name)

          ! Check if no atom/weight percents were specified or if both atom and
          ! weight percents were specified
          if (units == 'macro') then
            call densities % push_back(ONE)
          else
            if (.not. check_for_node(node_nuc, "ao") .and. &
                 .not. check_for_node(node_nuc, "wo")) then
              call fatal_error("No atom or weight percent specified for nuclide " &
                   // trim(name))
            elseif (check_for_node(node_nuc, "ao") .and. &
                    check_for_node(node_nuc, "wo")) then
              call fatal_error("Cannot specify both atom and weight percents for a &
                   &nuclide: " // trim(name))
            end if

            ! Copy atom/weight percents
            if (check_for_node(node_nuc, "ao")) then
              call get_node_value(node_nuc, "ao", temp_dble)
              call densities % push_back(temp_dble)
            else
              call get_node_value(node_nuc, "wo", temp_dble)
              call densities % push_back(-temp_dble)
            end if
          end if
        end do INDIVIDUAL_NUCLIDES
      end if

      ! =======================================================================
      ! READ AND PARSE <element> TAGS

      ! Get pointer list of XML <element>
      call get_node_list(node_mat, "element", node_ele_list)

      NATURAL_ELEMENTS: do j = 1, get_list_size(node_ele_list)
        call get_list_item(node_ele_list, j, node_ele)

        ! Check for empty name on natural element
        if (.not. check_for_node(node_ele, "name")) then
          call fatal_error("No name specified on nuclide in material " &
               // trim(to_str(mat % id)))
        end if
        call get_node_value(node_ele, "name", name)

        ! Check for cross section
        if (check_for_node(node_ele, "xs")) then
          call get_node_value(node_ele, "xs", temp_str)
        else
          if (default_xs == '') then
            call fatal_error("No cross section specified for nuclide in &
                 &material " // trim(to_str(mat % id)))
          else
            temp_str = to_lower(trim(default_xs))
          end if
        end if

        ! Check if no atom/weight percents were specified or if both atom and
        ! weight percents were specified
        if (.not. check_for_node(node_ele, "ao") .and. &
             .not. check_for_node(node_ele, "wo")) then
          call fatal_error("No atom or weight percent specified for element " &
               // trim(name))
        elseif (check_for_node(node_ele, "ao") .and. &
                check_for_node(node_ele, "wo")) then
          call fatal_error("Cannot specify both atom and weight percents for &
               &element: " // trim(name))
        end if

        ! Get current number of nuclides
        n_nuc_ele = names % size()

        ! Expand element into naturally-occurring isotopes
        if (check_for_node(node_ele, "ao")) then
          call get_node_value(node_ele, "ao", temp_dble)
          call expand_natural_element(name, temp_str, temp_dble, names, &
               densities)
        else
          call fatal_error("The ability to expand a natural element based on &
               &weight percentage is not yet supported.")
        end if

        ! Compute number of new nuclides from the natural element expansion
        n_nuc_ele = names % size() - n_nuc_ele

        ! Check enforced isotropic lab scattering
        if (run_CE) then
          if (check_for_node(node_ele, "scattering")) then
            call get_node_value(node_ele, "scattering", temp_str)
          else
            temp_str = "data"
          end if

          ! Set ace or iso-in-lab scattering for each nuclide in element
          do k = 1, n_nuc_ele
            if (adjustl(to_lower(temp_str)) == "iso-in-lab") then
              call list_iso_lab % push_back(1)
            else if (adjustl(to_lower(temp_str)) == "data") then
              call list_iso_lab % push_back(0)
            else
              call fatal_error("Scattering must be isotropic in lab or follow&
                   & the ACE file data")
            end if
          end do
        end if

      end do NATURAL_ELEMENTS

      ! ========================================================================
      ! COPY NUCLIDES TO ARRAYS IN MATERIAL

      ! allocate arrays in Material object
      n = names % size()
      mat % n_nuclides = n
      allocate(mat % names(n))
      allocate(mat % nuclide(n))
      allocate(mat % atom_density(n))
      allocate(mat % p0(n))

      ALL_NUCLIDES: do j = 1, mat % n_nuclides
        ! Check that this nuclide is listed in the cross_sections.xml file
        name = trim(names % data(j))
        if (.not. library_dict % has_key(to_lower(name))) then
          call fatal_error("Could not find nuclide " // trim(name) &
               // " in cross_sections data file!")
        end if
        i_library = library_dict % get_key(to_lower(name))

        if (run_CE) then
          ! Check to make sure cross-section is continuous energy neutron table
          if (libraries(i_library) % type /= LIBRARY_NEUTRON) then
            call fatal_error("Cross-section table " // trim(name) &
                 // " is not a continuous-energy neutron table.")
          end if
        end if

        ! If this nuclide hasn't been encountered yet, we need to add its name
        ! and alias to the nuclide_dict
        if (.not. nuclide_dict % has_key(to_lower(name))) then
          index_nuclide    = index_nuclide + 1
          mat % nuclide(j) = index_nuclide

          call nuclide_dict % add_key(to_lower(name), index_nuclide)
        else
          mat % nuclide(j) = nuclide_dict % get_key(to_lower(name))
        end if

        ! Copy name and atom/weight percent
        mat % names(j) = name
        mat % atom_density(j) = densities % data(j)

        ! Cast integer isotropic lab scattering flag to boolean
        if (run_CE) then
          if (list_iso_lab % data(j) == 1) then
            mat % p0(j) = .true.
          else
            mat % p0(j) = .false.
          end if
        end if

      end do ALL_NUCLIDES

      ! Check to make sure either all atom percents or all weight percents are
      ! given
      if (.not. (all(mat % atom_density >= ZERO) .or. &
           all(mat % atom_density <= ZERO))) then
        call fatal_error("Cannot mix atom and weight percents in material " &
             // to_str(mat % id))
      end if

      ! Determine density if it is a sum value
      if (sum_density) mat % density = sum(mat % atom_density)

      ! Clear lists
      call names % clear()
      call densities % clear()
      call list_iso_lab % clear()

      ! =======================================================================
      ! READ AND PARSE <sab> TAG FOR S(a,b) DATA
      if (run_CE) then
        ! Get pointer list to XML <sab>
        call get_node_list(node_mat, "sab", node_sab_list)

        n_sab = get_list_size(node_sab_list)
        if (n_sab > 0) then
          ! Set number of S(a,b) tables
          mat % n_sab = n_sab

          ! Allocate names and indices for nuclides and tables
          allocate(mat % sab_names(n_sab))
          allocate(mat % i_sab_nuclides(n_sab))
          allocate(mat % i_sab_tables(n_sab))

          ! Initialize i_sab_nuclides
          mat % i_sab_nuclides = NONE

          do j = 1, n_sab
            ! Get pointer to S(a,b) table
            call get_list_item(node_sab_list, j, node_sab)

            ! Determine name of S(a,b) table
            if (.not. check_for_node(node_sab, "name") .or. &
                 .not. check_for_node(node_sab, "xs")) then
              call fatal_error("Need to specify <name> and <xs> for S(a,b) &
                   &table.")
            end if
            call get_node_value(node_sab, "name", name)
            call get_node_value(node_sab, "xs", temp_str)
            name = trim(name) // "." // trim(temp_str)
            mat % sab_names(j) = name

            ! Check that this nuclide is listed in the cross_sections.xml file
            if (.not. library_dict % has_key(to_lower(name))) then
              call fatal_error("Could not find S(a,b) table " // trim(name) &
                   // " in cross_sections.xml file!")
            end if

            ! Find index in xs_listing and set the name and alias according to the
            ! listing
            i_library = library_dict % get_key(to_lower(name))

            if (run_CE) then
              ! Check to make sure cross-section is continuous energy neutron table
              if (libraries(i_library) % type /= LIBRARY_THERMAL) then
                call fatal_error("Cross-section table " // trim(name) &
                     // " is not a S(a,b) table.")
              end if
            end if

            ! If this S(a,b) table hasn't been encountered yet, we need to add its
            ! name and alias to the sab_dict
            if (.not. sab_dict % has_key(to_lower(name))) then
              index_sab = index_sab + 1
              mat % i_sab_tables(j) = index_sab
              call sab_dict % add_key(to_lower(name), index_sab)
            else
              mat % i_sab_tables(j) = sab_dict % get_key(to_lower(name))
            end if
          end do
        end if
      end if

      ! Add material to dictionary
      call material_dict % add_key(mat % id, i)
    end do

    ! Set total number of nuclides and S(a,b) tables
    n_nuclides_total = index_nuclide
    n_sab_tables     = index_sab

    ! Close materials XML file
    call close_xmldoc(doc)

  end subroutine read_materials_xml

!===============================================================================
! READ_TALLIES_XML reads data from a tallies.xml file and parses it, checking
! for errors and placing properly-formatted data in the right data structures
!===============================================================================

  subroutine read_tallies_xml()

    integer :: d             ! delayed group index
    integer :: i             ! loop over user-specified tallies
    integer :: j             ! loop over words
    integer :: k             ! another loop index
    integer :: l             ! another loop index
    integer :: id            ! user-specified identifier
    integer :: i_mesh        ! index in meshes array
    integer :: n             ! size of arrays in mesh specification
    integer :: n_words       ! number of words read
    integer :: n_filters     ! number of filters
    integer :: n_new         ! number of new scores to add based on Yn/Pn tally
    integer :: n_scores      ! number of tot scores after adjusting for Yn/Pn tally
    integer :: n_bins        ! total new bins for this score
    integer :: n_user_trig   ! number of user-specified tally triggers
    integer :: trig_ind      ! index of triggers array for each tally
    integer :: user_trig_ind ! index of user-specified triggers for each tally
    real(8) :: threshold     ! trigger convergence threshold
    integer :: n_order       ! moment order requested
    integer :: n_order_pos   ! oosition of Scattering order in score name string
    integer :: MT            ! user-specified MT for score
    integer :: iarray3(3)    ! temporary integer array
    integer :: imomstr       ! Index of MOMENT_STRS & MOMENT_N_STRS
    logical :: file_exists   ! does tallies.xml file exist?
    real(8) :: rarray3(3)    ! temporary double prec. array
    integer :: Nangle        ! Number of angular bins
    real(8) :: dangle        ! Mu spacing if using automatic allocation
    integer :: iangle        ! Loop counter for building mu filter bins
    character(MAX_LINE_LEN) :: filename
    character(MAX_WORD_LEN) :: word
    character(MAX_WORD_LEN) :: score_name
    character(MAX_WORD_LEN) :: temp_str
    character(MAX_WORD_LEN), allocatable :: sarray(:)
    type(DictCharInt) :: trigger_scores
    type(ElemKeyValueCI), pointer :: pair_list
    type(TallyObject),    pointer :: t
    type(RegularMesh), pointer :: m
    type(TallyFilterContainer), allocatable :: filters(:) ! temporary filters
    type(Node), pointer :: doc => null()
    type(Node), pointer :: node_mesh => null()
    type(Node), pointer :: node_tal => null()
    type(Node), pointer :: node_filt => null()
    type(Node), pointer :: node_trigger=>null()
    type(NodeList), pointer :: node_mesh_list => null()
    type(NodeList), pointer :: node_tal_list => null()
    type(NodeList), pointer :: node_filt_list => null()
    type(NodeList), pointer :: node_trigger_list => null()
    type(ElemKeyValueCI), pointer :: scores
    type(ElemKeyValueCI), pointer :: next

    ! Check if tallies.xml exists
    filename = trim(path_input) // "tallies.xml"
    inquire(FILE=filename, EXIST=file_exists)
    if (.not. file_exists) then
      ! Since a tallies.xml file is optional, no error is issued here
      return
    end if

    ! Display output message
    call write_message("Reading tallies XML file...", 5)

    ! Parse tallies.xml file
    call open_xmldoc(doc, filename)

    ! ==========================================================================
    ! DETERMINE SIZE OF ARRAYS AND ALLOCATE

    ! Get pointer list to XML <mesh>
    call get_node_list(doc, "mesh", node_mesh_list)

    ! Get pointer list to XML <tally>
    call get_node_list(doc, "tally", node_tal_list)

    ! Check for user meshes
    n_user_meshes = get_list_size(node_mesh_list)
    if (cmfd_run) then
      n_meshes = n_user_meshes + n_cmfd_meshes
    else
      n_meshes = n_user_meshes
    end if

    ! Allocate mesh array
    if (n_meshes > 0) allocate(meshes(n_meshes))

    ! Check for user tallies
    n_user_tallies = get_list_size(node_tal_list)
    if (n_user_tallies == 0) then
      if (master) call warning("No tallies present in tallies.xml file!")
    end if

    ! Allocate tally array
    if (n_user_tallies > 0 .and. run_mode /= MODE_PLOTTING) then
      call add_tallies("user", n_user_tallies)
    end if

    ! Check for <assume_separate> setting
    if (check_for_node(doc, "assume_separate")) then
      call get_node_value(doc, "assume_separate", temp_str)
      temp_str = to_lower(temp_str)
      if (trim(temp_str) == 'true' .or. trim(temp_str) == '1') &
           assume_separate = .true.
    end if

    ! ==========================================================================
    ! READ MESH DATA

    do i = 1, n_user_meshes
      m => meshes(i)

      ! Get pointer to mesh node
      call get_list_item(node_mesh_list, i, node_mesh)

      ! Copy mesh id
      if (check_for_node(node_mesh, "id")) then
        call get_node_value(node_mesh, "id", m % id)
      else
        call fatal_error("Must specify id for mesh in tally XML file.")
      end if

      ! Check to make sure 'id' hasn't been used
      if (mesh_dict % has_key(m % id)) then
        call fatal_error("Two or more meshes use the same unique ID: " &
             // to_str(m % id))
      end if

      ! Read mesh type
      temp_str = ''
      if (check_for_node(node_mesh, "type")) &
           call get_node_value(node_mesh, "type", temp_str)
      select case (to_lower(temp_str))
      case ('rect', 'rectangle', 'rectangular')
        call warning("Mesh type '" // trim(temp_str) // "' is deprecated. &
             &Please use 'regular' instead.")
        m % type = MESH_REGULAR
      case ('regular')
        m % type = MESH_REGULAR
      case default
        call fatal_error("Invalid mesh type: " // trim(temp_str))
      end select

      ! Determine number of dimensions for mesh
      n = get_arraysize_integer(node_mesh, "dimension")
      if (n /= 2 .and. n /= 3) then
        call fatal_error("Mesh must be two or three dimensions.")
      end if
      m % n_dimension = n

      ! Allocate attribute arrays
      allocate(m % dimension(n))
      allocate(m % lower_left(n))
      allocate(m % width(n))
      allocate(m % upper_right(n))

      ! Check that dimensions are all greater than zero
      call get_node_array(node_mesh, "dimension", iarray3(1:n))
      if (any(iarray3(1:n) <= 0)) then
        call fatal_error("All entries on the <dimension> element for a tally &
             &mesh must be positive.")
      end if

      ! Read dimensions in each direction
      m % dimension = iarray3(1:n)

      ! Read mesh lower-left corner location
      if (m % n_dimension /= get_arraysize_double(node_mesh, "lower_left")) then
        call fatal_error("Number of entries on <lower_left> must be the same &
             &as the number of entries on <dimension>.")
      end if
      call get_node_array(node_mesh, "lower_left", m % lower_left)

      ! Make sure both upper-right or width were specified
      if (check_for_node(node_mesh, "upper_right") .and. &
           check_for_node(node_mesh, "width")) then
        call fatal_error("Cannot specify both <upper_right> and <width> on a &
             &tally mesh.")
      end if

      ! Make sure either upper-right or width was specified
      if (.not. check_for_node(node_mesh, "upper_right") .and. &
           .not. check_for_node(node_mesh, "width")) then
        call fatal_error("Must specify either <upper_right> and <width> on a &
             &tally mesh.")
      end if

      if (check_for_node(node_mesh, "width")) then
        ! Check to ensure width has same dimensions
        if (get_arraysize_double(node_mesh, "width") /= &
             get_arraysize_double(node_mesh, "lower_left")) then
          call fatal_error("Number of entries on <width> must be the same as &
               &the number of entries on <lower_left>.")
        end if

        ! Check for negative widths
        call get_node_array(node_mesh, "width", rarray3(1:n))
        if (any(rarray3(1:n) < ZERO)) then
          call fatal_error("Cannot have a negative <width> on a tally mesh.")
        end if

        ! Set width and upper right coordinate
        m % width = rarray3(1:n)
        m % upper_right = m % lower_left + m % dimension * m % width

      elseif (check_for_node(node_mesh, "upper_right")) then
        ! Check to ensure width has same dimensions
        if (get_arraysize_double(node_mesh, "upper_right") /= &
             get_arraysize_double(node_mesh, "lower_left")) then
          call fatal_error("Number of entries on <upper_right> must be the &
               &same as the number of entries on <lower_left>.")
        end if

        ! Check that upper-right is above lower-left
        call get_node_array(node_mesh, "upper_right", rarray3(1:n))
        if (any(rarray3(1:n) < m % lower_left)) then
          call fatal_error("The <upper_right> coordinates must be greater than &
               &the <lower_left> coordinates on a tally mesh.")
        end if

        ! Set width and upper right coordinate
        m % upper_right = rarray3(1:n)
        m % width = (m % upper_right - m % lower_left) / m % dimension
      end if

      ! Set volume fraction
      m % volume_frac = ONE/real(product(m % dimension),8)

      ! Add mesh to dictionary
      call mesh_dict % add_key(m % id, i)
    end do

    ! We only need the mesh info for plotting
    if (run_mode == MODE_PLOTTING) return

    ! ==========================================================================
    ! READ TALLY DATA

    READ_TALLIES: do i = 1, n_user_tallies
      ! Get pointer to tally
      t => tallies(i)

      ! Get pointer to tally xml node
      call get_list_item(node_tal_list, i, node_tal)

      ! Set tally type to volume by default
      t % type = TALLY_VOLUME

      ! It's desirable to use a track-length esimator for tallies since
      ! generally more events will score to the tally, reducing the
      ! variance. However, for tallies that require information on
      ! post-collision parameters (e.g. tally with an energyout filter) the
      ! analog esimator must be used.

      t % estimator = ESTIMATOR_TRACKLENGTH

      ! Copy material id
      if (check_for_node(node_tal, "id")) then
        call get_node_value(node_tal, "id", t % id)
      else
        call fatal_error("Must specify id for tally in tally XML file.")
      end if

      ! Check to make sure 'id' hasn't been used
      if (tally_dict % has_key(t % id)) then
        call fatal_error("Two or more tallies use the same unique ID: " &
             // to_str(t % id))
      end if

      ! Copy tally name
      if (check_for_node(node_tal, "name")) &
           call get_node_value(node_tal, "name", t % name)

      ! =======================================================================
      ! READ DATA FOR FILTERS

      ! Get pointer list to XML <filter> and get number of filters
      call get_node_list(node_tal, "filter", node_filt_list)
      n_filters = get_list_size(node_filt_list)

      ! Allocate filters array
      allocate(t % filters(n_filters))

      READ_FILTERS: do j = 1, n_filters
        ! Get pointer to filter xml node
        call get_list_item(node_filt_list, j, node_filt)

        ! Convert filter type to lower case
        temp_str = ''
        if (check_for_node(node_filt, "type")) &
             call get_node_value(node_filt, "type", temp_str)
        temp_str = to_lower(temp_str)

        ! Determine number of bins
        if (check_for_node(node_filt, "bins")) then
          if (temp_str == 'energy' .or. temp_str == 'energyout' .or. &
               temp_str == 'mu' .or. temp_str == 'polar' .or. &
               temp_str == 'azimuthal') then
            n_words = get_arraysize_double(node_filt, "bins")
          else
            n_words = get_arraysize_integer(node_filt, "bins")
          end if
        else
          call fatal_error("Bins not set in filter on tally " &
               // trim(to_str(t % id)))
        end if

        ! Determine type of filter
        select case (temp_str)

        case ('distribcell')
          ! Allocate and declare the filter type
          allocate(DistribcellFilter::t % filters(j) % obj)
          select type (filt => t % filters(j) % obj)
          type is (DistribcellFilter)
            if (n_words /= 1) call fatal_error("Only one cell can be &
                 &specified per distribcell filter.")
            ! Store bins
            call get_node_value(node_filt, "bins", filt % cell)
          end select
          ! Set the filter index in the tally find_filter array
          t % find_filter(FILTER_DISTRIBCELL) = j

        case ('cell')
          ! Allocate and declare the filter type
          allocate(CellFilter::t % filters(j) % obj)
          select type (filt => t % filters(j) % obj)
          type is (CellFilter)
            ! Allocate and store bins
            filt % n_bins = n_words
            allocate(filt % cells(n_words))
            call get_node_array(node_filt, "bins", filt % cells)
          end select
          ! Set the filter index in the tally find_filter array
          t % find_filter(FILTER_CELL) = j

        case ('cellborn')
          ! Allocate and declare the filter type
          allocate(CellbornFilter::t % filters(j) % obj)
          select type (filt => t % filters(j) % obj)
          type is (CellbornFilter)
            ! Allocate and store bins
            filt % n_bins = n_words
            allocate(filt % cells(n_words))
            call get_node_array(node_filt, "bins", filt % cells)
          end select
          ! Set the filter index in the tally find_filter array
          t % find_filter(FILTER_CELLBORN) = j

        case ('material')
          ! Allocate and declare the filter type
          allocate(MaterialFilter::t % filters(j) % obj)
          select type (filt => t % filters(j) % obj)
          type is (MaterialFilter)
            ! Allocate and store bins
            filt % n_bins = n_words
            allocate(filt % materials(n_words))
            call get_node_array(node_filt, "bins", filt % materials)
          end select
          ! Set the filter index in the tally find_filter array
          t % find_filter(FILTER_MATERIAL) = j

        case ('universe')
          ! Allocate and declare the filter type
          allocate(UniverseFilter::t % filters(j) % obj)
          select type (filt => t % filters(j) % obj)
          type is (UniverseFilter)
            ! Allocate and store bins
            filt % n_bins = n_words
            allocate(filt % universes(n_words))
            call get_node_array(node_filt, "bins", filt % universes)
          end select
          ! Set the filter index in the tally find_filter array
          t % find_filter(FILTER_UNIVERSE) = j

        case ('surface')
          call fatal_error("Surface filter is not yet supported!")
          ! Allocate and declare the filter type
          allocate(SurfaceFilter::t % filters(j) % obj)
          select type (filt => t % filters(j) % obj)
          type is (SurfaceFilter)
            ! Allocate and store bins
            filt % n_bins = n_words
            allocate(filt % surfaces(n_words))
            call get_node_array(node_filt, "bins", filt % surfaces)
          end select
          ! Set the filter index in the tally find_filter array
          t % find_filter(FILTER_SURFACE) = j

        case ('mesh')
          ! Allocate and declare the filter type
          allocate(MeshFilter::t % filters(j) % obj)
          select type (filt => t % filters(j) % obj)
          type is (MeshFilter)
            if (n_words /= 1) call fatal_error("Only one mesh can be &
                 &specified per mesh filter.")

            ! Determine id of mesh
            call get_node_value(node_filt, "bins", id)

            ! Get pointer to mesh
            if (mesh_dict % has_key(id)) then
              i_mesh = mesh_dict % get_key(id)
              m => meshes(i_mesh)
            else
              call fatal_error("Could not find mesh " // trim(to_str(id)) &
                   // " specified on tally " // trim(to_str(t % id)))
            end if

            ! Determine number of bins
            filt % n_bins = product(m % dimension)

            ! Store the index of the mesh
            filt % mesh = i_mesh
          end select

          ! Set the filter index in the tally find_filter array
          t % find_filter(FILTER_MESH) = j

        case ('energy')

          ! Allocate and declare the filter type
          allocate(EnergyFilter::t % filters(j) % obj)
          select type (filt => t % filters(j) % obj)
          type is (EnergyFilter)
            ! Allocate and store bins
            filt % n_bins = n_words - 1
            allocate(filt % bins(n_words))
            call get_node_array(node_filt, "bins", filt % bins)

            ! We can save tallying time if we know that the tally bins match
            ! the energy group structure.  In that case, the matching bin
            ! index is simply the group (after flipping for the different
            ! ordering of the library and tallying systems).
            if (.not. run_CE) then
              if (n_words == energy_groups + 1) then
                if (all(filt % bins == energy_bins(energy_groups + 1:1:-1))) &
                     then
                  filt % matches_transport_groups = .true.
                end if
              end if
            end if
          end select
          ! Set the filter index in the tally find_filter array
          t % find_filter(FILTER_ENERGYIN) = j

        case ('energyout')
          ! Allocate and declare the filter type
          allocate(EnergyoutFilter::t % filters(j) % obj)
          select type (filt => t % filters(j) % obj)
          type is (EnergyoutFilter)
            ! Allocate and store bins
            filt % n_bins = n_words - 1
            allocate(filt % bins(n_words))
            call get_node_array(node_filt, "bins", filt % bins)

            ! We can save tallying time if we know that the tally bins match
            ! the energy group structure.  In that case, the matching bin
            ! index is simply the group (after flipping for the different
            ! ordering of the library and tallying systems).
            if (.not. run_CE) then
              if (n_words == energy_groups + 1) then
                if (all(filt % bins == energy_bins(energy_groups + 1:1:-1))) &
                     then
                  filt % matches_transport_groups = .true.
                end if
              end if
            end if
          end select
          ! Set the filter index in the tally find_filter array
          t % find_filter(FILTER_ENERGYOUT) = j

          ! Set to analog estimator
          t % estimator = ESTIMATOR_ANALOG

        case ('delayedgroup')
          ! Check to see if running in MG mode, because if so, the current
          ! system isnt set up yet to support delayed group data and thus
          ! these tallies
          if (.not. run_CE) then
            call fatal_error("delayedgroup filter on tally " &
                             // trim(to_str(t % id)) // " not yet supported&
                             & for multi-group mode.")
          end if

          ! Allocate and declare the filter type
          allocate(DelayedGroupFilter::t % filters(j) % obj)
          select type (filt => t % filters(j) % obj)
          type is (DelayedGroupFilter)
            ! Allocate and store bins
            filt % n_bins = n_words
            allocate(filt % groups(n_words))
            call get_node_array(node_filt, "bins", filt % groups)

            ! Check that bins are all are between 1 and MAX_DELAYED_GROUPS
            do d = 1, n_words
              if (filt % groups(d) < 1 .or. &
                   filt % groups(d) > MAX_DELAYED_GROUPS) then
                call fatal_error("Encountered delayedgroup bin with index " &
                     // trim(to_str(filt % groups(d))) // " that is outside &
                     &the range of 1 to MAX_DELAYED_GROUPS ( " &
                     // trim(to_str(MAX_DELAYED_GROUPS)) // ")")
              end if
            end do
          end select
          ! Set the filter index in the tally find_filter array
          t % find_filter(FILTER_DELAYEDGROUP) = j

        case ('mu')
          ! Allocate and declare the filter type
          allocate(MuFilter::t % filters(j) % obj)
          select type (filt => t % filters(j) % obj)
          type is (MuFilter)
            ! Allocate and store bins
            filt % n_bins = n_words - 1
            allocate(filt % bins(n_words))
            call get_node_array(node_filt, "bins", filt % bins)

            ! Allow a user to input a lone number which will mean that you
            ! subdivide [-1,1] evenly with the input being the number of bins
            if (n_words == 1) then
              Nangle = int(filt % bins(1))
              if (Nangle > 1) then
                filt % n_bins = Nangle
                dangle = TWO / real(Nangle,8)
                deallocate(filt % bins)
                allocate(filt % bins(Nangle + 1))
                do iangle = 1, Nangle
                  filt % bins(iangle) = -ONE + (iangle - 1) * dangle
                end do
                filt % bins(Nangle + 1) = ONE
              else
                call fatal_error("Number of bins for mu filter must be&
                     & greater than 1 on tally " &
                     // trim(to_str(t % id)) // ".")
              end if
            end if
          end select
          ! Set the filter index in the tally find_filter array
          t % find_filter(FILTER_MU) = j

          ! Set to analog estimator
          t % estimator = ESTIMATOR_ANALOG

        case ('polar')
          ! Allocate and declare the filter type
          allocate(PolarFilter::t % filters(j) % obj)
          select type (filt => t % filters(j) % obj)
          type is (PolarFilter)
            ! Allocate and store bins
            filt % n_bins = n_words - 1
            allocate(filt % bins(n_words))
            call get_node_array(node_filt, "bins", filt % bins)

            ! Allow a user to input a lone number which will mean that you
            ! subdivide [0,pi] evenly with the input being the number of bins
            if (n_words == 1) then
              Nangle = int(filt % bins(1))
              if (Nangle > 1) then
                filt % n_bins = Nangle
                dangle = PI / real(Nangle,8)
                deallocate(filt % bins)
                allocate(filt % bins(Nangle + 1))
                do iangle = 1, Nangle
                  filt % bins(iangle) = (iangle - 1) * dangle
                end do
                filt % bins(Nangle + 1) = PI
              else
                call fatal_error("Number of bins for mu filter must be&
                     & greater than 1 on tally " &
                     // trim(to_str(t % id)) // ".")
              end if
            end if
          end select
          ! Set the filter index in the tally find_filter array
          t % find_filter(FILTER_POLAR) = j

        case ('azimuthal')
          ! Allocate and declare the filter type
          allocate(AzimuthalFilter::t % filters(j) % obj)
          select type (filt => t % filters(j) % obj)
          type is (AzimuthalFilter)
            ! Allocate and store bins
            filt % n_bins = n_words - 1
            allocate(filt % bins(n_words))
            call get_node_array(node_filt, "bins", filt % bins)

            ! Allow a user to input a lone number which will mean that you
            ! subdivide [-pi,pi) evenly with the input being the number of
            ! bins
            if (n_words == 1) then
              Nangle = int(filt % bins(1))
              if (Nangle > 1) then
                filt % n_bins = Nangle
                dangle = TWO * PI / real(Nangle,8)
                deallocate(filt % bins)
                allocate(filt % bins(Nangle + 1))
                do iangle = 1, Nangle
                  filt % bins(iangle) = -PI + (iangle - 1) * dangle
                end do
                filt % bins(Nangle + 1) = PI
              else
                call fatal_error("Number of bins for mu filter must be&
                     & greater than 1 on tally " &
                     // trim(to_str(t % id)) // ".")
              end if
            end if
          end select
          ! Set the filter index in the tally find_filter array
          t % find_filter(FILTER_AZIMUTHAL) = j

        case default
          ! Specified tally filter is invalid, raise error
          call fatal_error("Unknown filter type '" &
               // trim(temp_str) // "' on tally " &
               // trim(to_str(t % id)) // ".")

        end select

      end do READ_FILTERS

      ! Check that both cell and surface weren't specified
      if (t % find_filter(FILTER_CELL) > 0 .and. &
           t % find_filter(FILTER_SURFACE) > 0) then
        call fatal_error("Cannot specify both cell and surface filters for &
             &tally " // trim(to_str(t % id)))
      end if

      ! =======================================================================
      ! READ DATA FOR NUCLIDES

      if (check_for_node(node_tal, "nuclides")) then

        ! Allocate a temporary string array for nuclides and copy values over
        allocate(sarray(get_arraysize_string(node_tal, "nuclides")))
        call get_node_array(node_tal, "nuclides", sarray)

        if (trim(sarray(1)) == 'all') then
          ! Handle special case <nuclides>all</nuclides>
          allocate(t % nuclide_bins(n_nuclides_total + 1))

          ! Set bins to 1, 2, 3, ..., n_nuclides_total, -1
          t % nuclide_bins(1:n_nuclides_total) = &
               (/ (j, j=1, n_nuclides_total) /)
          t % nuclide_bins(n_nuclides_total + 1) = -1

          ! Set number of nuclide bins
          t % n_nuclide_bins = n_nuclides_total + 1

          ! Set flag so we can treat this case specially
          t % all_nuclides = .true.
        else
          ! Any other case, e.g. <nuclides>U-235 Pu-239</nuclides>
          n_words = get_arraysize_string(node_tal, "nuclides")
          allocate(t % nuclide_bins(n_words))
          do j = 1, n_words

            ! Check if total material was specified
            if (trim(sarray(j)) == 'total') then
<<<<<<< HEAD

=======
>>>>>>> ea82105b
              t % nuclide_bins(j) = -1
              cycle
            end if

            ! If a specific nuclide was specified
            word = to_lower(sarray(j))

            ! Search through nuclides
            pair_list => nuclide_dict % keys()
            do while (associated(pair_list))
              if (starts_with(pair_list % key, word)) then
                word = pair_list % key(1:150)
                exit
              end if

              ! Advance to next
              pair_list => pair_list % next
            end do

            ! Check if no nuclide was found
            if (.not. associated(pair_list)) then
              call fatal_error("Could not find the nuclide " &
                   // trim(word) // " specified in tally " &
                   // trim(to_str(t % id)) // " in any material.")
            end if
            deallocate(pair_list)

            ! Set bin to index in nuclides array
            t % nuclide_bins(j) = nuclide_dict % get_key(word)
          end do

          ! Set number of nuclide bins
          t % n_nuclide_bins = n_words
        end if

        ! Deallocate temporary string array
        deallocate(sarray)

      else
        ! No <nuclides> were specified -- create only one bin will be added
        ! for the total material.
        allocate(t % nuclide_bins(1))
        t % nuclide_bins(1) = -1
        t % n_nuclide_bins = 1
      end if

      ! =======================================================================
      ! READ DATA FOR SCORES

      if (check_for_node(node_tal, "scores")) then
        n_words = get_arraysize_string(node_tal, "scores")
        allocate(sarray(n_words))
        call get_node_array(node_tal, "scores", sarray)

        ! Before we can allocate storage for scores, we must determine the
        ! number of additional scores required due to the moment scores
        ! (i.e., scatter-p#, flux-y#)
        n_new = 0
        do j = 1, n_words
          sarray(j) = to_lower(sarray(j))
          ! Find if scores(j) is of the form 'moment-p' or 'moment-y' present in
          ! MOMENT_STRS(:)
          ! If so, check the order, store if OK, then reset the number to 'n'
          score_name = trim(sarray(j))

          ! Append the score to the list of possible trigger scores
          if (trigger_on) call trigger_scores % add_key(trim(score_name), j)

          do imomstr = 1, size(MOMENT_STRS)
            if (starts_with(score_name,trim(MOMENT_STRS(imomstr)))) then
              n_order_pos = scan(score_name,'0123456789')
              n_order = int(str_to_int( &
                   score_name(n_order_pos:(len_trim(score_name)))),4)
              if (n_order > MAX_ANG_ORDER) then
                ! User requested too many orders; throw a warning and set to the
                ! maximum order.
                ! The above scheme will essentially take the absolute value
                if (master) call warning("Invalid scattering order of " &
                     // trim(to_str(n_order)) // " requested. Setting to the &
                     &maximum permissible value, " &
                     // trim(to_str(MAX_ANG_ORDER)))
                n_order = MAX_ANG_ORDER
                sarray(j) = trim(MOMENT_STRS(imomstr)) &
                     // trim(to_str(MAX_ANG_ORDER))
              end if
              ! Find total number of bins for this case
              if (imomstr >= YN_LOC) then
                n_bins = (n_order + 1)**2
              else
                n_bins = n_order + 1
              end if
              ! We subtract one since n_words already included
              n_new = n_new + n_bins - 1
              exit
            end if
          end do
        end do
        n_scores = n_words + n_new

        ! Allocate score storage accordingly
        allocate(t % score_bins(n_scores))
        allocate(t % moment_order(n_scores))
        t % moment_order = 0
        j = 0
        do l = 1, n_words
          j = j + 1
          ! Get the input string in scores(l) but if score is one of the moment
          ! scores then strip off the n and store it as an integer to be used
          ! later. Then perform the select case on this modified (number
          ! removed) string
          n_order = -1
          score_name = sarray(l)
          do imomstr = 1, size(MOMENT_STRS)
            if (starts_with(score_name,trim(MOMENT_STRS(imomstr)))) then
              n_order_pos = scan(score_name,'0123456789')
              n_order = int(str_to_int( &
                   score_name(n_order_pos:(len_trim(score_name)))),4)
              if (n_order > MAX_ANG_ORDER) then
                ! User requested too many orders; throw a warning and set to the
                ! maximum order.
                ! The above scheme will essentially take the absolute value
                n_order = MAX_ANG_ORDER
              end if
              score_name = trim(MOMENT_STRS(imomstr)) // "n"
              ! Find total number of bins for this case
              if (imomstr >= YN_LOC) then
                n_bins = (n_order + 1)**2
              else
                n_bins = n_order + 1
              end if
              exit
            end if
          end do
          ! Now check the Moment_N_Strs, but only if we werent successful above
          if (imomstr > size(MOMENT_STRS)) then
            do imomstr = 1, size(MOMENT_N_STRS)
              if (starts_with(score_name,trim(MOMENT_N_STRS(imomstr)))) then
                n_order_pos = scan(score_name,'0123456789')
                n_order = int(str_to_int( &
                     score_name(n_order_pos:(len_trim(score_name)))),4)
                if (n_order > MAX_ANG_ORDER) then
                  ! User requested too many orders; throw a warning and set to the
                  ! maximum order.
                  ! The above scheme will essentially take the absolute value
                  if (master) call warning("Invalid scattering order of " &
                       // trim(to_str(n_order)) // " requested. Setting to &
                       &the maximum permissible value, " &
                       // trim(to_str(MAX_ANG_ORDER)))
                  n_order = MAX_ANG_ORDER
                end if
                score_name = trim(MOMENT_N_STRS(imomstr)) // "n"
                exit
              end if
            end do
          end if

          ! Check if delayed group filter is used with any score besides
          ! delayed-nu-fission or decay-rate
          if ((score_name /= 'delayed-nu-fission' .and. &
               score_name /= 'decay-rate') .and. &
               t % find_filter(FILTER_DELAYEDGROUP) > 0) then
            call fatal_error("Cannot tally " // trim(score_name) // " with a &
                 &delayedgroup filter.")
          end if

          ! Check to see if the mu filter is applied and if that makes sense.
          if ((.not. starts_with(score_name,'scatter')) .and. &
               (.not. starts_with(score_name,'nu-scatter'))) then
            if (t % find_filter(FILTER_MU) > 0) then
              call fatal_error("Cannot tally " // trim(score_name) //" with a &
                               &change of angle (mu) filter.")
            end if
          ! Also check to see if this is a legendre expansion or not.
          ! If so, we can accept this score and filter combo for p0, but not
          ! elsewhere.
          else if (n_order > 0) then
            if (t % find_filter(FILTER_MU) > 0) then
              call fatal_error("Cannot tally " // trim(score_name) //" with a &
                               &change of angle (mu) filter unless order is 0.")
            end if
          end if

          select case (trim(score_name))
          case ('flux')
            ! Prohibit user from tallying flux for an individual nuclide
            if (.not. (t % n_nuclide_bins == 1 .and. &
                 t % nuclide_bins(1) == -1)) then
              call fatal_error("Cannot tally flux for an individual nuclide.")
            end if

            t % score_bins(j) = SCORE_FLUX
            if (t % find_filter(FILTER_ENERGYOUT) > 0) then
              call fatal_error("Cannot tally flux with an outgoing energy &
                   &filter.")
            end if
          case ('flux-yn')
            ! Prohibit user from tallying flux for an individual nuclide
            if (.not. (t % n_nuclide_bins == 1 .and. &
                 t % nuclide_bins(1) == -1)) then
              call fatal_error("Cannot tally flux for an individual nuclide.")
            end if

            if (t % find_filter(FILTER_ENERGYOUT) > 0) then
              call fatal_error("Cannot tally flux with an outgoing energy &
                   &filter.")
            end if

            t % score_bins(j : j + n_bins - 1) = SCORE_FLUX_YN
            t % moment_order(j : j + n_bins - 1) = n_order
            j = j + n_bins  - 1

          case ('total', '(n,total)')
            t % score_bins(j) = SCORE_TOTAL
            if (t % find_filter(FILTER_ENERGYOUT) > 0) then
              call fatal_error("Cannot tally total reaction rate with an &
                   &outgoing energy filter.")
            end if

          case ('total-yn')
            if (t % find_filter(FILTER_ENERGYOUT) > 0) then
              call fatal_error("Cannot tally total reaction rate with an &
                   &outgoing energy filter.")
            end if

            t % score_bins(j : j + n_bins - 1) = SCORE_TOTAL_YN
            t % moment_order(j : j + n_bins - 1) = n_order
            j = j + n_bins - 1

          case ('scatter')
            t % score_bins(j) = SCORE_SCATTER

          case ('nu-scatter')
            t % score_bins(j) = SCORE_NU_SCATTER

            ! Set tally estimator to analog for CE mode
            ! (MG mode has all data available without a collision being
            ! necessary)
            if (run_CE) then
              t % estimator = ESTIMATOR_ANALOG
            end if

          case ('scatter-n')
            t % score_bins(j) = SCORE_SCATTER_N
            t % moment_order(j) = n_order
            t % estimator = ESTIMATOR_ANALOG

          case ('nu-scatter-n')
            t % score_bins(j) = SCORE_NU_SCATTER_N
            t % moment_order(j) = n_order
            t % estimator = ESTIMATOR_ANALOG

          case ('scatter-pn')
            t % estimator = ESTIMATOR_ANALOG
            ! Setup P0:Pn
            t % score_bins(j : j + n_bins - 1) = SCORE_SCATTER_PN
            t % moment_order(j : j + n_bins - 1) = n_order
            j = j + n_bins - 1

          case ('nu-scatter-pn')
            t % estimator = ESTIMATOR_ANALOG
            ! Setup P0:Pn
            t % score_bins(j : j + n_bins - 1) = SCORE_NU_SCATTER_PN
            t % moment_order(j : j + n_bins - 1) = n_order
            j = j + n_bins - 1

          case ('scatter-yn')
            t % estimator = ESTIMATOR_ANALOG
            ! Setup P0:Pn
            t % score_bins(j : j + n_bins - 1) = SCORE_SCATTER_YN
            t % moment_order(j : j + n_bins - 1) = n_order
            j = j + n_bins - 1

          case ('nu-scatter-yn')
            t % estimator = ESTIMATOR_ANALOG
            ! Setup P0:Pn
            t % score_bins(j : j + n_bins - 1) = SCORE_NU_SCATTER_YN
            t % moment_order(j : j + n_bins - 1) = n_order
            j = j + n_bins - 1

          case('transport')
            call fatal_error("Transport score no longer supported for tallies, &
                 &please remove")

          case ('n1n')
            call fatal_error("n1n score no longer supported for tallies, &
                 &please remove")
          case ('n2n', '(n,2n)')
            t % score_bins(j) = N_2N

          case ('n3n', '(n,3n)')
            t % score_bins(j) = N_3N

          case ('n4n', '(n,4n)')
            t % score_bins(j) = N_4N

          case ('absorption')
            t % score_bins(j) = SCORE_ABSORPTION
            if (t % find_filter(FILTER_ENERGYOUT) > 0) then
              call fatal_error("Cannot tally absorption rate with an outgoing &
                   &energy filter.")
            end if
          case ('fission', '18')
            t % score_bins(j) = SCORE_FISSION
            if (t % find_filter(FILTER_ENERGYOUT) > 0) then
              call fatal_error("Cannot tally fission rate with an outgoing &
                   &energy filter.")
            end if
          case ('nu-fission')
            t % score_bins(j) = SCORE_NU_FISSION
            if (t % find_filter(FILTER_ENERGYOUT) > 0) then
              ! Set tally estimator to analog
              t % estimator = ESTIMATOR_ANALOG
            end if
          case ('decay-rate')
            t % score_bins(j) = SCORE_DECAY_RATE
            t % estimator = ESTIMATOR_ANALOG
          case ('delayed-nu-fission')
            t % score_bins(j) = SCORE_DELAYED_NU_FISSION
            if (t % find_filter(FILTER_ENERGYOUT) > 0) then
              ! Set tally estimator to analog
              t % estimator = ESTIMATOR_ANALOG
            end if
          case ('prompt-nu-fission')
            t % score_bins(j) = SCORE_PROMPT_NU_FISSION
            if (t % find_filter(FILTER_ENERGYOUT) > 0) then
              ! Set tally estimator to analog
              t % estimator = ESTIMATOR_ANALOG
            end if

            ! Disallow for MG mode since data not present
            if (.not. run_CE) then
              call fatal_error("Cannot tally delayed nu-fission rate in &
                               &multi-group mode")
            end if
          case ('kappa-fission')
            t % score_bins(j) = SCORE_KAPPA_FISSION
          case ('inverse-velocity')
            t % score_bins(j) = SCORE_INVERSE_VELOCITY
          case ('fission-q-prompt')
            t % score_bins(j) = SCORE_FISS_Q_PROMPT
          case ('fission-q-recoverable')
            t % score_bins(j) = SCORE_FISS_Q_RECOV
          case ('current')
            t % score_bins(j) = SCORE_CURRENT
            t % type = TALLY_SURFACE_CURRENT

            ! Check to make sure that current is the only desired response
            ! for this tally
            if (n_words > 1) then
              call fatal_error("Cannot tally other scores in the &
                   &same tally as surface currents")
            end if

            ! Get index of mesh filter
            k = t % find_filter(FILTER_MESH)

            ! Check to make sure mesh filter was specified
            if (k == 0) then
              call fatal_error("Cannot tally surface current without a mesh &
                   &filter.")
            end if

            ! Copy filters to temporary array
            allocate(filters(size(t % filters) + 1))
            filters(1:size(t % filters)) = t % filters

            ! Move allocation back -- filters becomes deallocated during
            ! this call
            call move_alloc(FROM=filters, TO=t%filters)

            ! Add surface filter
            n_filters = size(t % filters)
            allocate(SurfaceFilter :: t % filters(n_filters) % obj)
            select type (filt => t % filters(size(t % filters)) % obj)
            type is (SurfaceFilter)
              filt % n_bins = 4 * m % n_dimension
              allocate(filt % surfaces(4 * m % n_dimension))
              if (m % n_dimension == 2) then
                filt % surfaces = (/ OUT_LEFT, OUT_RIGHT, OUT_BACK, OUT_FRONT, &
                     IN_LEFT, IN_RIGHT, IN_BACK, IN_FRONT /)
              elseif (m % n_dimension == 3) then
                filt % surfaces = (/ OUT_LEFT, OUT_RIGHT, OUT_BACK, OUT_FRONT, &
                     OUT_BOTTOM, OUT_TOP, IN_LEFT, IN_RIGHT, IN_BACK, &
                     IN_FRONT, IN_BOTTOM, IN_TOP /)
              end if
            end select
            t % find_filter(FILTER_SURFACE) = size(t % filters)

          case ('events')
            t % score_bins(j) = SCORE_EVENTS

          case ('elastic', '(n,elastic)')
            t % score_bins(j) = ELASTIC
          case ('(n,2nd)')
            t % score_bins(j) = N_2ND
          case ('(n,na)')
            t % score_bins(j) = N_2NA
          case ('(n,n3a)')
            t % score_bins(j) = N_N3A
          case ('(n,2na)')
            t % score_bins(j) = N_2NA
          case ('(n,3na)')
            t % score_bins(j) = N_3NA
          case ('(n,np)')
            t % score_bins(j) = N_NP
          case ('(n,n2a)')
            t % score_bins(j) = N_N2A
          case ('(n,2n2a)')
            t % score_bins(j) = N_2N2A
          case ('(n,nd)')
            t % score_bins(j) = N_ND
          case ('(n,nt)')
            t % score_bins(j) = N_NT
          case ('(n,nHe-3)')
            t % score_bins(j) = N_N3HE
          case ('(n,nd2a)')
            t % score_bins(j) = N_ND2A
          case ('(n,nt2a)')
            t % score_bins(j) = N_NT2A
          case ('(n,3nf)')
            t % score_bins(j) = N_3NF
          case ('(n,2np)')
            t % score_bins(j) = N_2NP
          case ('(n,3np)')
            t % score_bins(j) = N_3NP
          case ('(n,n2p)')
            t % score_bins(j) = N_N2P
          case ('(n,npa)')
            t % score_bins(j) = N_NPA
          case ('(n,n1)')
            t % score_bins(j) = N_N1
          case ('(n,nc)')
            t % score_bins(j) = N_NC
          case ('(n,gamma)')
            t % score_bins(j) = N_GAMMA
          case ('(n,p)')
            t % score_bins(j) = N_P
          case ('(n,d)')
            t % score_bins(j) = N_D
          case ('(n,t)')
            t % score_bins(j) = N_T
          case ('(n,3He)')
            t % score_bins(j) = N_3HE
          case ('(n,a)')
            t % score_bins(j) = N_A
          case ('(n,2a)')
            t % score_bins(j) = N_2A
          case ('(n,3a)')
            t % score_bins(j) = N_3A
          case ('(n,2p)')
            t % score_bins(j) = N_2P
          case ('(n,pa)')
            t % score_bins(j) = N_PA
          case ('(n,t2a)')
            t % score_bins(j) = N_T2A
          case ('(n,d2a)')
            t % score_bins(j) = N_D2A
          case ('(n,pd)')
            t % score_bins(j) = N_PD
          case ('(n,pt)')
            t % score_bins(j) = N_PT
          case ('(n,da)')
            t % score_bins(j) = N_DA

          case default
            ! Assume that user has specified an MT number
            MT = int(str_to_int(score_name))

            if (MT /= ERROR_INT) then
              ! Specified score was an integer
              if (MT > 1) then
                t % score_bins(j) = MT
              else
                call fatal_error("Invalid MT on <scores>: " &
                     // trim(sarray(l)))
              end if

            else
              ! Specified score was not an integer
              call fatal_error("Unknown scoring function: " &
                   // trim(sarray(l)))
            end if

          end select

          ! Do a check at the end (instead of for every case) to make sure
          ! the tallies are compatible with MG mode where we have less detailed
          ! nuclear data
          if (.not. run_CE .and. t % score_bins(j) > 0) then
            call fatal_error("Cannot tally " // trim(score_name) // &
                             " reaction rate in multi-group mode")
          end if
        end do

        t % n_score_bins = n_scores
        t % n_user_score_bins = n_words

        ! Deallocate temporary string array of scores
        deallocate(sarray)

        ! Check that no duplicate scores exist
        j = 1
        do while (j < n_scores)
          ! Determine number of bins for scores with expansions
          n_order = t % moment_order(j)
          select case (t % score_bins(j))
          case (SCORE_SCATTER_PN, SCORE_NU_SCATTER_PN)
            n_bins = n_order + 1
          case (SCORE_FLUX_YN, SCORE_TOTAL_YN, SCORE_SCATTER_YN, &
               SCORE_NU_SCATTER_YN)
            n_bins = (n_order + 1)**2
          case default
            n_bins = 1
          end select

          do k = j + n_bins, n_scores
            if (t % score_bins(j) == t % score_bins(k) .and. &
                 t % moment_order(j) == t % moment_order(k)) then
              call fatal_error("Duplicate score of type '" // trim(&
                   reaction_name(t % score_bins(j))) // "' found in tally " &
                   // trim(to_str(t % id)))
            end if
          end do
          j = j + n_bins
        end do
      else
        call fatal_error("No <scores> specified on tally " &
             // trim(to_str(t % id)) // ".")
      end if

      ! If settings.xml trigger is turned on, create tally triggers
      if (trigger_on) then

        ! Get list of trigger nodes for this tally
        call get_node_list(node_tal, "trigger", node_trigger_list)

        ! Initialize the number of triggers
        n_user_trig = get_list_size(node_trigger_list)

        ! Count the number of triggers needed for all scores including "all"
        t % n_triggers = 0
        COUNT_TRIGGERS: do user_trig_ind = 1, n_user_trig

          ! Get pointer to trigger node
          call get_list_item(node_trigger_list, user_trig_ind, node_trigger)

          ! Get scores for this trigger
          if (check_for_node(node_trigger, "scores")) then
            n_words = get_arraysize_string(node_trigger, "scores")
            allocate(sarray(n_words))
            call get_node_array(node_trigger, "scores", sarray)
          else
            n_words = 1
            allocate(sarray(n_words))
            sarray(1) = "all"
          end if

          ! Count the number of scores for this trigger
          do j = 1, n_words
            score_name = trim(to_lower(sarray(j)))

            if (score_name == "all") then
              scores => trigger_scores % keys()

              do while (associated(scores))
                next => scores % next
                deallocate(scores)
                scores => next
                t % n_triggers = t % n_triggers + 1
              end do

            else
              t % n_triggers = t % n_triggers + 1
            end if

          end do

          deallocate(sarray)

        end do COUNT_TRIGGERS

        ! Allocate array of triggers for this tally
        if (t % n_triggers > 0) then
          allocate(t % triggers(t % n_triggers))
        end if

        ! Initialize overall trigger index for this tally to zero
        trig_ind = 1

        ! Create triggers for all scores specified on each trigger
        TRIGGER_LOOP: do user_trig_ind = 1, n_user_trig

          ! Get pointer to trigger node
          call get_list_item(node_trigger_list, user_trig_ind, node_trigger)

          ! Get the trigger type - "variance", "std_dev" or "rel_err"
          if (check_for_node(node_trigger, "type")) then
            call get_node_value(node_trigger, "type", temp_str)
            temp_str = to_lower(temp_str)
          else
            call fatal_error("Must specify trigger type for tally " // &
                 trim(to_str(t % id)) // " in tally XML file.")
          end if

          ! Get the convergence threshold for the trigger
          if (check_for_node(node_trigger, "threshold")) then
            call get_node_value(node_trigger, "threshold", threshold)
          else
            call fatal_error("Must specify trigger threshold for tally " // &
                 trim(to_str(t % id)) // " in tally XML file.")
          end if

          ! Get list scores for this trigger
          if (check_for_node(node_trigger, "scores")) then
            n_words = get_arraysize_string(node_trigger, "scores")
            allocate(sarray(n_words))
            call get_node_array(node_trigger, "scores", sarray)
          else
            n_words = 1
            allocate(sarray(n_words))
            sarray(1) = "all"
          end if

          ! Create a trigger for each score
          SCORE_LOOP: do j = 1, n_words
            score_name = trim(to_lower(sarray(j)))

            ! Expand "all" to include TriggerObjects for each score in tally
            if (score_name == "all") then
              scores => trigger_scores % keys()

              ! Loop over all tally scores
              do while (associated(scores))
                score_name = trim(scores % key)

                ! Store the score name and index in the trigger
                t % triggers(trig_ind) % score_name = trim(score_name)
                t % triggers(trig_ind) % score_index = &
                     trigger_scores % get_key(trim(score_name))

                ! Set the trigger convergence threshold type
                select case (temp_str)
                case ('std_dev')
                  t % triggers(trig_ind) % type = STANDARD_DEVIATION
                case ('variance')
                  t % triggers(trig_ind) % type = VARIANCE
                case ('rel_err')
                  t % triggers(trig_ind) % type = RELATIVE_ERROR
                case default
                  call fatal_error("Unknown trigger type " // &
                       trim(temp_str) // " in tally " // trim(to_str(t % id)))
                end select

                ! Store the trigger convergence threshold
                t % triggers(trig_ind) % threshold = threshold

                ! Move to next score
                next => scores % next
                deallocate(scores)
                scores => next

                ! Increment the overall trigger index
                trig_ind = trig_ind + 1
              end do

            ! Scores other than the "all" placeholder
            else

              ! Store the score name and index
              t % triggers(trig_ind) % score_name = trim(score_name)
              t % triggers(trig_ind) % score_index = &
                   trigger_scores % get_key(trim(score_name))

              ! Check if an invalid score was set for the trigger
              if (t % triggers(trig_ind) % score_index == 0) then
                call fatal_error("The trigger score " // trim(score_name) // &
                     " is not set for tally " // trim(to_str(t % id)))
              end if

              ! Store the trigger convergence threshold
              t % triggers(trig_ind) % threshold = threshold

              ! Set the trigger convergence threshold type
              select case (temp_str)
              case ('std_dev')
                t % triggers(trig_ind) % type = STANDARD_DEVIATION
              case ('variance')
                t % triggers(trig_ind) % type = VARIANCE
              case ('rel_err')
                t % triggers(trig_ind) % type = RELATIVE_ERROR
              case default
                call fatal_error("Unknown trigger type " // trim(temp_str) // &
                     " in tally " // trim(to_str(t % id)))
              end select

              ! Increment the overall trigger index
              trig_ind = trig_ind + 1
            end if
          end do SCORE_LOOP

          ! Deallocate the list of tally scores used to create triggers
          deallocate(sarray)
        end do TRIGGER_LOOP

        ! Deallocate dictionary of scores/indices used to populate triggers
        call trigger_scores % clear()
      end if

      ! =======================================================================
      ! SET TALLY ESTIMATOR

      ! Check if user specified estimator
      if (check_for_node(node_tal, "estimator")) then
        temp_str = ''
        call get_node_value(node_tal, "estimator", temp_str)
        select case(trim(temp_str))
        case ('analog')
          t % estimator = ESTIMATOR_ANALOG

        case ('tracklength', 'track-length', 'pathlength', 'path-length')
          ! If the estimator was set to an analog estimator, this means the
          ! tally needs post-collision information
          if (t % estimator == ESTIMATOR_ANALOG) then
            call fatal_error("Cannot use track-length estimator for tally " &
                 // to_str(t % id))
          end if

          ! Set estimator to track-length estimator
          t % estimator = ESTIMATOR_TRACKLENGTH

        case ('collision')
          ! If the estimator was set to an analog estimator, this means the
          ! tally needs post-collision information
          if (t % estimator == ESTIMATOR_ANALOG) then
            call fatal_error("Cannot use collision estimator for tally " &
                 // to_str(t % id))
          end if

          ! Set estimator to collision estimator
          t % estimator = ESTIMATOR_COLLISION

        case default
          call fatal_error("Invalid estimator '" // trim(temp_str) &
               // "' on tally " // to_str(t % id))
        end select
      end if

      ! Add tally to dictionary
      call tally_dict % add_key(t % id, i)

    end do READ_TALLIES

    ! Close XML document
    call close_xmldoc(doc)

  end subroutine read_tallies_xml

!===============================================================================
! READ_PLOTS_XML reads data from a plots.xml file
!===============================================================================

  subroutine read_plots_xml()

    integer :: i, j
    integer :: n_cols, col_id, n_comp, n_masks, n_meshlines
    integer :: meshid
    integer :: i_mesh
    integer, allocatable :: iarray(:)
    logical :: file_exists              ! does plots.xml file exist?
    character(MAX_LINE_LEN) :: filename ! absolute path to plots.xml
    character(MAX_LINE_LEN) :: temp_str
    character(MAX_WORD_LEN) :: meshtype
    type(ObjectPlot), pointer :: pl => null()
    type(Node), pointer :: doc => null()
    type(Node), pointer :: node_plot => null()
    type(Node), pointer :: node_col => null()
    type(Node), pointer :: node_mask => null()
    type(Node), pointer :: node_meshlines => null()
    type(NodeList), pointer :: node_plot_list => null()
    type(NodeList), pointer :: node_col_list => null()
    type(NodeList), pointer :: node_mask_list => null()
    type(NodeList), pointer :: node_meshline_list => null()

    ! Check if plots.xml exists
    filename = trim(path_input) // "plots.xml"
    inquire(FILE=filename, EXIST=file_exists)
    if (.not. file_exists) then
      call fatal_error("Plots XML file '" // trim(filename) &
           // "' does not exist!")
    end if

    ! Display output message
    call write_message("Reading plot XML file...", 5)

    ! Parse plots.xml file
    call open_xmldoc(doc, filename)

    ! Get list pointer to XML <plot>
    call get_node_list(doc, "plot", node_plot_list)

    ! Allocate plots array
    n_plots = get_list_size(node_plot_list)
    allocate(plots(n_plots))

    READ_PLOTS: do i = 1, n_plots
      pl => plots(i)

      ! Get pointer to plot XML node
      call get_list_item(node_plot_list, i, node_plot)

      ! Copy data into plots
      if (check_for_node(node_plot, "id")) then
        call get_node_value(node_plot, "id", pl % id)
      else
        call fatal_error("Must specify plot id in plots XML file.")
      end if

      ! Check to make sure 'id' hasn't been used
      if (plot_dict % has_key(pl % id)) then
        call fatal_error("Two or more plots use the same unique ID: " &
             // to_str(pl % id))
      end if

      ! Copy plot type
      temp_str = 'slice'
      if (check_for_node(node_plot, "type")) &
           call get_node_value(node_plot, "type", temp_str)
      temp_str = to_lower(temp_str)
      select case (trim(temp_str))
      case ("slice")
        pl % type = PLOT_TYPE_SLICE
      case ("voxel")
        pl % type = PLOT_TYPE_VOXEL
      case default
        call fatal_error("Unsupported plot type '" // trim(temp_str) &
             // "' in plot " // trim(to_str(pl % id)))
      end select

      ! Set output file path
      filename = trim(to_str(pl % id)) // "_plot"
      if (check_for_node(node_plot, "filename")) &
           call get_node_value(node_plot, "filename", filename)
      select case (pl % type)
      case (PLOT_TYPE_SLICE)
        pl % path_plot = trim(path_input) // trim(filename) // ".ppm"
      case (PLOT_TYPE_VOXEL)
        pl % path_plot = trim(path_input) // trim(filename) // ".voxel"
      end select

      ! Copy plot pixel size
      if (pl % type == PLOT_TYPE_SLICE) then
        if (get_arraysize_integer(node_plot, "pixels") == 2) then
          call get_node_array(node_plot, "pixels", pl % pixels(1:2))
        else
          call fatal_error("<pixels> must be length 2 in slice plot " &
               // trim(to_str(pl % id)))
        end if
      else if (pl % type == PLOT_TYPE_VOXEL) then
        if (get_arraysize_integer(node_plot, "pixels") == 3) then
          call get_node_array(node_plot, "pixels", pl % pixels(1:3))
        else
          call fatal_error("<pixels> must be length 3 in voxel plot " &
               // trim(to_str(pl % id)))
        end if
      end if

      ! Copy plot background color
      if (check_for_node(node_plot, "background")) then
        if (pl % type == PLOT_TYPE_VOXEL) then
          if (master) call warning("Background color ignored in voxel plot " &
               // trim(to_str(pl % id)))
        end if
        if (get_arraysize_integer(node_plot, "background") == 3) then
          call get_node_array(node_plot, "background", pl % not_found % rgb)
        else
          call fatal_error("Bad background RGB in plot " &
               // trim(to_str(pl % id)))
        end if
      else
        pl % not_found % rgb = (/ 255, 255, 255 /)
      end if

      ! Copy plot basis
      if (pl % type == PLOT_TYPE_SLICE) then
        temp_str = 'xy'
        if (check_for_node(node_plot, "basis")) &
             call get_node_value(node_plot, "basis", temp_str)
        temp_str = to_lower(temp_str)
        select case (trim(temp_str))
        case ("xy")
          pl % basis = PLOT_BASIS_XY
        case ("xz")
          pl % basis = PLOT_BASIS_XZ
        case ("yz")
          pl % basis = PLOT_BASIS_YZ
        case default
          call fatal_error("Unsupported plot basis '" // trim(temp_str) &
               // "' in plot " // trim(to_str(pl % id)))
        end select
      end if

      ! Copy plotting origin
      if (get_arraysize_double(node_plot, "origin") == 3) then
        call get_node_array(node_plot, "origin", pl % origin)
      else
        call fatal_error("Origin must be length 3 in plot " &
             // trim(to_str(pl % id)))
      end if

      ! Copy plotting width
      if (pl % type == PLOT_TYPE_SLICE) then
        if (get_arraysize_double(node_plot, "width") == 2) then
          call get_node_array(node_plot, "width", pl % width(1:2))
        else
          call fatal_error("<width> must be length 2 in slice plot " &
               // trim(to_str(pl % id)))
        end if
      else if (pl % type == PLOT_TYPE_VOXEL) then
        if (get_arraysize_double(node_plot, "width") == 3) then
          call get_node_array(node_plot, "width", pl % width(1:3))
        else
          call fatal_error("<width> must be length 3 in voxel plot " &
               // trim(to_str(pl % id)))
        end if
      end if

      ! Copy plot cell universe level
      if (check_for_node(node_plot, "level")) then
        call get_node_value(node_plot, "level", pl % level)

        if (pl % level < 0) then
          call fatal_error("Bad universe level in plot " &
               // trim(to_str(pl % id)))
        end if
      else
        pl % level = PLOT_LEVEL_LOWEST
      end if

      ! Copy plot color type and initialize all colors randomly
      temp_str = "cell"
      if (check_for_node(node_plot, "color")) &
           call get_node_value(node_plot, "color", temp_str)
      temp_str = to_lower(temp_str)
      select case (trim(temp_str))
      case ("cell")

        pl % color_by = PLOT_COLOR_CELLS
        allocate(pl % colors(n_cells))
        do j = 1, n_cells
          pl % colors(j) % rgb(1) = int(prn()*255)
          pl % colors(j) % rgb(2) = int(prn()*255)
          pl % colors(j) % rgb(3) = int(prn()*255)
        end do

      case ("mat", "material")

        pl % color_by = PLOT_COLOR_MATS
        allocate(pl % colors(n_materials))
        do j = 1, n_materials
          pl % colors(j) % rgb(1) = int(prn()*255)
          pl % colors(j) % rgb(2) = int(prn()*255)
          pl % colors(j) % rgb(3) = int(prn()*255)
        end do

      case default
        call fatal_error("Unsupported plot color type '" // trim(temp_str) &
             // "' in plot " // trim(to_str(pl % id)))
      end select

      ! Get the number of <col_spec> nodes and get a list of them
      call get_node_list(node_plot, "col_spec", node_col_list)
      n_cols = get_list_size(node_col_list)

      ! Copy user specified colors
      if (n_cols /= 0) then

        if (pl % type == PLOT_TYPE_VOXEL) then
          if (master) call warning("Color specifications ignored in voxel &
               &plot " // trim(to_str(pl % id)))
        end if

        do j = 1, n_cols

          ! Get pointer to color spec XML node
          call get_list_item(node_col_list, j, node_col)

          ! Check and make sure 3 values are specified for RGB
          if (get_arraysize_double(node_col, "rgb") /= 3) then
            call fatal_error("Bad RGB in plot " &
                 // trim(to_str(pl % id)))
          end if

          ! Ensure that there is an id for this color specification
          if (check_for_node(node_col, "id")) then
            call get_node_value(node_col, "id", col_id)
          else
            call fatal_error("Must specify id for color specification in &
                 &plot " // trim(to_str(pl % id)))
          end if

          ! Add RGB
          if (pl % color_by == PLOT_COLOR_CELLS) then

            if (cell_dict % has_key(col_id)) then
              col_id = cell_dict % get_key(col_id)
              call get_node_array(node_col, "rgb", pl % colors(col_id) % rgb)
            else
              call fatal_error("Could not find cell " // trim(to_str(col_id)) &
                   // " specified in plot " // trim(to_str(pl % id)))
            end if

          else if (pl % color_by == PLOT_COLOR_MATS) then

            if (material_dict % has_key(col_id)) then
              col_id = material_dict % get_key(col_id)
              call get_node_array(node_col, "rgb", pl % colors(col_id) % rgb)
            else
              call fatal_error("Could not find material " &
                   // trim(to_str(col_id)) // " specified in plot " &
                   // trim(to_str(pl % id)))
            end if

          end if
        end do
      end if

      ! Deal with meshlines
      call get_node_list(node_plot, "meshlines", node_meshline_list)
      n_meshlines = get_list_size(node_meshline_list)
      if (n_meshlines /= 0) then

        if (pl % type == PLOT_TYPE_VOXEL) then
          call warning("Meshlines ignored in voxel plot " &
               // trim(to_str(pl % id)))
        end if

        select case(n_meshlines)
          case (0)
            ! Skip if no meshlines are specified
          case (1)

            ! Get pointer to meshlines
            call get_list_item(node_meshline_list, 1, node_meshlines)

            ! Check mesh type
            if (check_for_node(node_meshlines, "meshtype")) then
              call get_node_value(node_meshlines, "meshtype", meshtype)
            else
              call fatal_error("Must specify a meshtype for meshlines &
                   &specification in plot " // trim(to_str(pl % id)))
            end if

            ! Ensure that there is a linewidth for this meshlines specification
            if (check_for_node(node_meshlines, "linewidth")) then
              call get_node_value(node_meshlines, "linewidth", &
                   pl % meshlines_width)
            else
              call fatal_error("Must specify a linewidth for meshlines &
                   &specification in plot " // trim(to_str(pl % id)))
            end if

            ! Check for color
            if (check_for_node(node_meshlines, "color")) then

              ! Check and make sure 3 values are specified for RGB
              if (get_arraysize_double(node_meshlines, "color") /= 3) then
                call fatal_error("Bad RGB for meshlines color in plot " &
                     // trim(to_str(pl % id)))
              end if

              call get_node_array(node_meshlines, "color", &
                   pl % meshlines_color % rgb)
            else

              pl % meshlines_color % rgb = (/ 0, 0, 0 /)

            end if

            ! Set mesh based on type
            select case (trim(meshtype))
            case ('ufs')

              if (.not. associated(ufs_mesh)) then
                call fatal_error("No UFS mesh for meshlines on plot " &
                     // trim(to_str(pl % id)))
              end if

              pl % meshlines_mesh => ufs_mesh

            case ('cmfd')

              if (.not. cmfd_run) then
                call fatal_error("Need CMFD run to plot CMFD mesh for &
                     &meshlines on plot " // trim(to_str(pl % id)))
              end if

              select type(filt => cmfd_tallies(1) % &
                   filters(cmfd_tallies(1) % find_filter(FILTER_MESH)) % obj)
              type is (MeshFilter)
                i_mesh = filt % mesh
              end select
              pl % meshlines_mesh => meshes(i_mesh)

            case ('entropy')

              if (.not. associated(entropy_mesh)) then
                call fatal_error("No entropy mesh for meshlines on plot " &
                     // trim(to_str(pl % id)))
              end if

              if (.not. allocated(entropy_mesh % dimension)) then
                call fatal_error("No dimension specified on entropy mesh &
                     &for meshlines on plot " // trim(to_str(pl % id)))
              end if

              pl % meshlines_mesh => entropy_mesh

            case ('tally')

              ! Ensure that there is a mesh id if the type is tally
              if (check_for_node(node_meshlines, "id")) then
                call get_node_value(node_meshlines, "id", meshid)
              else
                call fatal_error("Must specify a mesh id for meshlines tally &
                     &mesh specification in plot " // trim(to_str(pl % id)))
              end if

              ! Check if the specified tally mesh exists
              if (mesh_dict % has_key(meshid)) then
                pl % meshlines_mesh => meshes(mesh_dict % get_key(meshid))
                if (meshes(meshid) % type /= LATTICE_RECT) then
                  call fatal_error("Non-rectangular mesh specified in &
                       &meshlines for plot " // trim(to_str(pl % id)))
                end if
              else
                call fatal_error("Could not find mesh " &
                     // trim(to_str(meshid)) // " specified in meshlines for &
                     &plot " // trim(to_str(pl % id)))
              end if

            case default
              call fatal_error("Invalid type for meshlines on plot " &
                    // trim(to_str(pl % id)) // ": " // trim(meshtype))
            end select

          case default
            call fatal_error("Mutliple meshlines specified in plot " &
                 // trim(to_str(pl % id)))
        end select

      end if

      ! Deal with masks
      call get_node_list(node_plot, "mask", node_mask_list)
      n_masks = get_list_size(node_mask_list)
      if (n_masks /= 0) then

        if (pl % type == PLOT_TYPE_VOXEL) then
          if (master) call warning("Mask ignored in voxel plot " &
               // trim(to_str(pl % id)))
        end if

        select case(n_masks)
          case default
            call fatal_error("Mutliple masks specified in plot " &
                 // trim(to_str(pl % id)))
          case (1)

            ! Get pointer to mask
            call get_list_item(node_mask_list, 1, node_mask)

            ! Determine how many components there are and allocate
            n_comp = 0
            n_comp = get_arraysize_integer(node_mask, "components")
            if (n_comp == 0) then
              call fatal_error("Missing <components> in mask of plot " &
                   // trim(to_str(pl % id)))
            end if
            allocate(iarray(n_comp))
            call get_node_array(node_mask, "components", iarray)

            ! First we need to change the user-specified identifiers to indices
            ! in the cell and material arrays
            do j=1, n_comp
              col_id = iarray(j)

              if (pl % color_by == PLOT_COLOR_CELLS) then

                if (cell_dict % has_key(col_id)) then
                  iarray(j) = cell_dict % get_key(col_id)
                else
                  call fatal_error("Could not find cell " &
                       // trim(to_str(col_id)) // " specified in the mask in &
                       &plot " // trim(to_str(pl % id)))
                end if

              else if (pl % color_by == PLOT_COLOR_MATS) then

                if (material_dict % has_key(col_id)) then
                  iarray(j) = material_dict % get_key(col_id)
                else
                  call fatal_error("Could not find material " &
                       // trim(to_str(col_id)) // " specified in the mask in &
                       &plot " // trim(to_str(pl % id)))
                end if

              end if
            end do

            ! Alter colors based on mask information
            do j=1,size(pl % colors)
              if (.not. any(j .eq. iarray)) then
                if (check_for_node(node_mask, "background")) then
                  call get_node_array(node_mask, "background", pl % colors(j) % rgb)
                else
                  call fatal_error("Missing <background> in mask of plot " &
                       // trim(to_str(pl % id)))
                end if
              end if
            end do

            deallocate(iarray)

        end select

      end if

      ! Add plot to dictionary
      call plot_dict % add_key(pl % id, i)

    end do READ_PLOTS

    ! Close plots XML file
    call close_xmldoc(doc)

  end subroutine read_plots_xml

!===============================================================================
! READ_*_CROSS_SECTIONS_XML reads information from a cross_sections.xml file. This
! file contains a listing of the CE and MG cross sections that may be used.
!===============================================================================

  subroutine read_ce_cross_sections_xml(libraries)
    type(Library), allocatable, intent(out) :: libraries(:)

    integer :: i           ! loop index
    integer :: n
    integer :: n_libraries
    logical :: file_exists ! does cross_sections.xml exist?
    character(MAX_WORD_LEN) :: directory ! directory with cross sections
    character(MAX_WORD_LEN) :: words(MAX_WORDS)
    character(10000) :: temp_str
    type(Node), pointer :: doc
    type(Node), pointer :: node_library
    type(NodeList), pointer :: node_library_list

    ! Check if cross_sections.xml exists
    inquire(FILE=path_cross_sections, EXIST=file_exists)
    if (.not. file_exists) then
      ! Could not find cross_sections.xml file
      call fatal_error("Cross sections XML file '" &
           // trim(path_cross_sections) // "' does not exist!")
    end if

    call write_message("Reading cross sections XML file...", 5)

    ! Parse cross_sections.xml file
    call open_xmldoc(doc, path_cross_sections)

    if (check_for_node(doc, "directory")) then
      ! Copy directory information if present
      call get_node_value(doc, "directory", directory)
    else
      ! If no directory is listed in cross_sections.xml, by default select the
      ! directory in which the cross_sections.xml file resides
      i = index(path_cross_sections, "/", BACK=.true.)
      directory = path_cross_sections(1:i)
    end if

    ! Get node list of all <library>
    call get_node_list(doc, "library", node_library_list)
    n_libraries = get_list_size(node_library_list)

    ! Allocate xs_listings array
    if (n_libraries == 0) then
      call fatal_error("No cross section libraries present in cross_sections.xml &
           &file!")
    else
      allocate(libraries(n_libraries))
    end if

    do i = 1, n_libraries
      ! Get pointer to ace table XML node
      call get_list_item(node_library_list, i, node_library)

      ! Get list of materials
      if (check_for_node(node_library, "materials")) then
        call get_node_value(node_library, "materials", temp_str)
        call split_string(temp_str, words, n)
        allocate(libraries(i) % materials(n))
        libraries(i) % materials(:) = words(1:n)
      end if

      ! Get type of library
      if (check_for_node(node_library, "type")) then
        call get_node_value(node_library, "type", temp_str)
        select case(to_lower(temp_str))
        case ('neutron')
          libraries(i) % type = LIBRARY_NEUTRON
        case ('thermal')
          libraries(i) % type = LIBRARY_THERMAL
        end select
      else
        call fatal_error("Missing library type")
      end if

      ! determine path of cross section table
      if (check_for_node(node_library, "path")) then
        call get_node_value(node_library, "path", temp_str)
      else
        call fatal_error("Missing library path")
      end if

      if (starts_with(temp_str, '/')) then
        libraries(i) % path = trim(temp_str)
      else
        if (ends_with(directory,'/')) then
          libraries(i) % path = trim(directory) // trim(temp_str)
        else
          libraries(i) % path = trim(directory) // '/' // trim(temp_str)
        end if
      end if

      inquire(FILE=libraries(i) % path, EXIST=file_exists)
      if (.not. file_exists) then
        call warning("Cross section library " // trim(libraries(i) % path) // &
             " does not exist.")
      end if
    end do

    ! Close cross sections XML file
    call close_xmldoc(doc)

  end subroutine read_ce_cross_sections_xml

  subroutine read_mg_cross_sections_xml(libraries)
    type(Library), allocatable, intent(out) :: libraries(:)

    integer :: i           ! loop index
    integer :: n_libraries
    logical :: file_exists ! does cross_sections.xml exist?
    type(Node), pointer :: doc => null()
    type(Node), pointer :: node_xsdata => null()
    type(NodeList), pointer :: node_xsdata_list => null()
    real(8), allocatable :: rev_energy_bins(:)

    ! Check if mgxs.xml exists
    inquire(FILE=path_cross_sections, EXIST=file_exists)
    if (.not. file_exists) then
      ! Could not find mgxs.xml file
      call fatal_error("Cross sections XML file '" &
           // trim(path_cross_sections) // "' does not exist!")
    end if

    call write_message("Reading cross sections XML file...", 5)

    ! Parse mgxs.xml file
    call open_xmldoc(doc, path_cross_sections)

    if (check_for_node(doc, "groups")) then
      ! Get neutron group count
      call get_node_value(doc, "groups", energy_groups)
    else
      call fatal_error("groups element must exist!")
    end if

    allocate(rev_energy_bins(energy_groups + 1))
    allocate(energy_bins(energy_groups + 1))
    if (check_for_node(doc, "group_structure")) then
      ! Get neutron group structure
      call get_node_array(doc, "group_structure", energy_bins)
    else
      call fatal_error("group_structures element must exist!")
    end if

    ! First reverse the order of energy_groups
    energy_bins = energy_bins(energy_groups + 1:1:-1)

    allocate(energy_bin_avg(energy_groups))
    do i = 1, energy_groups
      energy_bin_avg(i) = HALF * (energy_bins(i) + energy_bins(i + 1))
    end do

    allocate(inverse_velocities(energy_groups))
    if (check_for_node(doc, "inverse_velocities")) then
      ! Get inverse velocities
      call get_node_array(doc, "inverse_velocities", inverse_velocities)
    else
      ! If not given, estimate them by using average energy in group which is
      ! assumed to be the midpoint
      do i = 1, energy_groups
        inverse_velocities(i) = ONE / &
             (sqrt(TWO * energy_bin_avg(i) / (MASS_NEUTRON_MEV)) * &
              C_LIGHT * 100.0_8)
      end do
    end if

    ! Get node list of all <xsdata>
    call get_node_list(doc, "xsdata", node_xsdata_list)
    n_libraries = get_list_size(node_xsdata_list)

    ! Allocate xs_listings array
    if (n_libraries == 0) then
      call fatal_error("At least one <xsdata> element must be present in &
                       &mgxs.xml file!")
    else
      allocate(libraries(n_libraries))
    end if

    do i = 1, n_libraries
      ! Get pointer to xsdata table XML node
      call get_list_item(node_xsdata_list, i, node_xsdata)

      ! Get name of material
      allocate(libraries(i) % materials(1))
      call get_node_value(node_xsdata, "name", libraries(i) % materials(1))
    end do

    ! Close cross sections XML file
    call close_xmldoc(doc)

  end subroutine read_mg_cross_sections_xml

!===============================================================================
! EXPAND_NATURAL_ELEMENT converts natural elements specified using an <element>
! tag within a material into individual isotopes based on IUPAC Isotopic
! Compositions of the Elements 2009 (doi:10.1351/PAC-REP-10-06-02). In some
! cases, modifications have been made to work with ENDF/B-VII.1 where
! evaluations of particular isotopes don't exist.
!===============================================================================

  subroutine expand_natural_element(name, xs, density, names, densities)
    character(*),   intent(in)   :: name
    character(*),   intent(in)   :: xs
    real(8),        intent(in)   :: density
    type(VectorChar), intent(inout) :: names
    type(VectorReal), intent(inout) :: densities

    character(2) :: element_name

    element_name = name(1:2)

    select case (to_lower(element_name))
    case ('h')
      call names % push_back('H1.' // xs)
      call densities % push_back(density * 0.999885_8)
      call names % push_back('H2.' // xs)
      call densities % push_back(density * 0.000115_8)
    case ('he')
      call names % push_back('He3.' // xs)
      call densities % push_back(density * 0.00000134_8)
      call names % push_back('He4.' // xs)
      call densities % push_back(density * 0.99999866_8)

    case ('li')
      call names % push_back('Li6.' // xs)
      call densities % push_back(density * 0.0759_8)
      call names % push_back('Li7.' // xs)
      call densities % push_back(density * 0.9241_8)

    case ('be')
      call names % push_back('Be9.' // xs)
      call densities % push_back(density)

    case ('b')
      call names % push_back('B10.' // xs)
      call densities % push_back(density * 0.199_8)
      call names % push_back('B11.' // xs)
      call densities % push_back(density * 0.801_8)

    case ('c')
      ! No evaluations split up Carbon into isotopes yet
      call names % push_back('C0.' // xs)
      call densities % push_back(density)

    case ('n')
      call names % push_back('N14.' // xs)
      call densities % push_back(density * 0.99636_8)
      call names % push_back('N15.' // xs)
      call densities % push_back(density * 0.00364_8)

    case ('o')
      if (default_expand == JEFF_32) then
        call names % push_back('O16.' // xs)
        call densities % push_back(density * 0.99757_8)
        call names % push_back('O17.' // xs)
        call densities % push_back(density * 0.00038_8)
        call names % push_back('O18.' // xs)
        call densities % push_back(density * 0.00205_8)
      elseif (default_expand >= JENDL_32 .and. default_expand <= JENDL_40) then
        call names % push_back('O16.' // xs)
        call densities % push_back(density)
      else
        call names % push_back('O16.' // xs)
        call densities % push_back(density * 0.99962_8)
        call names % push_back('O17.' // xs)
        call densities % push_back(density * 0.00038_8)
      end if

    case ('f')
      call names % push_back('F19.' // xs)
      call densities % push_back(density)

    case ('ne')
      call names % push_back('Ne20.' // xs)
      call densities % push_back(density * 0.9048_8)
      call names % push_back('Ne21.' // xs)
      call densities % push_back(density * 0.0027_8)
      call names % push_back('Ne22.' // xs)
      call densities % push_back(density * 0.0925_8)

    case ('na')
      call names % push_back('Na23.' // xs)
      call densities % push_back(density)

    case ('mg')
      call names % push_back('Mg24.' // xs)
      call densities % push_back(density * 0.7899_8)
      call names % push_back('Mg25.' // xs)
      call densities % push_back(density * 0.1000_8)
      call names % push_back('Mg26.' // xs)
      call densities % push_back(density * 0.1101_8)

    case ('al')
      call names % push_back('Al27.' // xs)
      call densities % push_back(density)

    case ('si')
      call names % push_back('Si28.' // xs)
      call densities % push_back(density * 0.92223_8)
      call names % push_back('Si29.' // xs)
      call densities % push_back(density * 0.04685_8)
      call names % push_back('Si30.' // xs)
      call densities % push_back(density * 0.03092_8)

    case ('p')
      call names % push_back('P31.' // xs)
      call densities % push_back(density)

    case ('s')
      call names % push_back('S32.' // xs)
      call densities % push_back(density * 0.9499_8)
      call names % push_back('S33.' // xs)
      call densities % push_back(density * 0.0075_8)
      call names % push_back('S34.' // xs)
      call densities % push_back(density * 0.0425_8)
      call names % push_back('S36.' // xs)
      call densities % push_back(density * 0.0001_8)

    case ('cl')
      call names % push_back('Cl35.' // xs)
      call densities % push_back(density * 0.7576_8)
      call names % push_back('Cl37.' // xs)
      call densities % push_back(density * 0.2424_8)

    case ('ar')
      call names % push_back('Ar36.' // xs)
      call densities % push_back(density * 0.003336_8)
      call names % push_back('Ar38.' // xs)
      call densities % push_back(density * 0.000629_8)
      call names % push_back('Ar40.' // xs)
      call densities % push_back(density * 0.996035_8)

    case ('k')
      call names % push_back('K39.' // xs)
      call densities % push_back(density * 0.932581_8)
      call names % push_back('K40.' // xs)
      call densities % push_back(density * 0.000117_8)
      call names % push_back('K41.' // xs)
      call densities % push_back(density * 0.067302_8)

    case ('ca')
      call names % push_back('Ca40.' // xs)
      call densities % push_back(density * 0.96941_8)
      call names % push_back('Ca42.' // xs)
      call densities % push_back(density * 0.00647_8)
      call names % push_back('Ca43.' // xs)
      call densities % push_back(density * 0.00135_8)
      call names % push_back('Ca44.' // xs)
      call densities % push_back(density * 0.02086_8)
      call names % push_back('Ca46.' // xs)
      call densities % push_back(density * 0.00004_8)
      call names % push_back('Ca48.' // xs)
      call densities % push_back(density * 0.00187_8)

    case ('sc')
      call names % push_back('Sc45.' // xs)
      call densities % push_back(density)

    case ('ti')
      call names % push_back('Ti46.' // xs)
      call densities % push_back(density * 0.0825_8)
      call names % push_back('Ti47.' // xs)
      call densities % push_back(density * 0.0744_8)
      call names % push_back('Ti48.' // xs)
      call densities % push_back(density * 0.7372_8)
      call names % push_back('Ti49.' // xs)
      call densities % push_back(density * 0.0541_8)
      call names % push_back('Ti50.' // xs)
      call densities % push_back(density * 0.0518_8)

    case ('v')
      if (default_expand == ENDF_BVII0 .or. default_expand == JEFF_311 &
           .or. default_expand == JEFF_32 .or. &
           (default_expand >= JENDL_32 .and. default_expand <= JENDL_33)) then
        call names % push_back('V0.' // xs)
        call densities % push_back(density)
      else
        call names % push_back('V50.' // xs)
        call densities % push_back(density * 0.0025_8)
        call names % push_back('V51.' // xs)
        call densities % push_back(density * 0.9975_8)
      end if

    case ('cr')
      call names % push_back('Cr50.' // xs)
      call densities % push_back(density * 0.04345_8)
      call names % push_back('Cr52.' // xs)
      call densities % push_back(density * 0.83789_8)
      call names % push_back('Cr53.' // xs)
      call densities % push_back(density * 0.09501_8)
      call names % push_back('Cr54.' // xs)
      call densities % push_back(density * 0.02365_8)

    case ('mn')
      call names % push_back('Mn55.' // xs)
      call densities % push_back(density)

    case ('fe')
      call names % push_back('Fe54.' // xs)
      call densities % push_back(density * 0.05845_8)
      call names % push_back('Fe56.' // xs)
      call densities % push_back(density * 0.91754_8)
      call names % push_back('Fe57.' // xs)
      call densities % push_back(density * 0.02119_8)
      call names % push_back('Fe58.' // xs)
      call densities % push_back(density * 0.00282_8)

    case ('co')
      call names % push_back('Co59.' // xs)
      call densities % push_back(density)

    case ('ni')
      call names % push_back('Ni58.' // xs)
      call densities % push_back(density * 0.68077_8)
      call names % push_back('Ni60.' // xs)
      call densities % push_back(density * 0.26223_8)
      call names % push_back('Ni61.' // xs)
      call densities % push_back(density * 0.011399_8)
      call names % push_back('Ni62.' // xs)
      call densities % push_back(density * 0.036346_8)
      call names % push_back('Ni64.' // xs)
      call densities % push_back(density * 0.009255_8)

    case ('cu')
      call names % push_back('Cu63.' // xs)
      call densities % push_back(density * 0.6915_8)
      call names % push_back('Cu65.' // xs)
      call densities % push_back(density * 0.3085_8)

    case ('zn')
      if (default_expand == ENDF_BVII0 .or. default_expand == &
           JEFF_311 .or. default_expand == JEFF_312) then
        call names % push_back('Zn0.' // xs)
        call densities % push_back(density)
      else
        call names % push_back('Zn64.' // xs)
        call densities % push_back(density * 0.4917_8)
        call names % push_back('Zn66.' // xs)
        call densities % push_back(density * 0.2773_8)
        call names % push_back('Zn67.' // xs)
        call densities % push_back(density * 0.0404_8)
        call names % push_back('Zn68.' // xs)
        call densities % push_back(density * 0.1845_8)
        call names % push_back('Zn70.' // xs)
        call densities % push_back(density * 0.0061_8)
      end if

    case ('ga')
      if (default_expand == JEFF_311 .or. default_expand == JEFF_312) then
        call names % push_back('Ga0.' // xs)
        call densities % push_back(density)
      else
        call names % push_back('Ha69.' // xs)
        call densities % push_back(density * 0.60108_8)
        call names % push_back('Ga71.' // xs)
        call densities % push_back(density * 0.39892_8)
      end if

    case ('ge')
      call names % push_back('Ge70.' // xs)
      call densities % push_back(density * 0.2057_8)
      call names % push_back('Ge72.' // xs)
      call densities % push_back(density * 0.2745_8)
      call names % push_back('Ge73.' // xs)
      call densities % push_back(density * 0.0775_8)
      call names % push_back('Ge74.' // xs)
      call densities % push_back(density * 0.3650_8)
      call names % push_back('Ge76.' // xs)
      call densities % push_back(density * 0.0773_8)

    case ('as')
      call names % push_back('As75.' // xs)
      call densities % push_back(density)

    case ('se')
      call names % push_back('Se74.' // xs)
      call densities % push_back(density * 0.0089_8)
      call names % push_back('Se76.' // xs)
      call densities % push_back(density * 0.0937_8)
      call names % push_back('Se77.' // xs)
      call densities % push_back(density * 0.0763_8)
      call names % push_back('Se78.' // xs)
      call densities % push_back(density * 0.2377_8)
      call names % push_back('Se80.' // xs)
      call densities % push_back(density * 0.4961_8)
      call names % push_back('Se82.' // xs)
      call densities % push_back(density * 0.0873_8)

    case ('br')
      call names % push_back('Br79.' // xs)
      call densities % push_back(density * 0.5069_8)
      call names % push_back('Br81.' // xs)
      call densities % push_back(density * 0.4931_8)

    case ('kr')
      call names % push_back('Kr78.' // xs)
      call densities % push_back(density * 0.00355_8)
      call names % push_back('Kr80.' // xs)
      call densities % push_back(density * 0.02286_8)
      call names % push_back('Kr82.' // xs)
      call densities % push_back(density * 0.11593_8)
      call names % push_back('Kr83.' // xs)
      call densities % push_back(density * 0.11500_8)
      call names % push_back('Kr84.' // xs)
      call densities % push_back(density * 0.56987_8)
      call names % push_back('Kr86.' // xs)
      call densities % push_back(density * 0.17279_8)

    case ('rb')
      call names % push_back('Rb85.' // xs)
      call densities % push_back(density * 0.7217_8)
      call names % push_back('Rb87.' // xs)
      call densities % push_back(density * 0.2783_8)

    case ('sr')
      call names % push_back('Sr84.' // xs)
      call densities % push_back(density * 0.0056_8)
      call names % push_back('Sr86.' // xs)
      call densities % push_back(density * 0.0986_8)
      call names % push_back('Sr87.' // xs)
      call densities % push_back(density * 0.0700_8)
      call names % push_back('Sr88.' // xs)
      call densities % push_back(density * 0.8258_8)

    case ('y')
      call names % push_back('Y89.' // xs)
      call densities % push_back(density)

    case ('zr')
      call names % push_back('Zr90.' // xs)
      call densities % push_back(density * 0.5145_8)
      call names % push_back('Zr91.' // xs)
      call densities % push_back(density * 0.1122_8)
      call names % push_back('Zr92.' // xs)
      call densities % push_back(density * 0.1715_8)
      call names % push_back('Zr94.' // xs)
      call densities % push_back(density * 0.1738_8)
      call names % push_back('Zr96.' // xs)
      call densities % push_back(density * 0.0280_8)

    case ('nb')
      call names % push_back('Nb93.' // xs)
      call densities % push_back(density)

    case ('mo')
      call names % push_back('Mo92.' // xs)
      call densities % push_back(density * 0.1453_8)
      call names % push_back('Mo94.' // xs)
      call densities % push_back(density * 0.0915_8)
      call names % push_back('Mo95.' // xs)
      call densities % push_back(density * 0.1584_8)
      call names % push_back('Mo96.' // xs)
      call densities % push_back(density * 0.1667_8)
      call names % push_back('Mo97.' // xs)
      call densities % push_back(density * 0.0960_8)
      call names % push_back('Mo98.' // xs)
      call densities % push_back(density * 0.2439_8)
      call names % push_back('Mo100.' // xs)
      call densities % push_back(density * 0.0982_8)

    case ('ru')
      call names % push_back('Ru96.' // xs)
      call densities % push_back(density * 0.0554_8)
      call names % push_back('Ru98.' // xs)
      call densities % push_back(density * 0.0187_8)
      call names % push_back('Ru99.' // xs)
      call densities % push_back(density * 0.1276_8)
      call names % push_back('Ru100.' // xs)
      call densities % push_back(density * 0.1260_8)
      call names % push_back('Ru101.' // xs)
      call densities % push_back(density * 0.1706_8)
      call names % push_back('Ru102.' // xs)
      call densities % push_back(density * 0.3155_8)
      call names % push_back('Ru104.' // xs)
      call densities % push_back(density * 0.1862_8)

    case ('rh')
      call names % push_back('Rh103.' // xs)
      call densities % push_back(density)

    case ('pd')
      call names % push_back('Pd102.' // xs)
      call densities % push_back(density * 0.0102_8)
      call names % push_back('Pd104.' // xs)
      call densities % push_back(density * 0.1114_8)
      call names % push_back('Pd105.' // xs)
      call densities % push_back(density * 0.2233_8)
      call names % push_back('Pd106.' // xs)
      call densities % push_back(density * 0.2733_8)
      call names % push_back('Pd108.' // xs)
      call densities % push_back(density * 0.2646_8)
      call names % push_back('Pd110.' // xs)
      call densities % push_back(density * 0.1172_8)

    case ('ag')
      call names % push_back('Ag107.' // xs)
      call densities % push_back(density * 0.51839_8)
      call names % push_back('Ag109.' // xs)
      call densities % push_back(density * 0.48161_8)

    case ('cd')
      call names % push_back('Cd106.' // xs)
      call densities % push_back(density * 0.0125_8)
      call names % push_back('Cd108.' // xs)
      call densities % push_back(density * 0.0089_8)
      call names % push_back('Cd110.' // xs)
      call densities % push_back(density * 0.1249_8)
      call names % push_back('Cd111.' // xs)
      call densities % push_back(density * 0.1280_8)
      call names % push_back('Cd112.' // xs)
      call densities % push_back(density * 0.2413_8)
      call names % push_back('Cd113.' // xs)
      call densities % push_back(density * 0.1222_8)
      call names % push_back('Cd114.' // xs)
      call densities % push_back(density * 0.2873_8)
      call names % push_back('Cd116.' // xs)
      call densities % push_back(density * 0.0749_8)

    case ('in')
      call names % push_back('In113.' // xs)
      call densities % push_back(density * 0.0429_8)
      call names % push_back('In115.' // xs)
      call densities % push_back(density * 0.9571_8)

    case ('sn')
      call names % push_back('Sn112.' // xs)
      call densities % push_back(density * 0.0097_8)
      call names % push_back('Sn114.' // xs)
      call densities % push_back(density * 0.0066_8)
      call names % push_back('Sn115.' // xs)
      call densities % push_back(density * 0.0034_8)
      call names % push_back('Sn116.' // xs)
      call densities % push_back(density * 0.1454_8)
      call names % push_back('Sn117.' // xs)
      call densities % push_back(density * 0.0768_8)
      call names % push_back('Sn118.' // xs)
      call densities % push_back(density * 0.2422_8)
      call names % push_back('Sn119.' // xs)
      call densities % push_back(density * 0.0859_8)
      call names % push_back('Sn120.' // xs)
      call densities % push_back(density * 0.3258_8)
      call names % push_back('Sn122.' // xs)
      call densities % push_back(density * 0.0463_8)
      call names % push_back('Sn124.' // xs)
      call densities % push_back(density * 0.0579_8)

    case ('sb')
      call names % push_back('Sb121.' // xs)
      call densities % push_back(density * 0.5721_8)
      call names % push_back('Sb123.' // xs)
      call densities % push_back(density * 0.4279_8)

    case ('te')
      call names % push_back('Te120.' // xs)
      call densities % push_back(density * 0.0009_8)
      call names % push_back('Te122.' // xs)
      call densities % push_back(density * 0.0255_8)
      call names % push_back('Te123.' // xs)
      call densities % push_back(density * 0.0089_8)
      call names % push_back('Te124.' // xs)
      call densities % push_back(density * 0.0474_8)
      call names % push_back('Te125.' // xs)
      call densities % push_back(density * 0.0707_8)
      call names % push_back('Te126.' // xs)
      call densities % push_back(density * 0.1884_8)
      call names % push_back('Te128.' // xs)
      call densities % push_back(density * 0.3174_8)
      call names % push_back('Te130.' // xs)
      call densities % push_back(density * 0.3408_8)

    case ('i')
      call names % push_back('I127.' // xs)
      call densities % push_back(density)

    case ('xe')
      call names % push_back('Xe124.' // xs)
      call densities % push_back(density * 0.000952_8)
      call names % push_back('Xe126.' // xs)
      call densities % push_back(density * 0.000890_8)
      call names % push_back('Xe128.' // xs)
      call densities % push_back(density * 0.019102_8)
      call names % push_back('Xe129.' // xs)
      call densities % push_back(density * 0.264006_8)
      call names % push_back('Xe130.' // xs)
      call densities % push_back(density * 0.040710_8)
      call names % push_back('Xe131.' // xs)
      call densities % push_back(density * 0.212324_8)
      call names % push_back('Xe132.' // xs)
      call densities % push_back(density * 0.269086_8)
      call names % push_back('Xe134.' // xs)
      call densities % push_back(density * 0.104357_8)
      call names % push_back('Xe136.' // xs)
      call densities % push_back(density * 0.088573_8)

    case ('cs')
      call names % push_back('Cs133.' // xs)
      call densities % push_back(density)

    case ('ba')
      call names % push_back('Ba130.' // xs)
      call densities % push_back(density * 0.00106_8)
      call names % push_back('Ba132.' // xs)
      call densities % push_back(density * 0.00101_8)
      call names % push_back('Ba134.' // xs)
      call densities % push_back(density * 0.02417_8)
      call names % push_back('Ba135.' // xs)
      call densities % push_back(density * 0.06592_8)
      call names % push_back('Ba136.' // xs)
      call densities % push_back(density * 0.07854_8)
      call names % push_back('Ba137.' // xs)
      call densities % push_back(density * 0.11232_8)
      call names % push_back('Ba138.' // xs)
      call densities % push_back(density * 0.71698_8)

    case ('la')
      call names % push_back('La138.' // xs)
      call densities % push_back(density * 0.0008881_8)
      call names % push_back('La139.' // xs)
      call densities % push_back(density * 0.9991119_8)

    case ('ce')
      call names % push_back('Ce136.' // xs)
      call densities % push_back(density * 0.00185_8)
      call names % push_back('Ce138.' // xs)
      call densities % push_back(density * 0.00251_8)
      call names % push_back('Ce140.' // xs)
      call densities % push_back(density * 0.88450_8)
      call names % push_back('Ce142.' // xs)
      call densities % push_back(density * 0.11114_8)

    case ('pr')
      call names % push_back('Pr141.' // xs)
      call densities % push_back(density)

    case ('nd')
      call names % push_back('Nd142.' // xs)
      call densities % push_back(density * 0.27152_8)
      call names % push_back('Nd143.' // xs)
      call densities % push_back(density * 0.12174_8)
      call names % push_back('Nd144.' // xs)
      call densities % push_back(density * 0.23798_8)
      call names % push_back('Nd145.' // xs)
      call densities % push_back(density * 0.08293_8)
      call names % push_back('Nd146.' // xs)
      call densities % push_back(density * 0.17189_8)
      call names % push_back('Nd148.' // xs)
      call densities % push_back(density * 0.05756_8)
      call names % push_back('Nd150.' // xs)
      call densities % push_back(density * 0.05638_8)

    case ('sm')
      call names % push_back('Sm144.' // xs)
      call densities % push_back(density * 0.0307_8)
      call names % push_back('Sm147.' // xs)
      call densities % push_back(density * 0.1499_8)
      call names % push_back('Sm148.' // xs)
      call densities % push_back(density * 0.1124_8)
      call names % push_back('Sm149.' // xs)
      call densities % push_back(density * 0.1382_8)
      call names % push_back('Sm150.' // xs)
      call densities % push_back(density * 0.0738_8)
      call names % push_back('Sm152.' // xs)
      call densities % push_back(density * 0.2675_8)
      call names % push_back('Sm154.' // xs)
      call densities % push_back(density * 0.2275_8)

    case ('eu')
      call names % push_back('Eu151.' // xs)
      call densities % push_back(density * 0.4781_8)
      call names % push_back('Eu153.' // xs)
      call densities % push_back(density * 0.5219_8)

    case ('gd')
      call names % push_back('Gd152.' // xs)
      call densities % push_back(density * 0.0020_8)
      call names % push_back('Gd154.' // xs)
      call densities % push_back(density * 0.0218_8)
      call names % push_back('Gd155.' // xs)
      call densities % push_back(density * 0.1480_8)
      call names % push_back('Gd156.' // xs)
      call densities % push_back(density * 0.2047_8)
      call names % push_back('Gd157.' // xs)
      call densities % push_back(density * 0.1565_8)
      call names % push_back('Gd158.' // xs)
      call densities % push_back(density * 0.2484_8)
      call names % push_back('Gd160.' // xs)
      call densities % push_back(density * 0.2186_8)

    case ('tb')
      call names % push_back('Tb159.' // xs)
      call densities % push_back(density)

    case ('dy')
      call names % push_back('Dy156.' // xs)
      call densities % push_back(density * 0.00056_8)
      call names % push_back('Dy158.' // xs)
      call densities % push_back(density * 0.00095_8)
      call names % push_back('Dy160.' // xs)
      call densities % push_back(density * 0.02329_8)
      call names % push_back('Dy161.' // xs)
      call densities % push_back(density * 0.18889_8)
      call names % push_back('Dy162.' // xs)
      call densities % push_back(density * 0.25475_8)
      call names % push_back('Dy163.' // xs)
      call densities % push_back(density * 0.24896_8)
      call names % push_back('Dy164.' // xs)
      call densities % push_back(density * 0.28260_8)

    case ('ho')
      call names % push_back('Ho165.' // xs)
      call densities % push_back(density)

    case ('er')
      call names % push_back('Er162.' // xs)
      call densities % push_back(density * 0.00139_8)
      call names % push_back('Er164.' // xs)
      call densities % push_back(density * 0.01601_8)
      call names % push_back('Er166.' // xs)
      call densities % push_back(density * 0.33503_8)
      call names % push_back('Er167.' // xs)
      call densities % push_back(density * 0.22869_8)
      call names % push_back('Er168.' // xs)
      call densities % push_back(density * 0.26978_8)
      call names % push_back('Er170.' // xs)
      call densities % push_back(density * 0.14910_8)

    case ('tm')
      call names % push_back('Tm169.' // xs)
      call densities % push_back(density)

    case ('yb')
      call names % push_back('Yb168.' // xs)
      call densities % push_back(density * 0.00123_8)
      call names % push_back('Yb170.' // xs)
      call densities % push_back(density * 0.02982_8)
      call names % push_back('Yb171.' // xs)
      call densities % push_back(density * 0.1409_8)
      call names % push_back('Yb172.' // xs)
      call densities % push_back(density * 0.2168_8)
      call names % push_back('Yb173.' // xs)
      call densities % push_back(density * 0.16103_8)
      call names % push_back('Yb174.' // xs)
      call densities % push_back(density * 0.32026_8)
      call names % push_back('Yb176.' // xs)
      call densities % push_back(density * 0.12996_8)

    case ('lu')
      call names % push_back('Lu175.' // xs)
      call densities % push_back(density * 0.97401_8)
      call names % push_back('Lu176.' // xs)
      call densities % push_back(density * 0.02599_8)

    case ('hf')
      call names % push_back('Hf174.' // xs)
      call densities % push_back(density * 0.0016_8)
      call names % push_back('Hf176.' // xs)
      call densities % push_back(density * 0.0526_8)
      call names % push_back('Hf177.' // xs)
      call densities % push_back(density * 0.1860_8)
      call names % push_back('Hf178.' // xs)
      call densities % push_back(density * 0.2728_8)
      call names % push_back('Hf179.' // xs)
      call densities % push_back(density * 0.1362_8)
      call names % push_back('Hf180.' // xs)
      call densities % push_back(density * 0.3508_8)

    case ('ta')
      if (default_expand == ENDF_BVII0 .or. &
           (default_expand >= JEFF_311 .and. default_expand <= JEFF_312) .or. &
           (default_expand >= JENDL_32 .and. default_expand <= JENDL_40)) then
        call names % push_back('Ta181.' // xs)
        call densities % push_back(density)
      else
        call names % push_back('Ta180.' // xs)
        call densities % push_back(density * 0.0001201_8)
        call names % push_back('Ta181.' // xs)
        call densities % push_back(density * 0.9998799_8)
      end if

    case ('w')
      if (default_expand == ENDF_BVII0 .or. default_expand == JEFF_311 &
           .or. default_expand == JEFF_312 .or. &
           (default_expand >= JENDL_32 .and. default_expand <= JENDL_33)) then
        ! Combine W-180 with W-182
        call names % push_back('W182.' // xs)
        call densities % push_back(density * 0.2662_8)
        call names % push_back('W183.' // xs)
        call densities % push_back(density * 0.1431_8)
        call names % push_back('W184.' // xs)
        call densities % push_back(density * 0.3064_8)
        call names % push_back('W186.' // xs)
        call densities % push_back(density * 0.2843_8)
      else
        call names % push_back('W180.' // xs)
        call densities % push_back(density * 0.0012_8)
        call names % push_back('W182.' // xs)
        call densities % push_back(density * 0.2650_8)
        call names % push_back('W183.' // xs)
        call densities % push_back(density * 0.1431_8)
        call names % push_back('W184.' // xs)
        call densities % push_back(density * 0.3064_8)
        call names % push_back('W186.' // xs)
        call densities % push_back(density * 0.2843_8)
      end if

    case ('re')
      call names % push_back('Re185.' // xs)
      call densities % push_back(density * 0.3740_8)
      call names % push_back('Re187.' // xs)
      call densities % push_back(density * 0.6260_8)

    case ('os')
      if (default_expand == JEFF_311 .or. default_expand == JEFF_312) then
        call names % push_back('Os0.' // xs)
        call densities % push_back(density)
      else
        call names % push_back('Os184.' // xs)
        call densities % push_back(density * 0.0002_8)
        call names % push_back('Os186.' // xs)
        call densities % push_back(density * 0.0159_8)
        call names % push_back('Os187.' // xs)
        call densities % push_back(density * 0.0196_8)
        call names % push_back('Os188.' // xs)
        call densities % push_back(density * 0.1324_8)
        call names % push_back('Os189.' // xs)
        call densities % push_back(density * 0.1615_8)
        call names % push_back('Os190.' // xs)
        call densities % push_back(density * 0.2626_8)
        call names % push_back('Os192.' // xs)
        call densities % push_back(density * 0.4078_8)
      end if

    case ('ir')
      call names % push_back('Ir191.' // xs)
      call densities % push_back(density * 0.373_8)
      call names % push_back('Ir193.' // xs)
      call densities % push_back(density * 0.627_8)

    case ('pt')
      if (default_expand == JEFF_311 .or. default_expand == JEFF_312) then
        call names % push_back('Pt0.' // xs)
        call densities % push_back(density)
      else
        call names % push_back('Pt190.' // xs)
        call densities % push_back(density * 0.00012_8)
        call names % push_back('Pt192.' // xs)
        call densities % push_back(density * 0.00782_8)
        call names % push_back('Pt194.' // xs)
        call densities % push_back(density * 0.3286_8)
        call names % push_back('Pt195.' // xs)
        call densities % push_back(density * 0.3378_8)
        call names % push_back('Pt196.' // xs)
        call densities % push_back(density * 0.2521_8)
        call names % push_back('Pt198.' // xs)
        call densities % push_back(density * 0.07356_8)
      end if

    case ('au')
      call names % push_back('Au197.' // xs)
      call densities % push_back(density)

    case ('hg')
      call names % push_back('Hg196.' // xs)
      call densities % push_back(density * 0.0015_8)
      call names % push_back('Hg198.' // xs)
      call densities % push_back(density * 0.0997_8)
      call names % push_back('Hg199.' // xs)
      call densities % push_back(density * 0.1687_8)
      call names % push_back('Hg200.' // xs)
      call densities % push_back(density * 0.2310_8)
      call names % push_back('Hg201.' // xs)
      call densities % push_back(density * 0.1318_8)
      call names % push_back('Hg202.' // xs)
      call densities % push_back(density * 0.2986_8)
      call names % push_back('Hg204.' // xs)
      call densities % push_back(density * 0.0687_8)

    case ('tl')
      if (default_expand == JEFF_311 .or. default_expand == JEFF_312) then
        call names % push_back('Tl0.' // xs)
        call densities % push_back(density)
      else
        call names % push_back('Tl203.' // xs)
        call densities % push_back(density * 0.2952_8)
        call names % push_back('Tl205.' // xs)
        call densities % push_back(density * 0.7048_8)
      end if

    case ('pb')
      call names % push_back('Pb204.' // xs)
      call densities % push_back(density * 0.014_8)
      call names % push_back('Pb206.' // xs)
      call densities % push_back(density * 0.241_8)
      call names % push_back('Pb207.' // xs)
      call densities % push_back(density * 0.221_8)
      call names % push_back('Pb208.' // xs)
      call densities % push_back(density * 0.524_8)

    case ('bi')
      call names % push_back('Bi209.' // xs)
      call densities % push_back(density)

    case ('th')
      call names % push_back('Th232.' // xs)
      call densities % push_back(density)

    case ('pa')
      call names % push_back('Pa231.' // xs)
      call densities % push_back(density)

    case ('u')
      call names % push_back('U234.' // xs)
      call densities % push_back(density * 0.000054_8)
      call names % push_back('U235.' // xs)
      call densities % push_back(density * 0.007204_8)
      call names % push_back('U238.' // xs)
      call densities % push_back(density * 0.992742_8)

    case default
      call fatal_error("Cannot expand element: " // name)

    end select

  end subroutine expand_natural_element

!===============================================================================
! GENERATE_RPN implements the shunting-yard algorithm to generate a Reverse
! Polish notation (RPN) expression for the region specification of a cell given
! the infix notation.
!===============================================================================

  subroutine generate_rpn(cell_id, tokens, output)
    integer, intent(in) :: cell_id
    type(VectorInt), intent(in) :: tokens    ! infix notation
    type(VectorInt), intent(inout) :: output ! RPN notation

    integer :: i
    integer :: token
    integer :: op
    type(VectorInt) :: stack

    do i = 1, tokens%size()
      token = tokens%data(i)

      if (token < OP_UNION) then
        ! If token is not an operator, add it to output
        call output%push_back(token)

      elseif (token < OP_RIGHT_PAREN) then
        ! Regular operators union, intersection, complement
        do while (stack%size() > 0)
          op = stack%data(stack%size())

          if (op < OP_RIGHT_PAREN .and. &
               ((token == OP_COMPLEMENT .and. token < op) .or. &
               (token /= OP_COMPLEMENT .and. token <= op))) then
            ! While there is an operator, op, on top of the stack, if the token
            ! is left-associative and its precedence is less than or equal to
            ! that of op or if the token is right-associative and its precedence
            ! is less than that of op, move op to the output queue and push the
            ! token on to the stack. Note that only complement is
            ! right-associative.
            call output%push_back(op)
            call stack%pop_back()
          else
            exit
          end if
        end do

        call stack%push_back(token)

      elseif (token == OP_LEFT_PAREN) then
        ! If the token is a left parenthesis, push it onto the stack
        call stack%push_back(token)

      else
        ! If the token is a right parenthesis, move operators from the stack to
        ! the output queue until reaching the left parenthesis.
        do
          ! If we run out of operators without finding a left parenthesis, it
          ! means there are mismatched parentheses.
          if (stack%size() == 0) then
            call fatal_error('Mimatched parentheses in region specification &
                 &for cell ' // trim(to_str(cell_id)) // '.')
          end if

          op = stack%data(stack%size())
          if (op == OP_LEFT_PAREN) exit
          call output%push_back(op)
          call stack%pop_back()
        end do

        ! Pop the left parenthesis.
        call stack%pop_back()
      end if
    end do

    ! While there are operators on the stack, move them to the output queue
    do while (stack%size() > 0)
      op = stack%data(stack%size())

      ! If the operator is a parenthesis, it is mismatched
      if (op >= OP_RIGHT_PAREN) then
        call fatal_error('Mimatched parentheses in region specification &
             &for cell ' // trim(to_str(cell_id)) // '.')
      end if

      call output%push_back(op)
      call stack%pop_back()
    end do
  end subroutine generate_rpn

!===============================================================================
! NORMALIZE_AO normalizes the atom or weight percentages for each material
!===============================================================================

  subroutine normalize_ao()
    integer        :: i               ! index in materials array
    integer        :: j               ! index over nuclides in material
    real(8)        :: sum_percent     ! summation
    real(8)        :: awr             ! atomic weight ratio
    real(8)        :: x               ! atom percent
    logical        :: percent_in_atom ! nuclides specified in atom percent?
    logical        :: density_in_atom ! density specified in atom/b-cm?

    do i = 1, size(materials)
      associate (mat => materials(i))
        percent_in_atom = (mat % atom_density(1) > ZERO)
        density_in_atom = (mat % density > ZERO)

        sum_percent = ZERO
        do j = 1, size(mat % nuclide)
          ! determine atomic weight ratio
          if (run_CE) then
            awr = nuclides(mat % nuclide(j)) % awr
          else
            awr = ONE
          end if

          ! if given weight percent, convert all values so that they are divided
          ! by awr. thus, when a sum is done over the values, it's actually
          ! sum(w/awr)
          if (.not. percent_in_atom) then
            mat % atom_density(j) = -mat % atom_density(j) / awr
          end if
        end do

        ! determine normalized atom percents. if given atom percents, this is
        ! straightforward. if given weight percents, the value is w/awr and is
        ! divided by sum(w/awr)
        sum_percent = sum(mat % atom_density)
        mat % atom_density = mat % atom_density / sum_percent

        ! Change density in g/cm^3 to atom/b-cm. Since all values are now in atom
        ! percent, the sum needs to be re-evaluated as 1/sum(x*awr)
        if (.not. density_in_atom) then
          sum_percent = ZERO
          do j = 1, mat % n_nuclides
            if (run_CE) then
              awr = nuclides(mat % nuclide(j)) % awr
            else
              awr = ONE
            end if
            x = mat % atom_density(j)
            sum_percent = sum_percent + x*awr
          end do
          sum_percent = ONE / sum_percent
          mat%density = -mat % density * N_AVOGADRO &
               / MASS_NEUTRON * sum_percent
        end if

        ! Calculate nuclide atom densities
        mat % atom_density = mat % density * mat % atom_density
      end associate
    end do

  end subroutine normalize_ao

!===============================================================================
! ASSIGN_SAB_TABLES assigns S(alpha,beta) tables to specific nuclides within
! materials so the code knows when to apply bound thermal scattering data
!===============================================================================

  subroutine assign_sab_tables()
    integer :: i            ! index in materials array
    integer :: j            ! index over nuclides in material
    integer :: k            ! index over S(a,b) tables in material
    integer :: m            ! position for sorting
    integer :: temp_nuclide ! temporary value for sorting
    integer :: temp_table   ! temporary value for sorting

    do i = 1, size(materials)
      ! Skip materials with no S(a,b) tables
      if (.not. allocated(materials(i) % i_sab_tables)) cycle

      associate (mat => materials(i))

        ASSIGN_SAB: do k = 1, size(mat % i_sab_tables)
          ! In order to know which nuclide the S(a,b) table applies to, we need
          ! to search through the list of nuclides for one which has a matching
          ! zaid
          associate (sab => sab_tables(mat % i_sab_tables(k)))
            FIND_NUCLIDE: do j = 1, size(mat % nuclide)
              if (any(sab % zaid == nuclides(mat % nuclide(j)) % zaid)) then
                mat % i_sab_nuclides(k) = j
                exit FIND_NUCLIDE
              end if
            end do FIND_NUCLIDE
          end associate

          ! Check to make sure S(a,b) table matched a nuclide
          if (mat % i_sab_nuclides(k) == NONE) then
            call fatal_error("S(a,b) table " // trim(mat % &
                 sab_names(k)) // " did not match any nuclide on material " &
                 // trim(to_str(mat % id)))
          end if
        end do ASSIGN_SAB

        ! If there are multiple S(a,b) tables, we need to make sure that the
        ! entries in i_sab_nuclides are sorted or else they won't be applied
        ! correctly in the cross_section module. The algorithm here is a simple
        ! insertion sort -- don't need anything fancy!

        if (size(mat % i_sab_tables) > 1) then
          SORT_SAB: do k = 2, size(mat % i_sab_tables)
            ! Save value to move
            m = k
            temp_nuclide = mat % i_sab_nuclides(k)
            temp_table   = mat % i_sab_tables(k)

            MOVE_OVER: do
              ! Check if insertion value is greater than (m-1)th value
              if (temp_nuclide >= mat % i_sab_nuclides(m-1)) exit

              ! Move values over until hitting one that's not larger
              mat % i_sab_nuclides(m) = mat % i_sab_nuclides(m-1)
              mat % i_sab_tables(m)   = mat % i_sab_tables(m-1)
              m = m - 1

              ! Exit if we've reached the beginning of the list
              if (m == 1) exit
            end do MOVE_OVER

            ! Put the original value into its new position
            mat % i_sab_nuclides(m) = temp_nuclide
            mat % i_sab_tables(m)   = temp_table
          end do SORT_SAB
        end if

        ! Deallocate temporary arrays for names of nuclides and S(a,b) tables
        if (allocated(mat % names)) deallocate(mat % names)
      end associate
    end do
  end subroutine assign_sab_tables

  subroutine read_ce_cross_sections(libraries, library_dict)
    type(Library),   intent(in)      :: libraries(:)
    type(DictCharInt), intent(inout) :: library_dict

    integer :: i, j
    integer :: i_library
    integer :: i_nuclide
    integer :: i_sab
    integer :: index_nuc_zaid   ! index in nuclide ZAID
    integer :: zaid             ! ZAID of nuclide
    integer(HID_T) :: file_id
    integer(HID_T) :: group_id
    logical :: mp_found     ! if windowed multipole libraries were found
    character(MAX_WORD_LEN) :: name
    type(SetChar) :: already_read

    allocate(nuclides(n_nuclides_total))
    allocate(sab_tables(n_sab_tables))
!$omp parallel
    allocate(micro_xs(n_nuclides_total))
!$omp end parallel

    index_nuc_zaid = 0

    ! Read cross sections
    do i = 1, size(materials)
      do j = 1, size(materials(i) % names)
        name = materials(i) % names(j)

        if (.not. already_read % contains(name)) then
          i_library = library_dict % get_key(to_lower(name))
          i_nuclide = nuclide_dict % get_key(to_lower(name))

          call write_message('Reading ' // trim(name) // ' from ' // &
               trim(libraries(i_library) % path), 6)

          ! Read nuclide data from HDF5
          file_id = file_open(libraries(i_library) % path, 'r')
          group_id = open_group(file_id, name)
          call nuclides(i_nuclide) % from_hdf5(group_id)
          call close_group(group_id)
          call file_close(file_id)

          ! Assign resonant scattering data
          if (treat_res_scat) call read_0K_elastic_scattering(&
               nuclides(i_nuclide), libraries, library_dict)

          ! Determine if minimum/maximum energy for this nuclide is greater/less
          ! than the previous
          energy_min_neutron = max(energy_min_neutron, nuclides(i_nuclide) % energy(1))
          energy_max_neutron = min(energy_max_neutron, nuclides(i_nuclide) % energy(&
               size(nuclides(i_nuclide) % energy)))

          ! Add name and alias to dictionary
          call already_read % add(name)

          ! Construct dictionary mapping nuclide zaids to [1,N] -- used for
          ! unresolved resonance probability tables
          zaid = nuclides(i_nuclide) % zaid
          if (.not. nuc_zaid_dict % has_key(zaid)) then
            index_nuc_zaid  = index_nuc_zaid + 1
            call nuc_zaid_dict % add_key(zaid, index_nuc_zaid)
          end if

          ! Read multipole file into the appropriate entry on the nuclides array
          if (multipole_active) call read_multipole_data(i_nuclide)
        end if

        ! Check if material is fissionable
        if (nuclides(materials(i) % nuclide(j)) % fissionable) then
          materials(i) % fissionable = .true.
        end if
      end do
    end do

    do i = 1, size(materials)
      ! Skip materials with no S(a,b) tables
      if (.not. allocated(materials(i) % sab_names)) cycle

      do j = 1, size(materials(i) % sab_names)
        ! Get name of S(a,b) table
        name = materials(i) % sab_names(j)

        if (.not. already_read % contains(name)) then
          i_library = library_dict % get_key(to_lower(name))
          i_sab  = sab_dict % get_key(to_lower(name))

          call write_message('Reading ' // trim(name) // ' from ' // &
               trim(libraries(i_library) % path), 6)

          ! Read S(a,b) data from HDF5
          file_id = file_open(libraries(i_library) % path, 'r')
          group_id = open_group(file_id, name)
          call sab_tables(i_sab) % from_hdf5(group_id)
          call close_group(group_id)
          call file_close(file_id)

          ! Add name to dictionary
          call already_read % add(name)
        end if
      end do
    end do

    n_nuc_zaid_total = index_nuc_zaid

    ! Associate S(a,b) tables with specific nuclides
    call assign_sab_tables()

    ! Show which nuclide results in lowest energy for neutron transport
    do i = 1, size(nuclides)
      if (nuclides(i) % energy(nuclides(i) % n_grid) == energy_max_neutron) then
        call write_message("Maximum neutron transport energy: " // &
             trim(to_str(energy_max_neutron)) // " MeV for " // &
             trim(adjustl(nuclides(i) % name)), 6)
        exit
      end if
    end do

    ! If the user wants multipole, make sure we found a multipole library.
    if (multipole_active) then
      mp_found = .false.
      do i = 1, size(nuclides)
        if (nuclides(i) % mp_present) then
          mp_found = .true.
          exit
        end if
      end do
      if (.not. mp_found) call warning("Windowed multipole functionality is &
           &turned on, but no multipole libraries were found.  Set the &
           &<multipole_library> element in settings.xml or the &
           &OPENMC_MULTIPOLE_LIBRARY environment variable.")
    end if

  end subroutine read_ce_cross_sections

!===============================================================================
! READ_0K_ELASTIC_SCATTERING
!===============================================================================

  subroutine read_0K_elastic_scattering(nuc, libraries, library_dict)
    type(Nuclide), intent(inout)   :: nuc
    type(Library),   intent(in)      :: libraries(:)
    type(DictCharInt), intent(inout) :: library_dict

    integer :: i, j
    integer :: i_library
    integer(HID_T) :: file_id
    integer(HID_T) :: group_id
    real(8) :: xs_cdf_sum
    character(MAX_WORD_LEN) :: name
    type(Nuclide) :: resonant_nuc

    do i = 1, size(nuclides_0K)
      if (nuc % name == nuclides_0K(i) % name) then
        ! Copy basic information from settings.xml
        nuc % resonant = .true.
        nuc % name_0K = trim(nuclides_0K(i) % name_0K)
        nuc % scheme = trim(nuclides_0K(i) % scheme)
        nuc % E_min = nuclides_0K(i) % E_min
        nuc % E_max = nuclides_0K(i) % E_max

        ! Get index in libraries array
        name = nuc % name_0K
        i_library = library_dict % get_key(to_lower(name))

        call write_message('Reading ' // trim(name) // ' 0K data from ' // &
             trim(libraries(i_library) % path), 6)

        ! Read nuclide data from HDF5
        file_id = file_open(libraries(i_library) % path, 'r')
        group_id = open_group(file_id, name)
        call resonant_nuc % from_hdf5(group_id)
        call close_group(group_id)
        call file_close(file_id)

        ! Copy 0K energy grid and elastic scattering cross section
        call move_alloc(TO=nuc % energy_0K, FROM=resonant_nuc % energy)
        call move_alloc(TO=nuc % elastic_0K, FROM=resonant_nuc % elastic)
        nuc % n_grid_0K = size(nuc % energy_0K)

        ! Build CDF for 0K elastic scattering
        xs_cdf_sum = ZERO
        allocate(nuc % xs_cdf(size(nuc % energy_0K)))

        do j = 1, size(nuc % energy_0K) - 1
          ! Negative cross sections result in a CDF that is not monotonically
          ! increasing. Set all negative xs values to ZERO.
          if (nuc % elastic_0K(j) < ZERO) nuc % elastic_0K(j) = ZERO

          ! build xs cdf
          xs_cdf_sum = xs_cdf_sum &
               + (sqrt(nuc % energy_0K(j)) * nuc % elastic_0K(j) &
               + sqrt(nuc % energy_0K(j+1)) * nuc % elastic_0K(j+1)) / TWO &
               * (nuc % energy_0K(j+1) - nuc % energy_0K(j))
          nuc % xs_cdf(j) = xs_cdf_sum
        end do

        exit
      end if
    end do

  end subroutine read_0K_elastic_scattering

!===============================================================================
! READ_MULTIPOLE_DATA checks for the existence of a multipole library in the
! directory and loads it using multipole_read
!===============================================================================

  subroutine read_multipole_data(i_table)

    integer, intent(in) :: i_table  ! index in nuclides/sab_tables

    integer :: i
    logical :: file_exists                 ! Does multipole library exist?
    character(7) :: readable               ! Is multipole library readable?
    character(6) :: zaid_string            ! String of the ZAID
    character(MAX_FILE_LEN+9) :: filename  ! Path to multipole xs library

    ! For the time being, and I know this is a bit hacky, we just assume
    ! that the file will be zaid.h5.
    associate (nuc => nuclides(i_table))

      write(zaid_string, '(I6.6)') nuc % zaid
      filename = trim(path_multipole) // zaid_string // ".h5"

      ! Check if Multipole library exists and is readable
      inquire(FILE=filename, EXIST=file_exists, READ=readable)
      if (.not. file_exists) then
        nuc % mp_present = .false.
        return
      elseif (readable(1:3) == 'NO') then
        call fatal_error("Multipole library '" // trim(filename) // "' is not &
             &readable! Change file permissions with chmod command.")
      end if

      ! Display message
      call write_message("Loading Multipole XS table: " // filename, 6)

      allocate(nuc % multipole)

      ! Call the read routine
      call multipole_read(filename, nuc % multipole, i_table)
      nuc % mp_present = .true.

      ! Recreate nu-fission cross section
      if (nuc % fissionable) then
        do i = 1, size(nuc % energy)
          nuc % nu_fission(i) = nuc % nu(nuc % energy(i), EMISSION_TOTAL) * &
               nuc % fission(i)
        end do
      else
        nuc % nu_fission(:) = ZERO
      end if

    end associate

  end subroutine read_multipole_data

end module input_xml<|MERGE_RESOLUTION|>--- conflicted
+++ resolved
@@ -3297,10 +3297,6 @@
 
             ! Check if total material was specified
             if (trim(sarray(j)) == 'total') then
-<<<<<<< HEAD
-
-=======
->>>>>>> ea82105b
               t % nuclide_bins(j) = -1
               cycle
             end if
