module input_xml

  use cmfd_input,       only: configure_cmfd
  use constants
  use dict_header,      only: DictIntInt, ElemKeyValueCI
  use energy_grid,      only: grid_method, n_log_bins
  use error,            only: fatal_error, warning
  use geometry_header,  only: Cell, Surface, Lattice, RectLattice, HexLattice
  use global
  use list_header,      only: ListChar, ListReal
  use mesh_header,      only: StructuredMesh
  use output,           only: write_message
  use plot_header
  use random_lcg,       only: prn
  use string,           only: to_lower, to_str, str_to_int, str_to_real, &
                              starts_with, ends_with
  use tally_header,     only: TallyObject, TallyFilter
  use tally_initialize, only: add_tallies
  use xml_interface

  implicit none
  save

  type(DictIntInt) :: cells_in_univ_dict ! Used to count how many cells each
                                         ! universe contains

contains

!===============================================================================
! READ_INPUT_XML calls each of the separate subroutines for reading settings,
! geometry, materials, and tallies.
!===============================================================================

  subroutine read_input_xml()

    call read_settings_xml()
    if (run_mode /= MODE_PLOTTING) call read_cross_sections_xml()
    call read_geometry_xml()
    call read_materials_xml()
    call read_tallies_xml()
    if (cmfd_run) call configure_cmfd()

  end subroutine read_input_xml

!===============================================================================
! READ_SETTINGS_XML reads data from a settings.xml file and parses it, checking
! for errors and placing properly-formatted data in the right data structures
!===============================================================================

  subroutine read_settings_xml()

    character(MAX_LINE_LEN) :: temp_str
    integer :: i
    integer :: n
    integer :: coeffs_reqd
    integer :: temp_int
    integer :: temp_int_array3(3)
    integer, allocatable :: temp_int_array(:)
    integer(8) :: temp_long
    integer :: n_tracks
    logical :: file_exists
    character(MAX_FILE_LEN) :: env_variable
    character(MAX_WORD_LEN) :: type
    character(MAX_LINE_LEN) :: filename
    type(Node), pointer :: doc            => null()
    type(Node), pointer :: node_mode      => null()
    type(Node), pointer :: node_source    => null()
    type(Node), pointer :: node_dist      => null()
    type(Node), pointer :: node_cutoff    => null()
    type(Node), pointer :: node_entropy   => null()
    type(Node), pointer :: node_ufs       => null()
    type(Node), pointer :: node_sp        => null()
    type(Node), pointer :: node_output    => null()
    type(Node), pointer :: node_verb      => null()
    type(Node), pointer :: node_res_scat  => null()
    type(Node), pointer :: node_scatterer => null()
    type(NodeList), pointer :: node_scat_list => null()

    ! Display output message
    call write_message("Reading settings XML file...", 5)

    ! Check if settings.xml exists
    filename = trim(path_input) // "settings.xml"
    inquire(FILE=filename, EXIST=file_exists)
    if (.not. file_exists) then
      call fatal_error("Settings XML file '" // trim(filename) // "' does not &
           &exist! In order to run OpenMC, you first need a set of input files;&
           & at a minimum, this includes settings.xml, geometry.xml, and &
           &materials.xml. Please consult the user's guide at &
           &http://mit-crpg.github.io/openmc for further information.")
    end if

    ! Parse settings.xml file
    call open_xmldoc(doc, filename)

    ! Find cross_sections.xml file -- the first place to look is the
    ! settings.xml file. If no file is found there, then we check the
    ! CROSS_SECTIONS environment variable
    if (run_mode /= MODE_PLOTTING) then
      if (.not. check_for_node(doc, "cross_sections") .and. &
           run_mode /= MODE_PLOTTING) then
        ! No cross_sections.xml file specified in settings.xml, check
        ! environment variable
        call get_environment_variable("CROSS_SECTIONS", env_variable)
        if (len_trim(env_variable) == 0) then
          call fatal_error("No cross_sections.xml file was specified in &
               &settings.xml or in the CROSS_SECTIONS environment variable. &
               &OpenMC needs a cross_sections.xml file to identify where to &
               &find ACE cross section libraries. Please consult the user's &
               &guide at http://mit-crpg.github.io/openmc for information on &
               &how to set up ACE cross section libraries.")
        else
          path_cross_sections = trim(env_variable)
        end if
      else
        call get_node_value(doc, "cross_sections", path_cross_sections)
      end if
    end if

    ! Set output directory if a path has been specified on the <output_path>
    ! element
    if (check_for_node(doc, "output_path")) then
      call get_node_value(doc, "output_path", path_output)
      if (.not. ends_with(path_output, "/")) &
           path_output = trim(path_output) // "/"
    end if

    ! Make sure that either eigenvalue or fixed source was specified
    if (.not.check_for_node(doc, "eigenvalue") .and. &
         .not.check_for_node(doc, "fixed_source")) then
      call fatal_error("<eigenvalue> or <fixed_source> not specified.")
    end if

    ! Eigenvalue information
    if (check_for_node(doc, "eigenvalue")) then
      ! Set run mode
      if (run_mode == NONE) run_mode = MODE_EIGENVALUE

      ! Get pointer to eigenvalue XML block
      call get_node_ptr(doc, "eigenvalue", node_mode)

      ! Check number of particles
      if (.not.check_for_node(node_mode, "particles")) then
        call fatal_error("Need to specify number of particles per generation.")
      end if

      ! Get number of particles
      call get_node_value(node_mode, "particles", temp_long)

      ! If the number of particles was specified as a command-line argument, we
      ! don't set it here
      if (n_particles == 0) n_particles = temp_long

      ! Copy batch and generation information
      call get_node_value(node_mode, "batches", n_batches)
      call get_node_value(node_mode, "inactive", n_inactive)
      n_active = n_batches - n_inactive
      if (check_for_node(node_mode, "generations_per_batch")) then
        call get_node_value(node_mode, "generations_per_batch", gen_per_batch)
      end if

      ! Allocate array for batch keff and entropy
      allocate(k_generation(n_batches*gen_per_batch))
      allocate(entropy(n_batches*gen_per_batch))
      entropy = ZERO
    end if

    ! Fixed source calculation information
    if (check_for_node(doc, "fixed_source")) then
      ! Set run mode
      if (run_mode == NONE) run_mode = MODE_FIXEDSOURCE

      ! Get pointer to fixed_source XML block
      call get_node_ptr(doc, "fixed_source", node_mode)

      ! Check number of particles
      if (.not.check_for_node(node_mode, "particles")) then
        call fatal_error("Need to specify number of particles per batch.")
      end if

      ! Get number of particles
      call get_node_value(node_mode, "particles", temp_long)

      ! If the number of particles was specified as a command-line argument, we
      ! don't set it here
      if (n_particles == 0) n_particles = temp_long

      ! Copy batch information
      call get_node_value(node_mode, "batches", n_batches)
      n_active = n_batches
      n_inactive    = 0
      gen_per_batch = 1
    end if

    ! Check number of active batches, inactive batches, and particles
    if (n_active <= 0) then
      call fatal_error("Number of active batches must be greater than zero.")
    elseif (n_inactive < 0) then
      call fatal_error("Number of inactive batches must be non-negative.")
    elseif (n_particles <= 0) then
      call fatal_error("Number of particles must be greater than zero.")
    end if

    ! Copy random number seed if specified
    if (check_for_node(doc, "seed")) call get_node_value(doc, "seed", seed)

    ! Energy grid methods
    if (check_for_node(doc, "energy_grid")) then
      call get_node_value(doc, "energy_grid", temp_str)
    else
      temp_str = 'logarithm'
    end if
    select case (trim(temp_str))
    case ('nuclide')
      grid_method = GRID_NUCLIDE
    case ('union')
      call fatal_error("Union energy grid is no longer supported.")
    case ('logarithm', 'logarithmic', 'log')
      grid_method = GRID_LOGARITHM
    case default
      call fatal_error("Unknown energy grid method: " // trim(temp_str))
    end select

    ! Number of bins for logarithmic grid
    if (check_for_node(doc, "log_grid_bins")) then
      call get_node_value(doc, "log_grid_bins", n_log_bins)
      if (n_log_bins < 1) then
        call fatal_error("Number of bins for logarithmic grid must be &
             &greater than zero.")
      end if
    else
      n_log_bins = 8000
    end if

    ! Verbosity
    if (check_for_node(doc, "verbosity")) then
      call get_node_ptr(doc, "verbosity", node_verb)
      call get_node_value(node_verb, "value", verbosity)
    end if

    ! Number of OpenMP threads
    if (check_for_node(doc, "threads")) then
#ifdef _OPENMP
      if (n_threads == NONE) then
        call get_node_value(doc, "threads", n_threads)
        if (n_threads < 1) then
          call fatal_error("Invalid number of threads: " // to_str(n_threads))
        end if
        call omp_set_num_threads(n_threads)
      end if
#else
      if (master) call warning("Ignoring number of threads.")
#endif
    end if

    ! ==========================================================================
    ! EXTERNAL SOURCE

    ! Get pointer to source
    if (check_for_node(doc, "source")) then
      call get_node_ptr(doc, "source", node_source)
    else
      call fatal_error("No source specified in settings XML file.")
    end if

    ! Check if we want to write out source
    if (check_for_node(node_source, "write_initial")) then
      call get_node_value(node_source, "write_initial", temp_str)
      temp_str = to_lower(temp_str)
      if (trim(temp_str) == 'true' .or. trim(temp_str) == '1') &
           write_initial_source = .true.
    end if

    ! Check for external source file
    if (check_for_node(node_source, "file")) then
      ! Copy path of source file
      call get_node_value(node_source, "file", path_source)

      ! Check if source file exists
      inquire(FILE=path_source, EXIST=file_exists)
      if (.not. file_exists) then
        call fatal_error("Binary source file '" // trim(path_source) &
             &// "' does not exist!")
      end if

    else

      ! Spatial distribution for external source
      if (check_for_node(node_source, "space")) then

        ! Get pointer to spatial distribution
        call get_node_ptr(node_source, "space", node_dist)

        ! Check for type of spatial distribution
        type = ''
        if (check_for_node(node_dist, "type")) &
             call get_node_value(node_dist, "type", type)
        select case (to_lower(type))
        case ('box')
          external_source % type_space = SRC_SPACE_BOX
          coeffs_reqd = 6
        case ('fission')
          external_source % type_space = SRC_SPACE_FISSION
          coeffs_reqd = 6
        case ('point')
          external_source % type_space = SRC_SPACE_POINT
          coeffs_reqd = 3
        case default
          call fatal_error("Invalid spatial distribution for external source: "&
               &// trim(type))
        end select

        ! Determine number of parameters specified
        if (check_for_node(node_dist, "parameters")) then
          n = get_arraysize_double(node_dist, "parameters")
        else
          n = 0
        end if

        ! Read parameters for spatial distribution
        if (n < coeffs_reqd) then
          call fatal_error("Not enough parameters specified for spatial &
               &distribution of external source.")
        elseif (n > coeffs_reqd) then
          call fatal_error("Too many parameters specified for spatial &
               &distribution of external source.")
        elseif (n > 0) then
          allocate(external_source % params_space(n))
          call get_node_array(node_dist, "parameters", &
               external_source % params_space)
        end if
      else
        call fatal_error("No spatial distribution specified for external &
             &source.")
      end if

      ! Determine external source angular distribution
      if (check_for_node(node_source, "angle")) then

        ! Get pointer to angular distribution
        call get_node_ptr(node_source, "angle", node_dist)

        ! Check for type of angular distribution
        type = ''
        if (check_for_node(node_dist, "type")) &
             call get_node_value(node_dist, "type", type)
        select case (to_lower(type))
        case ('isotropic')
          external_source % type_angle = SRC_ANGLE_ISOTROPIC
          coeffs_reqd = 0
        case ('monodirectional')
          external_source % type_angle = SRC_ANGLE_MONO
          coeffs_reqd = 3
        case ('tabular')
          external_source % type_angle = SRC_ANGLE_TABULAR
        case default
          call fatal_error("Invalid angular distribution for external source: "&
               &// trim(type))
        end select

        ! Determine number of parameters specified
        if (check_for_node(node_dist, "parameters")) then
          n = get_arraysize_double(node_dist, "parameters")
        else
          n = 0
        end if

        ! Read parameters for angle distribution
        if (n < coeffs_reqd) then
          call fatal_error("Not enough parameters specified for angle &
               &distribution of external source.")
        elseif (n > coeffs_reqd) then
          call fatal_error("Too many parameters specified for angle &
               &distribution of external source.")
        elseif (n > 0) then
          allocate(external_source % params_angle(n))
          call get_node_array(node_dist, "parameters", &
               external_source % params_angle)
        end if
      else
        ! Set default angular distribution isotropic
        external_source % type_angle  = SRC_ANGLE_ISOTROPIC
      end if

      ! Determine external source energy distribution
      if (check_for_node(node_source, "energy")) then

        ! Get pointer to energy distribution
        call get_node_ptr(node_source, "energy", node_dist)

        ! Check for type of energy distribution
        type = ''
        if (check_for_node(node_dist, "type")) &
          call get_node_value(node_dist, "type", type)
        select case (to_lower(type))
        case ('monoenergetic')
          external_source % type_energy = SRC_ENERGY_MONO
          coeffs_reqd = 1
        case ('maxwell')
          external_source % type_energy = SRC_ENERGY_MAXWELL
          coeffs_reqd = 1
        case ('watt')
          external_source % type_energy = SRC_ENERGY_WATT
          coeffs_reqd = 2
        case ('tabular')
          external_source % type_energy = SRC_ENERGY_TABULAR
        case default
          call fatal_error("Invalid energy distribution for external source: " &
               &// trim(type))
        end select

        ! Determine number of parameters specified
        if (check_for_node(node_dist, "parameters")) then
          n = get_arraysize_double(node_dist, "parameters")
        else
          n = 0
        end if

        ! Read parameters for energy distribution
        if (n < coeffs_reqd) then
          call fatal_error("Not enough parameters specified for energy &
               &distribution of external source.")
        elseif (n > coeffs_reqd) then
          call fatal_error("Too many parameters specified for energy &
               &distribution of external source.")
        elseif (n > 0) then
          allocate(external_source % params_energy(n))
          call get_node_array(node_dist, "parameters", &
               external_source % params_energy)
        end if
      else
        ! Set default energy distribution to Watt fission spectrum
        external_source % type_energy = SRC_ENERGY_WATT
        allocate(external_source % params_energy(2))
        external_source % params_energy = (/ 0.988_8, 2.249_8 /)
      end if
    end if

    ! Survival biasing
    if (check_for_node(doc, "survival_biasing")) then
      call get_node_value(doc, "survival_biasing", temp_str)
      temp_str = to_lower(temp_str)
      if (trim(temp_str) == 'true' .or. trim(temp_str) == '1') &
           survival_biasing = .true.
    end if

    ! Probability tables
    if (check_for_node(doc, "ptables")) then
      call get_node_value(doc, "ptables", temp_str)
      temp_str = to_lower(temp_str)
      if (trim(temp_str) == 'false' .or. trim(temp_str) == '0') &
           urr_ptables_on = .false.
    end if

    ! Cutoffs
    if (check_for_node(doc, "cutoff")) then
      call get_node_ptr(doc, "cutoff", node_cutoff)
      call get_node_value(node_cutoff, "weight", weight_cutoff)
      call get_node_value(node_cutoff, "weight_avg", weight_survive)
    end if

    ! Particle trace
    if (check_for_node(doc, "trace")) then
      call get_node_array(doc, "trace", temp_int_array3)
      trace_batch    = temp_int_array3(1)
      trace_gen      = temp_int_array3(2)
      trace_particle = int(temp_int_array3(3), 8)
    end if

    ! Particle tracks
    if (check_for_node(doc, "track")) then
      ! Make sure that there are three values per particle
      n_tracks = get_arraysize_integer(doc, "track")
      if (mod(n_tracks, 3) /= 0) then
        call fatal_error("Number of integers specified in 'track' is not &
             &divisible by 3.  Please provide 3 integers per particle to be &
             &tracked.")
      end if

      ! Allocate space and get list of tracks
      allocate(temp_int_array(n_tracks))
      call get_node_array(doc, "track", temp_int_array)

      ! Reshape into track_identifiers
      allocate(track_identifiers(3, n_tracks/3))
      track_identifiers = reshape(temp_int_array, [3, n_tracks/3])
    end if

    ! Shannon Entropy mesh
    if (check_for_node(doc, "entropy")) then

      ! Get pointer to entropy node
      call get_node_ptr(doc, "entropy", node_entropy)

      ! Check to make sure enough values were supplied
      if (get_arraysize_double(node_entropy, "lower_left") /= 3) then
        call fatal_error("Need to specify (x,y,z) coordinates of lower-left &
             &corner of Shannon entropy mesh.")
      elseif (get_arraysize_double(node_entropy, "upper_right") /= 3) then
        call fatal_error("Need to specify (x,y,z) coordinates of upper-right &
             &corner of Shannon entropy mesh.")
      end if

      ! Allocate mesh object and coordinates on mesh
      allocate(entropy_mesh)
      allocate(entropy_mesh % lower_left(3))
      allocate(entropy_mesh % upper_right(3))
      allocate(entropy_mesh % width(3))

      ! Copy values
      call get_node_array(node_entropy, "lower_left", &
           entropy_mesh % lower_left)
      call get_node_array(node_entropy, "upper_right", &
           entropy_mesh % upper_right)

      ! Check on values provided
      if (.not. all(entropy_mesh % upper_right > entropy_mesh % lower_left)) &
           &then
        call fatal_error("Upper-right coordinate must be greater than &
             &lower-left coordinate for Shannon entropy mesh.")
      end if

      ! Check if dimensions were specified -- if not, they will be calculated
      ! automatically upon first entry into shannon_entropy
      if (check_for_node(node_entropy, "dimension")) then

        ! If so, make sure proper number of values were given
        if (get_arraysize_integer(node_entropy, "dimension") /= 3) then
          call fatal_error("Dimension of entropy mesh must be given as three &
               &integers.")
        end if

        ! Allocate dimensions
        entropy_mesh % n_dimension = 3
        allocate(entropy_mesh % dimension(3))

        ! Copy dimensions
        call get_node_array(node_entropy, "dimension", entropy_mesh % dimension)

        ! Calculate width
        entropy_mesh % width = (entropy_mesh % upper_right - &
             entropy_mesh % lower_left) / entropy_mesh % dimension

      end if

      ! Turn on Shannon entropy calculation
      entropy_on = .true.
    end if

    ! Uniform fission source weighting mesh
    if (check_for_node(doc, "uniform_fs")) then

      ! Get pointer to ufs node
      call get_node_ptr(doc, "uniform_fs", node_ufs)

      ! Check to make sure enough values were supplied
      if (get_arraysize_double(node_ufs, "lower_left") /= 3) then
        call fatal_error("Need to specify (x,y,z) coordinates of lower-left &
             &corner of UFS mesh.")
      elseif (get_arraysize_double(node_ufs, "upper_right") /= 3) then
        call fatal_error("Need to specify (x,y,z) coordinates of upper-right &
             &corner of UFS mesh.")
      elseif (get_arraysize_integer(node_ufs, "dimension") /= 3) then
        call fatal_error("Dimension of UFS mesh must be given as three &
             &integers.")
      end if

      ! Allocate mesh object and coordinates on mesh
      allocate(ufs_mesh)
      allocate(ufs_mesh % lower_left(3))
      allocate(ufs_mesh % upper_right(3))
      allocate(ufs_mesh % width(3))

      ! Allocate dimensions
      ufs_mesh % n_dimension = 3
      allocate(ufs_mesh % dimension(3))

      ! Copy dimensions
      call get_node_array(node_ufs, "dimension", ufs_mesh % dimension)

      ! Copy values
      call get_node_array(node_ufs, "lower_left", ufs_mesh % lower_left)
      call get_node_array(node_ufs, "upper_right", ufs_mesh % upper_right)

      ! Check on values provided
      if (.not. all(ufs_mesh % upper_right > ufs_mesh % lower_left)) then
        call fatal_error("Upper-right coordinate must be greater than &
             &lower-left coordinate for UFS mesh.")
      end if

      ! Calculate width
      ufs_mesh % width = (ufs_mesh % upper_right - &
           ufs_mesh % lower_left) / ufs_mesh % dimension

      ! Calculate volume fraction of each cell
      ufs_mesh % volume_frac = ONE/real(product(ufs_mesh % dimension),8)

      ! Turn on uniform fission source weighting
      ufs = .true.

      ! Allocate source_frac
      allocate(source_frac(1, ufs_mesh % dimension(1), &
           ufs_mesh % dimension(2), ufs_mesh % dimension(3)))
    end if

    ! Check if the user has specified to write state points
    if (check_for_node(doc, "state_point")) then

      ! Get pointer to state_point node
      call get_node_ptr(doc, "state_point", node_sp)

      ! Determine number of batches at which to store state points
      if (check_for_node(node_sp, "batches")) then
        n_state_points = get_arraysize_integer(node_sp, "batches")
      else
        n_state_points = 0
      end if

      if (n_state_points > 0) then
        ! User gave specific batches to write state points
        allocate(temp_int_array(n_state_points))
        call get_node_array(node_sp, "batches", temp_int_array)
        do i = 1, n_state_points
          call statepoint_batch % add(temp_int_array(i))
        end do
        deallocate(temp_int_array)
      elseif (check_for_node(node_sp, "interval")) then
        ! User gave an interval for writing state points
        call get_node_value(node_sp, "interval", temp_int)
        n_state_points = n_batches / temp_int
        do i = 1, n_state_points
          call statepoint_batch % add(temp_int * i)
        end do
      else
        ! If neither were specified, write state point at last batch
        n_state_points = 1
        call statepoint_batch % add(n_batches)
      end if
    else
      ! If no <state_point> tag was present, by default write state point at
      ! last batch only
      n_state_points = 1
      call statepoint_batch % add(n_batches)
    end if

    ! Check if the user has specified to write source points
    if (check_for_node(doc, "source_point")) then

      ! Get pointer to source_point node
      call get_node_ptr(doc, "source_point", node_sp)

      ! Determine number of batches at which to store source points
      if (check_for_node(node_sp, "batches")) then
        n_source_points = get_arraysize_integer(node_sp, "batches")
      else
        n_source_points = 0
      end if

      if (n_source_points > 0) then
        ! User gave specific batches to write source points
        allocate(temp_int_array(n_source_points))
        call get_node_array(node_sp, "batches", temp_int_array)
        do i = 1, n_source_points
          call sourcepoint_batch % add(temp_int_array(i))
        end do
        deallocate(temp_int_array)
      elseif (check_for_node(node_sp, "interval")) then
        ! User gave an interval for writing source points
        call get_node_value(node_sp, "interval", temp_int)
        n_source_points = n_batches / temp_int
        do i = 1, n_source_points
          call sourcepoint_batch % add(temp_int * i)
        end do
      else
        ! If neither were specified, write source points with state points
        n_source_points = n_state_points
        do i = 1, n_state_points
          call sourcepoint_batch % add(statepoint_batch % get_item(i))
        end do
      end if

      ! Check if the user has specified to write binary source file
      if (check_for_node(node_sp, "separate")) then
        call get_node_value(node_sp, "separate", temp_str)
        temp_str = to_lower(temp_str)
        if (trim(temp_str) == 'true' .or. &
             trim(temp_str) == '1') source_separate = .true.
      end if
      if (check_for_node(node_sp, "write")) then
        call get_node_value(node_sp, "write", temp_str)
        temp_str = to_lower(temp_str)
        if (trim(temp_str) == 'false' .or. &
             trim(temp_str) == '0') source_write = .false.
      end if
      if (check_for_node(node_sp, "overwrite_latest")) then
        call get_node_value(node_sp, "overwrite_latest", temp_str)
        temp_str = to_lower(temp_str)
        if (trim(temp_str) == 'true' .or. &
             trim(temp_str) == '1') then
          source_latest = .true.
          source_separate = .true.
        end if
      end if
    else
      ! If no <source_point> tag was present, by default we keep source bank in
      ! statepoint file and write it out at statepoints intervals
      source_separate = .false.
      n_source_points = n_state_points
      do i = 1, n_state_points
        call sourcepoint_batch % add(statepoint_batch % get_item(i))
      end do
    end if

    ! If source is not seperate and is to be written out in the statepoint file,
    ! make sure that the sourcepoint batch numbers are contained in the
    ! statepoint list
    if (.not. source_separate) then
      do i = 1, n_source_points
        if (.not. statepoint_batch % contains(sourcepoint_batch % &
            get_item(i))) then
          call fatal_error('Sourcepoint batches are not a subset&
               & of statepoint batches.')
        end if
      end do
    end if

    ! Check if the user has specified to not reduce tallies at the end of every
    ! batch
    if (check_for_node(doc, "no_reduce")) then
      call get_node_value(doc, "no_reduce", temp_str)
      temp_str = to_lower(temp_str)
      if (trim(temp_str) == 'true' .or. trim(temp_str) == '1') &
        reduce_tallies = .false.
    end if

    ! Check if the user has specified to use confidence intervals for
    ! uncertainties rather than standard deviations
    if (check_for_node(doc, "confidence_intervals")) then
      call get_node_value(doc, "confidence_intervals", temp_str)
      temp_str = to_lower(temp_str)
      if (trim(temp_str) == 'true' .or. &
           trim(temp_str) == '1') confidence_intervals = .true.
    end if

    ! Check for output options
    if (check_for_node(doc, "output")) then

      ! Get pointer to output node
      call get_node_ptr(doc, "output", node_output)

      ! Check for summary option
      if (check_for_node(node_output, "summary")) then
        call get_node_value(node_output, "summary", temp_str)
        temp_str = to_lower(temp_str)
        if (trim(temp_str) == 'true' .or. &
             trim(temp_str) == '1') output_summary = .true.
      end if

      ! Check for cross sections option
      if (check_for_node(node_output, "cross_sections")) then
        call get_node_value(node_output, "cross_sections", temp_str)
        temp_str = to_lower(temp_str)
        if (trim(temp_str) == 'true' .or. &
             trim(temp_str) == '1') output_xs = .true.
      end if

      ! Check for ASCII tallies output option
      if (check_for_node(node_output, "tallies")) then
        call get_node_value(node_output, "tallies", temp_str)
        temp_str = to_lower(temp_str)
        if (trim(temp_str) == 'false' .or. &
             trim(temp_str) == '0') output_tallies = .false.
      end if
    end if

    ! Check for cmfd run
    if (check_for_node(doc, "run_cmfd")) then
      call get_node_value(doc, "run_cmfd", temp_str)
      temp_str = to_lower(temp_str)
      if (trim(temp_str) == 'true' .or. trim(temp_str) == '1') then
        cmfd_run = .true.
      end if
    end if

    ! Resonance scattering parameters
    if (check_for_node(doc, "resonance_scattering")) then
      call get_node_ptr(doc, "resonance_scattering", node_res_scat)
      call get_node_list(node_res_scat, "scatterer", node_scat_list)

      ! check that a nuclide is specified
      if (get_list_size(node_scat_list) >= 1) then
        treat_res_scat = .true.
        n_res_scatterers_total = get_list_size(node_scat_list)

        ! store 0K info for resonant scatterers
        allocate(nuclides_0K(n_res_scatterers_total))
        do i = 1, n_res_scatterers_total
          call get_list_item(node_scat_list, i, node_scatterer)

          ! check to make sure a nuclide is specified
          if (.not. check_for_node(node_scatterer, "nuclide")) then
            call fatal_error("No nuclide specified for scatterer " &
                 &// trim(to_str(i)) // " in settings.xml file!")
          end if
          call get_node_value(node_scatterer, "nuclide", &
            nuclides_0K(i) % nuclide)

          if (check_for_node(node_scatterer, "method")) then
            call get_node_value(node_scatterer, "method", &
              nuclides_0K(i) % scheme)
          end if

          ! check to make sure xs name for which method is applied is given
          if (.not. check_for_node(node_scatterer, "xs_label")) then
            call fatal_error("Must specify the temperature dependent name of &
                 &scatterer " // trim(to_str(i)) &
                 &// " given in cross_sections.xml")
          end if
          call get_node_value(node_scatterer, "xs_label", &
            nuclides_0K(i) % name)

          ! check to make sure 0K xs name for which method is applied is given
          if (.not. check_for_node(node_scatterer, "xs_label_0K")) then
            call fatal_error("Must specify the 0K name of scatterer " &
                 &// trim(to_str(i)) // " given in cross_sections.xml")
          end if
          call get_node_value(node_scatterer, "xs_label_0K", &
            nuclides_0K(i) % name_0K)

          if (check_for_node(node_scatterer, "E_min")) then
            call get_node_value(node_scatterer, "E_min", &
              nuclides_0K(i) % E_min)
          end if

          ! check that E_min is non-negative
          if (nuclides_0K(i) % E_min < ZERO) then
            call fatal_error("Lower resonance scattering energy bound is &
                 &negative")
          end if

          if (check_for_node(node_scatterer, "E_max")) then
            call get_node_value(node_scatterer, "E_max", &
              nuclides_0K(i) % E_max)
          end if

          ! check that E_max is not less than E_min
          if (nuclides_0K(i) % E_max < nuclides_0K(i) % E_min) then
            call fatal_error("Lower resonance scattering energy bound exceeds &
                 &upper")
          end if

          nuclides_0K(i) % nuclide = trim(nuclides_0K(i) % nuclide)
          nuclides_0K(i) % scheme  = to_lower(trim(nuclides_0K(i) % scheme))
          nuclides_0K(i) % name    = trim(nuclides_0K(i) % name)
          nuclides_0K(i) % name_0K = trim(nuclides_0K(i) % name_0K)
        end do
      else
        call fatal_error("No resonant scatterers are specified within the &
             &resonance_scattering element in settings.xml")
      end if
    end if

    ! Natural element expansion option
    if (check_for_node(doc, "natural_elements")) then
      call get_node_value(doc, "natural_elements", temp_str)
      select case (to_lower(temp_str))
      case ('endf/b-vii.0')
        default_expand = ENDF_BVII0
      case ('endf/b-vii.1')
        default_expand = ENDF_BVII1
      case ('jeff-3.1.1')
        default_expand = JEFF_311
      case ('jeff-3.1.2')
        default_expand = JEFF_312
      case ('jeff-3.2')
        default_expand = JEFF_32
      case ('jendl-3.2')
        default_expand = JENDL_32
      case ('jendl-3.3')
        default_expand = JENDL_33
      case ('jendl-4.0')
        default_expand = JENDL_40
      case default
        call fatal_error("Unknown natural element expansion option: " &
             &// trim(temp_str))
      end select
    end if

    ! Close settings XML file
    call close_xmldoc(doc)

  end subroutine read_settings_xml

!===============================================================================
! READ_GEOMETRY_XML reads data from a geometry.xml file and parses it, checking
! for errors and placing properly-formatted data in the right data structures
!===============================================================================

  subroutine read_geometry_xml()

    integer :: i, j, k, m, i_x, i_a, input_index
    integer :: n
    integer :: n_x, n_y, n_z, n_rings, n_rlats, n_hlats
    integer :: universe_num
    integer :: n_cells_in_univ
    integer :: coeffs_reqd
    integer :: temp_double_array3(3)
    integer, allocatable :: temp_int_array(:)
    real(8) :: phi, theta, psi
    logical :: file_exists
    logical :: boundary_exists
    character(MAX_LINE_LEN) :: filename
    character(MAX_WORD_LEN) :: word
    type(Cell),     pointer :: c => null()
    type(Surface),  pointer :: s => null()
    class(Lattice), pointer :: lat => null()
    type(Node), pointer :: doc => null()
    type(Node), pointer :: node_cell => null()
    type(Node), pointer :: node_surf => null()
    type(Node), pointer :: node_lat => null()
    type(NodeList), pointer :: node_cell_list => null()
    type(NodeList), pointer :: node_surf_list => null()
    type(NodeList), pointer :: node_rlat_list => null()
    type(NodeList), pointer :: node_hlat_list => null()

    ! Display output message
    call write_message("Reading geometry XML file...", 5)

    ! ==========================================================================
    ! READ CELLS FROM GEOMETRY.XML

    ! Check if geometry.xml exists
    filename = trim(path_input) // "geometry.xml"
    inquire(FILE=filename, EXIST=file_exists)
    if (.not. file_exists) then
      call fatal_error("Geometry XML file '" // trim(filename) // "' does not &
           &exist!")
    end if

    ! Parse geometry.xml file
    call open_xmldoc(doc, filename)

    ! Get pointer to list of XML <cell>
    call get_node_list(doc, "cell", node_cell_list)

    ! Get number of <cell> tags
    n_cells = get_list_size(node_cell_list)

    ! Check for no cells
    if (n_cells == 0) then
      call fatal_error("No cells found in geometry.xml!")
    end if

    ! Allocate cells array
    allocate(cells(n_cells))

    if (check_overlaps) then
      allocate(overlap_check_cnt(n_cells))
      overlap_check_cnt = 0
    end if

    n_universes = 0
    do i = 1, n_cells
      c => cells(i)

      ! Get pointer to i-th cell node
      call get_list_item(node_cell_list, i, node_cell)

      ! Copy data into cells
      if (check_for_node(node_cell, "id")) then
        call get_node_value(node_cell, "id", c % id)
      else
        call fatal_error("Must specify id of cell in geometry XML file.")
      end if
      if (check_for_node(node_cell, "universe")) then
        call get_node_value(node_cell, "universe", c % universe)
      else
        c % universe = NONE
      end if
      if (check_for_node(node_cell, "fill")) then
        call get_node_value(node_cell, "fill", c % fill)
      else
        c % fill = NONE
      end if

      ! Check to make sure 'id' hasn't been used
      if (cell_dict % has_key(c % id)) then
        call fatal_error("Two or more cells use the same unique ID: " &
             &// to_str(c % id))
      end if

      ! Read material
      word = ''
      if (check_for_node(node_cell, "material")) &
        call get_node_value(node_cell, "material", word)
      select case(to_lower(word))
      case ('void')
        c % material = MATERIAL_VOID

      case ('')
        ! This case is called if no material was specified
        c % material = NONE

      case default
        c % material = int(str_to_int(word), 4)

        ! Check for error
        if (c % material == ERROR_INT) then
          call fatal_error("Invalid material specified on cell " &
               &// to_str(c % id))
        end if
      end select

      ! Check to make sure that either material or fill was specified
      if (c % material == NONE .and. c % fill == NONE) then
        call fatal_error("Neither material nor fill was specified for cell " &
             &// trim(to_str(c % id)))
      end if

      ! Check to make sure that both material and fill haven't been
      ! specified simultaneously
      if (c % material /= NONE .and. c % fill /= NONE) then
        call fatal_error("Cannot specify material and fill simultaneously")
      end if

      ! Allocate array for surfaces and copy
      if (check_for_node(node_cell, "surfaces")) then
        n = get_arraysize_integer(node_cell, "surfaces")
      else
        n = 0
      end if
      c % n_surfaces = n

      if (n > 0) then
        allocate(c % surfaces(n))
        call get_node_array(node_cell, "surfaces", c % surfaces)
      end if

      ! Rotation matrix
      if (check_for_node(node_cell, "rotation")) then
        ! Rotations can only be applied to cells that are being filled with
        ! another universe
        if (c % fill == NONE) then
          call fatal_error("Cannot apply a rotation to cell " // trim(to_str(&
               &c % id)) // " because it is not filled with another universe")
        end if

        ! Read number of rotation parameters
        n = get_arraysize_double(node_cell, "rotation")
        if (n /= 3) then
          call fatal_error("Incorrect number of rotation parameters on cell " &
               &// to_str(c % id))
        end if

        ! Copy rotation angles in x,y,z directions
<<<<<<< HEAD
        call get_node_array(node_cell, "rotation", temp_int_array3)
        c % rotation = temp_int_array3
        phi   = -temp_int_array3(1) * PI/180.0_8
        theta = -temp_int_array3(2) * PI/180.0_8
        psi   = -temp_int_array3(3) * PI/180.0_8
=======
        call get_node_array(node_cell, "rotation", temp_double_array3)
        phi   = -temp_double_array3(1) * PI/180.0_8
        theta = -temp_double_array3(2) * PI/180.0_8
        psi   = -temp_double_array3(3) * PI/180.0_8
>>>>>>> efb3ca04

        ! Calculate rotation matrix based on angles given
        allocate(c % rotation_matrix(3,3))
        c % rotation_matrix = reshape((/ &
             cos(theta)*cos(psi), cos(theta)*sin(psi), -sin(theta), &
             -cos(phi)*sin(psi) + sin(phi)*sin(theta)*cos(psi), &
             cos(phi)*cos(psi) + sin(phi)*sin(theta)*sin(psi), &
             sin(phi)*cos(theta), &
             sin(phi)*sin(psi) + cos(phi)*sin(theta)*cos(psi), &
             -sin(phi)*cos(psi) + cos(phi)*sin(theta)*sin(psi), &
             cos(phi)*cos(theta) /), (/ 3,3 /))
      end if

      ! Translation vector
      if (check_for_node(node_cell, "translation")) then
        ! Translations can only be applied to cells that are being filled with
        ! another universe
        if (c % fill == NONE) then
          call fatal_error("Cannot apply a translation to cell " &
               &// trim(to_str(c % id)) // " because it is not filled with &
               &another universe")
        end if

        ! Read number of translation parameters
        n = get_arraysize_double(node_cell, "translation")
        if (n /= 3) then
          call fatal_error("Incorrect number of translation parameters on &
               &cell " // to_str(c % id))
        end if

        ! Copy translation vector
        allocate(c % translation(3))
        call get_node_array(node_cell, "translation", c % translation)
      end if

      ! Add cell to dictionary
      call cell_dict % add_key(c % id, i)

      ! For cells, we also need to check if there's a new universe --
      ! also for every cell add 1 to the count of cells for the
      ! specified universe
      universe_num = c % universe
      if (.not. cells_in_univ_dict % has_key(universe_num)) then
        n_universes = n_universes + 1
        n_cells_in_univ = 1
        call universe_dict % add_key(universe_num, n_universes)
      else
        n_cells_in_univ = 1 + cells_in_univ_dict % get_key(universe_num)
      end if
      call cells_in_univ_dict % add_key(universe_num, n_cells_in_univ)

    end do

    ! ==========================================================================
    ! READ SURFACES FROM GEOMETRY.XML

    ! This variable is used to check whether at least one boundary condition was
    ! applied to a surface
    boundary_exists = .false.

    ! get pointer to list of xml <surface>
    call get_node_list(doc, "surface", node_surf_list)

    ! Get number of <surface> tags
    n_surfaces = get_list_size(node_surf_list)

    ! Check for no surfaces
    if (n_surfaces == 0) then
      call fatal_error("No surfaces found in geometry.xml!")
    end if

    ! Allocate cells array
    allocate(surfaces(n_surfaces))

    do i = 1, n_surfaces
      s => surfaces(i)

      ! Get pointer to i-th surface node
      call get_list_item(node_surf_list, i, node_surf)

      ! Copy data into cells
      if (check_for_node(node_surf, "id")) then
        call get_node_value(node_surf, "id", s % id)
      else
        call fatal_error("Must specify id of surface in geometry XML file.")
      end if

      ! Check to make sure 'id' hasn't been used
      if (surface_dict % has_key(s % id)) then
        call fatal_error("Two or more surfaces use the same unique ID: " &
             &// to_str(s % id))
      end if

      ! Copy and interpret surface type
      word = ''
      if (check_for_node(node_surf, "type")) &
        call get_node_value(node_surf, "type", word)
      select case(to_lower(word))
      case ('x-plane')
        s % type = SURF_PX
        coeffs_reqd  = 1
      case ('y-plane')
        s % type = SURF_PY
        coeffs_reqd  = 1
      case ('z-plane')
        s % type = SURF_PZ
        coeffs_reqd  = 1
      case ('plane')
        s % type = SURF_PLANE
        coeffs_reqd  = 4
      case ('x-cylinder')
        s % type = SURF_CYL_X
        coeffs_reqd  = 3
      case ('y-cylinder')
        s % type = SURF_CYL_Y
        coeffs_reqd  = 3
      case ('z-cylinder')
        s % type = SURF_CYL_Z
        coeffs_reqd  = 3
      case ('sphere')
        s % type = SURF_SPHERE
        coeffs_reqd  = 4
      case ('x-cone')
        s % type = SURF_CONE_X
        coeffs_reqd  = 4
      case ('y-cone')
        s % type = SURF_CONE_Y
        coeffs_reqd  = 4
      case ('z-cone')
        s % type = SURF_CONE_Z
        coeffs_reqd  = 4
      case default
        call fatal_error("Invalid surface type: " // trim(word))
      end select

      ! Check to make sure that the proper number of coefficients
      ! have been specified for the given type of surface. Then copy
      ! surface coordinates.

      n = get_arraysize_double(node_surf, "coeffs")
      if (n < coeffs_reqd) then
        call fatal_error("Not enough coefficients specified for surface: " &
             &// trim(to_str(s % id)))
      elseif (n > coeffs_reqd) then
        call fatal_error("Too many coefficients specified for surface: " &
             &// trim(to_str(s % id)))
      else
        allocate(s % coeffs(n))
        call get_node_array(node_surf, "coeffs", s % coeffs)
      end if

      ! Boundary conditions
      word = ''
      if (check_for_node(node_surf, "boundary")) &
        call get_node_value(node_surf, "boundary", word)
      select case (to_lower(word))
      case ('transmission', 'transmit', '')
        s % bc = BC_TRANSMIT
      case ('vacuum')
        s % bc = BC_VACUUM
        boundary_exists = .true.
      case ('reflective', 'reflect', 'reflecting')
        s % bc = BC_REFLECT
        boundary_exists = .true.
      case default
        call fatal_error("Unknown boundary condition '" // trim(word) // &
             &"' specified on surface " // trim(to_str(s % id)))
      end select

      ! Add surface to dictionary
      call surface_dict % add_key(s % id, i)

    end do

    ! Check to make sure a boundary condition was applied to at least one
    ! surface
    if (.not. boundary_exists) then
      call fatal_error("No boundary conditions were applied to any surfaces!")
    end if

    ! ==========================================================================
    ! READ LATTICES FROM GEOMETRY.XML

    ! Get pointer to list of XML <lattice>
    call get_node_list(doc, "lattice", node_rlat_list)
    call get_node_list(doc, "hex_lattice", node_hlat_list)

    ! Allocate lattices array
    n_rlats = get_list_size(node_rlat_list)
    n_hlats = get_list_size(node_hlat_list)
    n_lattices = n_rlats + n_hlats
    allocate(lattices(n_lattices))

    RECT_LATTICES: do i = 1, n_rlats
      allocate(RectLattice::lattices(i) % obj)
      lat => lattices(i) % obj
      select type(lat)
      type is (RectLattice)

      ! Get pointer to i-th lattice
      call get_list_item(node_rlat_list, i, node_lat)

      ! ID of lattice
      if (check_for_node(node_lat, "id")) then
        call get_node_value(node_lat, "id", lat % id)
      else
        call fatal_error("Must specify id of lattice in geometry XML file.")
      end if

      ! Check to make sure 'id' hasn't been used
      if (lattice_dict % has_key(lat % id)) then
        call fatal_error("Two or more lattices use the same unique ID: " &
             &// to_str(lat % id))
      end if

      ! Read number of lattice cells in each dimension
      n = get_arraysize_integer(node_lat, "dimension")
      if (n == 2) then
        call get_node_array(node_lat, "dimension", lat % n_cells(1:2))
        lat % n_cells(3) = 1
        lat % is_3d = .false.
      else if (n == 3) then
        call get_node_array(node_lat, "dimension", lat % n_cells)
        lat % is_3d = .true.
      else
        call fatal_error("Rectangular lattice must be two or three dimensions.")
      end if

      ! Read lattice lower-left location
      if (get_arraysize_double(node_lat, "lower_left") /= n) then
        call fatal_error("Number of entries on <lower_left> must be the same &
             &as the number of entries on <dimension>.")
      end if

      allocate(lat % lower_left(n))
      call get_node_array(node_lat, "lower_left", lat % lower_left)

      ! Read lattice pitches.
      ! TODO: Remove this deprecation warning in a future release.
      if (check_for_node(node_lat, "width")) then
        call warning("The use of 'width' is deprecated and will be disallowed &
             &in a future release.  Use 'pitch' instead.  The utility openmc/&
             &src/utils/update_inputs.py can be used to automatically update &
             &geometry.xml files.")
        if (get_arraysize_double(node_lat, "width") /= n) then
          call fatal_error("Number of entries on <pitch> must be the same as &
               &the number of entries on <dimension>.")
        end if

      else if (get_arraysize_double(node_lat, "pitch") /= n) then
        call fatal_error("Number of entries on <pitch> must be the same as &
             &the number of entries on <dimension>.")
      end if

      allocate(lat % pitch(n))
      ! TODO: Remove the 'width' code in a future release.
      if (check_for_node(node_lat, "width")) then
        call get_node_array(node_lat, "width", lat % pitch)
      else
        call get_node_array(node_lat, "pitch", lat % pitch)
      end if

      ! TODO: Remove deprecation warning in a future release.
      if (check_for_node(node_lat, "type")) then
        call warning("The use of 'type' is no longer needed.  The utility &
             &openmc/src/utils/update_inputs.py can be used to automatically &
             &update geometry.xml files.")
      end if

      ! Copy number of dimensions
      n_x = lat % n_cells(1)
      n_y = lat % n_cells(2)
      n_z = lat % n_cells(3)
      allocate(lat % universes(n_x, n_y, n_z))

      ! Check that number of universes matches size
      n = get_arraysize_integer(node_lat, "universes")
      if (n /= n_x*n_y*n_z) then
        call fatal_error("Number of universes on <universes> does not match &
             &size of lattice " // trim(to_str(lat % id)) // ".")
      end if

      allocate(temp_int_array(n))
      call get_node_array(node_lat, "universes", temp_int_array)

      ! Read universes
      do m = 1, n_z
        do k = 0, n_y - 1
          do j = 1, n_x
            lat % universes(j, n_y - k, m) = &
                &temp_int_array(j + n_x*k + n_x*n_y*(m-1))
          end do
        end do
      end do
      deallocate(temp_int_array)

      ! Read outer universe for area outside lattice.
      lat % outer = NO_OUTER_UNIVERSE
      if (check_for_node(node_lat, "outer")) then
        call get_node_value(node_lat, "outer", lat % outer)
      end if

      ! Check for 'outside' nodes which are no longer supported.
      if (check_for_node(node_lat, "outside")) then
        call fatal_error("The use of 'outside' in lattices is no longer &
             &supported.  Instead, use 'outer' which defines a universe rather &
             &than a material.  The utility openmc/src/utils/update_inputs.py &
             &can be used automatically replace 'outside' with 'outer'.")
      end if

      ! Add lattice to dictionary
      call lattice_dict % add_key(lat % id, i)

      end select
    end do RECT_LATTICES

    HEX_LATTICES: do i = 1, n_hlats
      allocate(HexLattice::lattices(n_rlats + i) % obj)
      lat => lattices(n_rlats + i) % obj
      select type (lat)
      type is (HexLattice)

      ! Get pointer to i-th lattice
      call get_list_item(node_hlat_list, i, node_lat)

      ! ID of lattice
      if (check_for_node(node_lat, "id")) then
        call get_node_value(node_lat, "id", lat % id)
      else
        call fatal_error("Must specify id of lattice in geometry XML file.")
      end if

      ! Check to make sure 'id' hasn't been used
      if (lattice_dict % has_key(lat % id)) then
        call fatal_error("Two or more lattices use the same unique ID: " &
             &// to_str(lat % id))
      end if

      ! Read number of lattice cells in each dimension
      call get_node_value(node_lat, "n_rings", lat % n_rings)
      if (check_for_node(node_lat, "n_axial")) then
        call get_node_value(node_lat, "n_axial", lat % n_axial)
        lat % is_3d = .true.
      else
        lat % n_axial = 1
        lat % is_3d = .false.
      end if

      ! Read lattice lower-left location
      n = get_arraysize_double(node_lat, "center")
      if (lat % is_3d .and. n /= 3) then
        call fatal_error("A hexagonal lattice with <n_axial> must have &
             &<center> specified by 3 numbers.")
      else if ((.not. lat % is_3d) .and. n /= 2) then
        call fatal_error("A hexagonal lattice without <n_axial> must have &
             &<center> specified by 2 numbers.")
      end if

      allocate(lat % center(n))
      call get_node_array(node_lat, "center", lat % center)

      ! Read lattice pitches
      n = get_arraysize_double(node_lat, "pitch")
      if (lat % is_3d .and. n /= 2) then
        call fatal_error("A hexagonal lattice with <n_axial> must have <pitch> &
              &specified by 2 numbers.")
      else if ((.not. lat % is_3d) .and. n /= 1) then
        call fatal_error("A hexagonal lattice without <n_axial> must have &
             &<pitch> specified by 1 number.")
      end if

      allocate(lat % pitch(n))
      call get_node_array(node_lat, "pitch", lat % pitch)

      ! Copy number of dimensions
      n_rings = lat % n_rings
      n_z = lat % n_axial
      allocate(lat % universes(2*n_rings - 1, 2*n_rings - 1, n_z))

      ! Check that number of universes matches size
      n = get_arraysize_integer(node_lat, "universes")
      if (n /= (3*n_rings**2 - 3*n_rings + 1)*n_z) then
        call fatal_error("Number of universes on <universes> does not match &
             &size of lattice " // trim(to_str(lat % id)) // ".")
      end if

      allocate(temp_int_array(n))
      call get_node_array(node_lat, "universes", temp_int_array)

      ! Read universes
      ! Universes in hexagonal lattices are stored in a manner that represents
      ! a skewed coordinate system: (x, alpha) rather than (x, y).  There is
      ! no obvious, direct relationship between the order of universes in the
      ! input and the order that they will be stored in the skewed array so
      ! the following code walks a set of index values across the skewed array
      ! in a manner that matches the input order.  Note that i_x = 0, i_a = 0
      ! corresponds to the center of the hexagonal lattice.

      input_index = 1
      do m = 1, n_z
        ! Initialize lattice indecies.
        i_x = 1
        i_a = n_rings - 1

        ! Map upper triangular region of hexagonal lattice.
        do k = 1, n_rings-1
          ! Walk index to lower-left neighbor of last row start.
          i_x = i_x - 1
          do j = 1, k
            ! Place universe in array.
            lat % universes(i_x + n_rings, i_a + n_rings, m) = &
                 &temp_int_array(input_index)
            ! Walk index to closest non-adjacent right neighbor.
            i_x = i_x + 2
            i_a = i_a - 1
            ! Increment XML array index.
            input_index = input_index + 1
          end do
          ! Return lattice index to start of current row.
          i_x = i_x - 2*k
          i_a = i_a + k
        end do

        ! Map middle square region of hexagonal lattice.
        do k = 1, 2*n_rings - 1
          if (mod(k, 2) == 1) then
            ! Walk index to lower-left neighbor of last row start.
            i_x = i_x - 1
          else
            ! Walk index to lower-right neighbor of last row start
            i_x = i_x + 1
            i_a = i_a - 1
          end if
          do j = 1, n_rings - mod(k-1, 2)
            ! Place universe in array.
            lat % universes(i_x + n_rings, i_a + n_rings, m) = &
                 &temp_int_array(input_index)
            ! Walk index to closest non-adjacent right neighbor.
            i_x = i_x + 2
            i_a = i_a - 1
            ! Increment XML array index.
            input_index = input_index + 1
          end do
          ! Return lattice index to start of current row.
          i_x = i_x - 2*(n_rings - mod(k-1, 2))
          i_a = i_a + n_rings - mod(k-1, 2)
        end do

        ! Map lower triangular region of hexagonal lattice.
        do k = 1, n_rings-1
          ! Walk index to lower-right neighbor of last row start.
          i_x = i_x + 1
          i_a = i_a - 1
          do j = 1, n_rings - k
            ! Place universe in array.
            lat % universes(i_x + n_rings, i_a + n_rings, m) = &
                 &temp_int_array(input_index)
            ! Walk index to closest non-adjacent right neighbor.
            i_x = i_x + 2
            i_a = i_a - 1
            ! Increment XML array index.
            input_index = input_index + 1
          end do
          ! Return lattice index to start of current row.
          i_x = i_x - 2*(n_rings - k)
          i_a = i_a + n_rings - k
        end do
      end do
      deallocate(temp_int_array)

      ! Read outer universe for area outside lattice.
      lat % outer = NO_OUTER_UNIVERSE
      if (check_for_node(node_lat, "outer")) then
        call get_node_value(node_lat, "outer", lat % outer)
      end if

      ! Check for 'outside' nodes which are no longer supported.
      if (check_for_node(node_lat, "outside")) then
        call fatal_error("The use of 'outside' in lattices is no longer &
             &supported.  Instead, use 'outer' which defines a universe rather &
             &than a material.  The utility openmc/src/utils/update_inputs.py &
             &can be used automatically replace 'outside' with 'outer'.")
      end if

      ! Add lattice to dictionary
      call lattice_dict % add_key(lat % id, n_rlats + i)

      end select
    end do HEX_LATTICES

    ! Close geometry XML file
    call close_xmldoc(doc)

  end subroutine read_geometry_xml

!===============================================================================
! READ_MATERIAL_XML reads data from a materials.xml file and parses it, checking
! for errors and placing properly-formatted data in the right data structures
!===============================================================================

  subroutine read_materials_xml()

    integer :: i             ! loop index for materials
    integer :: j             ! loop index for nuclides
    integer :: n             ! number of nuclides
    integer :: n_sab         ! number of sab tables for a material
    integer :: index_list    ! index in xs_listings array
    integer :: index_nuclide ! index in nuclides
    integer :: index_sab     ! index in sab_tables
    real(8) :: val           ! value entered for density
    real(8) :: temp_dble     ! temporary double prec. real
    logical :: file_exists   ! does materials.xml exist?
    logical :: sum_density   ! density is taken to be sum of nuclide densities
    character(12) :: name    ! name of isotope, e.g. 92235.03c
    character(12) :: alias   ! alias of nuclide, e.g. U-235.03c
    character(MAX_WORD_LEN) :: units    ! units on density
    character(MAX_LINE_LEN) :: filename ! absolute path to materials.xml
    character(MAX_LINE_LEN) :: temp_str ! temporary string when reading
    type(ListChar) :: list_names   ! temporary list of nuclide names
    type(ListReal) :: list_density ! temporary list of nuclide densities
    type(Material),    pointer :: mat => null()
    type(Node), pointer :: doc => null()
    type(Node), pointer :: node_mat => null()
    type(Node), pointer :: node_dens => null()
    type(Node), pointer :: node_nuc => null()
    type(Node), pointer :: node_ele => null()
    type(Node), pointer :: node_sab => null()
    type(NodeList), pointer :: node_mat_list => null()
    type(NodeList), pointer :: node_nuc_list => null()
    type(NodeList), pointer :: node_ele_list => null()
    type(NodeList), pointer :: node_sab_list => null()

    ! Display output message
    call write_message("Reading materials XML file...", 5)

    ! Check is materials.xml exists
    filename = trim(path_input) // "materials.xml"
    inquire(FILE=filename, EXIST=file_exists)
    if (.not. file_exists) then
      call fatal_error("Material XML file '" // trim(filename) // "' does not &
           &exist!")
    end if

    ! Initialize default cross section variable
    default_xs = ""

    ! Parse materials.xml file
    call open_xmldoc(doc, filename)

    ! Copy default cross section if present
    if (check_for_node(doc, "default_xs")) &
      call get_node_value(doc, "default_xs", default_xs)

    ! Get pointer to list of XML <material>
    call get_node_list(doc, "material", node_mat_list)

    ! Allocate cells array
    n_materials = get_list_size(node_mat_list)
    allocate(materials(n_materials))

    ! Initialize count for number of nuclides/S(a,b) tables
    index_nuclide = 0
    index_sab = 0

    do i = 1, n_materials
      mat => materials(i)

      ! Get pointer to i-th material node
      call get_list_item(node_mat_list, i, node_mat)

      ! Copy material id
      if (check_for_node(node_mat, "id")) then
        call get_node_value(node_mat, "id", mat % id)
      else
        call fatal_error("Must specify id of material in materials XML file")
      end if

      ! Check to make sure 'id' hasn't been used
      if (material_dict % has_key(mat % id)) then
        call fatal_error("Two or more materials use the same unique ID: " &
             &// to_str(mat % id))
      end if

      if (run_mode == MODE_PLOTTING) then
        ! add to the dictionary and skip xs processing
        call material_dict % add_key(mat % id, i)
        cycle
      end if

      ! =======================================================================
      ! READ AND PARSE <density> TAG

      ! Get pointer to density element
      if (check_for_node(node_mat, "density")) then
        call get_node_ptr(node_mat, "density", node_dens)
      else
        call fatal_error("Must specify density element in material " &
             &// trim(to_str(mat % id)))
      end if

      ! Initialize value to zero
      val = ZERO

      ! Copy units
      call get_node_value(node_dens, "units", units)

      if (units == 'sum') then
        ! If the user gave the units as 'sum', then the total density of the
        ! material is taken to be the sum of the atom fractions listed on the
        ! nuclides

        sum_density = .true.

      else
        ! Copy value
        call get_node_value(node_dens, "value", val)

        ! Check for erroneous density
        sum_density = .false.
        if (val <= ZERO) then
          call fatal_error("Need to specify a positive density on material " &
               &// trim(to_str(mat % id)) // ".")
        end if

        ! Adjust material density based on specified units
        select case(to_lower(units))
        case ('g/cc', 'g/cm3')
          mat % density = -val
        case ('kg/m3')
          mat % density = -0.001 * val
        case ('atom/b-cm')
          mat % density = val
        case ('atom/cm3', 'atom/cc')
          mat % density = 1.0e-24 * val
        case default
          call fatal_error("Unkwown units '" // trim(units) &
               &// "' specified on material " // trim(to_str(mat % id)))
        end select
      end if

      ! =======================================================================
      ! READ AND PARSE <nuclide> TAGS

      ! Check to ensure material has at least one nuclide
      if (.not. check_for_node(node_mat, "nuclide") .and. &
           .not. check_for_node(node_mat, "element")) then
        call fatal_error("No nuclides or natural elements specified on &
             &material " // trim(to_str(mat % id)))
      end if

      ! Get pointer list of XML <nuclide>
      call get_node_list(node_mat, "nuclide", node_nuc_list)

      ! Create list of nuclides based on those specified plus natural elements
      INDIVIDUAL_NUCLIDES: do j = 1, get_list_size(node_nuc_list)
        ! Combine nuclide identifier and cross section and copy into names
        call get_list_item(node_nuc_list, j, node_nuc)

        ! Check for empty name on nuclide
        if (.not.check_for_node(node_nuc, "name")) then
          call fatal_error("No name specified on nuclide in material " &
               &// trim(to_str(mat % id)))
        end if

        ! Check for cross section
        if (.not.check_for_node(node_nuc, "xs")) then
          if (default_xs == '') then
            call fatal_error("No cross section specified for nuclide in &
                 &material " // trim(to_str(mat % id)))
          else
            name = trim(default_xs)
          end if
        end if

        ! store full name
        call get_node_value(node_nuc, "name", temp_str)
        if (check_for_node(node_nuc, "xs")) &
          call get_node_value(node_nuc, "xs", name)
        name = trim(temp_str) // "." // trim(name)

        ! save name and density to list
        call list_names % append(name)

        ! Check if no atom/weight percents were specified or if both atom and
        ! weight percents were specified
        if (.not.check_for_node(node_nuc, "ao") .and. &
            .not.check_for_node(node_nuc, "wo")) then
          call fatal_error("No atom or weight percent specified for nuclide " &
               &// trim(name))
        elseif (check_for_node(node_nuc, "ao") .and. &
                check_for_node(node_nuc, "wo")) then
          call fatal_error("Cannot specify both atom and weight percents for a &
               &nuclide: " // trim(name))
        end if

        ! Copy atom/weight percents
        if (check_for_node(node_nuc, "ao")) then
          call get_node_value(node_nuc, "ao", temp_dble)
          call list_density % append(temp_dble)
        else
          call get_node_value(node_nuc, "wo", temp_dble)
          call list_density % append(-temp_dble)
        end if
      end do INDIVIDUAL_NUCLIDES

      ! =======================================================================
      ! READ AND PARSE <element> TAGS

      ! Get pointer list of XML <element>
      call get_node_list(node_mat, "element", node_ele_list)

      NATURAL_ELEMENTS: do j = 1, get_list_size(node_ele_list)
        call get_list_item(node_ele_list, j, node_ele)

        ! Check for empty name on natural element
        if (.not.check_for_node(node_ele, "name")) then
          call fatal_error("No name specified on nuclide in material " &
               &// trim(to_str(mat % id)))
        end if
        call get_node_value(node_ele, "name", name)

        ! Check for cross section
        if (check_for_node(node_ele, "xs")) then
          call get_node_value(node_ele, "xs", temp_str)
        else
          if (default_xs == '') then
            call fatal_error("No cross section specified for nuclide in &
                 &material " // trim(to_str(mat % id)))
          else
            temp_str = trim(default_xs)
          end if
        end if

        ! Check if no atom/weight percents were specified or if both atom and
        ! weight percents were specified
        if (.not.check_for_node(node_ele, "ao") .and. &
            .not.check_for_node(node_ele, "wo")) then
          call fatal_error("No atom or weight percent specified for element " &
               &// trim(name))
        elseif (check_for_node(node_ele, "ao") .and. &
                check_for_node(node_ele, "wo")) then
          call fatal_error("Cannot specify both atom and weight percents for &
               &element: " // trim(name))
        end if

        ! Expand element into naturally-occurring isotopes
        if (check_for_node(node_ele, "ao")) then
          call get_node_value(node_ele, "ao", temp_dble)
          call expand_natural_element(name, temp_str, temp_dble, &
               list_names, list_density)
        else
          call fatal_error("The ability to expand a natural element based on &
               &weight percentage is not yet supported.")
        end if
      end do NATURAL_ELEMENTS

      ! ========================================================================
      ! COPY NUCLIDES TO ARRAYS IN MATERIAL

      ! allocate arrays in Material object
      n = list_names % size()
      mat % n_nuclides = n
      allocate(mat % names(n))
      allocate(mat % nuclide(n))
      allocate(mat % atom_density(n))

      ALL_NUCLIDES: do j = 1, mat % n_nuclides
        ! Check that this nuclide is listed in the cross_sections.xml file
        name = trim(list_names % get_item(j))
        if (.not. xs_listing_dict % has_key(to_lower(name))) then
          call fatal_error("Could not find nuclide " // trim(name) &
               &// " in cross_sections.xml file!")
        end if

        ! Check to make sure cross-section is continuous energy neutron table
        n = len_trim(name)
        if (name(n:n) /= 'c') then
          call fatal_error("Cross-section table " // trim(name) &
               &// " is not a continuous-energy neutron table.")
        end if

        ! Find xs_listing and set the name/alias according to the listing
        index_list = xs_listing_dict % get_key(to_lower(name))
        name       = xs_listings(index_list) % name
        alias      = xs_listings(index_list) % alias

        ! If this nuclide hasn't been encountered yet, we need to add its name
        ! and alias to the nuclide_dict
        if (.not. nuclide_dict % has_key(to_lower(name))) then
          index_nuclide    = index_nuclide + 1
          mat % nuclide(j) = index_nuclide

          call nuclide_dict % add_key(to_lower(name), index_nuclide)
          call nuclide_dict % add_key(to_lower(alias), index_nuclide)
        else
          mat % nuclide(j) = nuclide_dict % get_key(to_lower(name))
        end if

        ! Copy name and atom/weight percent
        mat % names(j) = name
        mat % atom_density(j) = list_density % get_item(j)
      end do ALL_NUCLIDES

      ! Check to make sure either all atom percents or all weight percents are
      ! given
      if (.not. (all(mat % atom_density >= ZERO) .or. &
           all(mat % atom_density <= ZERO))) then
        call fatal_error("Cannot mix atom and weight percents in material " &
             &// to_str(mat % id))
      end if

      ! Determine density if it is a sum value
      if (sum_density) mat % density = sum(mat % atom_density)

      ! Clear lists
      call list_names % clear()
      call list_density % clear()

      ! =======================================================================
      ! READ AND PARSE <sab> TAG FOR S(a,b) DATA

      ! Get pointer list to XML <sab>
      call get_node_list(node_mat, "sab", node_sab_list)

      n_sab = get_list_size(node_sab_list)
      if (n_sab > 0) then
        ! Set number of S(a,b) tables
        mat % n_sab = n_sab

        ! Allocate names and indices for nuclides and tables
        allocate(mat % sab_names(n_sab))
        allocate(mat % i_sab_nuclides(n_sab))
        allocate(mat % i_sab_tables(n_sab))

        ! Initialize i_sab_nuclides
        mat % i_sab_nuclides = NONE

        do j = 1, n_sab
          ! Get pointer to S(a,b) table
          call get_list_item(node_sab_list, j, node_sab)

          ! Determine name of S(a,b) table
          if (.not.check_for_node(node_sab, "name") .or. &
              .not.check_for_node(node_sab, "xs")) then
            call fatal_error("Need to specify <name> and <xs> for S(a,b) &
                 &table.")
          end if
          call get_node_value(node_sab, "name", name)
          call get_node_value(node_sab, "xs", temp_str)
          name = trim(name) // "." // trim(temp_str)
          mat % sab_names(j) = name

          ! Check that this nuclide is listed in the cross_sections.xml file
          if (.not. xs_listing_dict % has_key(to_lower(name))) then
            call fatal_error("Could not find S(a,b) table " // trim(name) &
                 &// " in cross_sections.xml file!")
          end if

          ! Find index in xs_listing and set the name and alias according to the
          ! listing
          index_list = xs_listing_dict % get_key(to_lower(name))
          name       = xs_listings(index_list) % name

          ! If this S(a,b) table hasn't been encountered yet, we need to add its
          ! name and alias to the sab_dict
          if (.not. sab_dict % has_key(to_lower(name))) then
            index_sab = index_sab + 1
            mat % i_sab_tables(j) = index_sab
            call sab_dict % add_key(to_lower(name), index_sab)
          else
            mat % i_sab_tables(j) = sab_dict % get_key(to_lower(name))
          end if
        end do
      end if

      ! Add material to dictionary
      call material_dict % add_key(mat % id, i)
    end do

    ! Set total number of nuclides and S(a,b) tables
    n_nuclides_total = index_nuclide
    n_sab_tables     = index_sab

    ! Close materials XML file
    call close_xmldoc(doc)

  end subroutine read_materials_xml

!===============================================================================
! READ_TALLIES_XML reads data from a tallies.xml file and parses it, checking
! for errors and placing properly-formatted data in the right data structures
!===============================================================================

  subroutine read_tallies_xml()

    integer :: i             ! loop over user-specified tallies
    integer :: j             ! loop over words
    integer :: k             ! another loop index
    integer :: l             ! another loop index
    integer :: id            ! user-specified identifier
    integer :: i_mesh        ! index in meshes array
    integer :: n             ! size of arrays in mesh specification
    integer :: n_words       ! number of words read
    integer :: n_filters     ! number of filters
    integer :: n_new         ! number of new scores to add based on Yn/Pn tally
    integer :: n_scores      ! number of tot scores after adjusting for Yn/Pn tally
    integer :: n_bins        ! Total new bins for this score
    integer :: n_order       ! Moment order requested
    integer :: n_order_pos   ! Position of Scattering order in score name string
    integer :: MT            ! user-specified MT for score
    integer :: iarray3(3)    ! temporary integer array
    integer :: imomstr       ! Index of MOMENT_STRS & MOMENT_N_STRS
    logical :: file_exists   ! does tallies.xml file exist?
    real(8) :: rarray3(3)    ! temporary double prec. array
    character(MAX_LINE_LEN) :: filename
    character(MAX_WORD_LEN) :: word
    character(MAX_WORD_LEN) :: score_name
    character(MAX_WORD_LEN) :: temp_str
    character(MAX_WORD_LEN), allocatable :: sarray(:)
    type(ElemKeyValueCI), pointer :: pair_list => null()
    type(TallyObject),    pointer :: t => null()
    type(StructuredMesh), pointer :: m => null()
    type(TallyFilter), allocatable :: filters(:) ! temporary filters
    type(Node), pointer :: doc => null()
    type(Node), pointer :: node_mesh => null()
    type(Node), pointer :: node_tal => null()
    type(Node), pointer :: node_filt => null()
    type(NodeList), pointer :: node_mesh_list => null()
    type(NodeList), pointer :: node_tal_list => null()
    type(NodeList), pointer :: node_filt_list => null()

    ! Check if tallies.xml exists
    filename = trim(path_input) // "tallies.xml"
    inquire(FILE=filename, EXIST=file_exists)
    if (.not. file_exists) then
      ! Since a tallies.xml file is optional, no error is issued here
      return
    end if

    ! Display output message
    call write_message("Reading tallies XML file...", 5)

    ! Parse tallies.xml file
    call open_xmldoc(doc, filename)

    ! ==========================================================================
    ! DETERMINE SIZE OF ARRAYS AND ALLOCATE

    ! Get pointer list to XML <mesh>
    call get_node_list(doc, "mesh", node_mesh_list)

    ! Get pointer list to XML <tally>
    call get_node_list(doc, "tally", node_tal_list)

    ! Check for user meshes
    n_user_meshes = get_list_size(node_mesh_list)
    if (cmfd_run) then
      n_meshes = n_user_meshes + n_cmfd_meshes
    else
      n_meshes = n_user_meshes
    end if

    ! Allocate mesh array
    if (n_meshes > 0) allocate(meshes(n_meshes))

    ! Check for user tallies
    n_user_tallies = get_list_size(node_tal_list)
    if (n_user_tallies == 0) then
      if (master) call warning("No tallies present in tallies.xml file!")
    end if

    ! Allocate tally array
    if (n_user_tallies > 0 .and. run_mode /= MODE_PLOTTING) then
      call add_tallies("user", n_user_tallies)
    end if

    ! Check for <assume_separate> setting
    if (check_for_node(doc, "assume_separate")) then
      call get_node_value(doc, "assume_separate", temp_str)
      temp_str = to_lower(temp_str)
      if (trim(temp_str) == 'true' .or. trim(temp_str) == '1') &
        assume_separate = .true.
    end if

    ! ==========================================================================
    ! READ MESH DATA

    do i = 1, n_user_meshes
      m => meshes(i)

      ! Get pointer to mesh node
      call get_list_item(node_mesh_list, i, node_mesh)

      ! Copy mesh id
      if (check_for_node(node_mesh, "id")) then
        call get_node_value(node_mesh, "id", m % id)
      else
        call fatal_error("Must specify id for mesh in tally XML file.")
      end if

      ! Check to make sure 'id' hasn't been used
      if (mesh_dict % has_key(m % id)) then
        call fatal_error("Two or more meshes use the same unique ID: " &
             &// to_str(m % id))
      end if

      ! Read mesh type
      temp_str = ''
      if (check_for_node(node_mesh, "type")) &
        call get_node_value(node_mesh, "type", temp_str)
      select case (to_lower(temp_str))
      case ('rect', 'rectangle', 'rectangular')
        m % type = LATTICE_RECT
      case ('hex', 'hexagon', 'hexagonal')
        m % type = LATTICE_HEX
      case default
        call fatal_error("Invalid mesh type: " // trim(temp_str))
      end select

      ! Determine number of dimensions for mesh
      n = get_arraysize_integer(node_mesh, "dimension")
      if (n /= 2 .and. n /= 3) then
        call fatal_error("Mesh must be two or three dimensions.")
      end if
      m % n_dimension = n

      ! Allocate attribute arrays
      allocate(m % dimension(n))
      allocate(m % lower_left(n))
      allocate(m % width(n))
      allocate(m % upper_right(n))

      ! Check that dimensions are all greater than zero
      call get_node_array(node_mesh, "dimension", iarray3(1:n))
      if (any(iarray3(1:n) <= 0)) then
        call fatal_error("All entries on the <dimension> element for a tally &
             &mesh must be positive.")
      end if

      ! Read dimensions in each direction
      m % dimension = iarray3(1:n)

      ! Read mesh lower-left corner location
      if (m % n_dimension /= get_arraysize_double(node_mesh, "lower_left")) then
        call fatal_error("Number of entries on <lower_left> must be the same &
             &as the number of entries on <dimension>.")
      end if
      call get_node_array(node_mesh, "lower_left", m % lower_left)

      ! Make sure both upper-right or width were specified
      if (check_for_node(node_mesh, "upper_right") .and. &
          check_for_node(node_mesh, "width")) then
        call fatal_error("Cannot specify both <upper_right> and <width> on a &
             &tally mesh.")
      end if

      ! Make sure either upper-right or width was specified
      if (.not.check_for_node(node_mesh, "upper_right") .and. &
          .not.check_for_node(node_mesh, "width")) then
        call fatal_error("Must specify either <upper_right> and <width> on a &
             &tally mesh.")
      end if

      if (check_for_node(node_mesh, "width")) then
        ! Check to ensure width has same dimensions
        if (get_arraysize_double(node_mesh, "width") /= &
            get_arraysize_double(node_mesh, "lower_left")) then
          call fatal_error("Number of entries on <width> must be the same as &
               &the number of entries on <lower_left>.")
        end if

        ! Check for negative widths
        call get_node_array(node_mesh, "width", rarray3(1:n))
        if (any(rarray3(1:n) < ZERO)) then
          call fatal_error("Cannot have a negative <width> on a tally mesh.")
        end if

        ! Set width and upper right coordinate
        m % width = rarray3(1:n)
        m % upper_right = m % lower_left + m % dimension * m % width

      elseif (check_for_node(node_mesh, "upper_right")) then
        ! Check to ensure width has same dimensions
        if (get_arraysize_double(node_mesh, "upper_right") /= &
            get_arraysize_double(node_mesh, "lower_left")) then
          call fatal_error("Number of entries on <upper_right> must be the &
               &same as the number of entries on <lower_left>.")
        end if

        ! Check that upper-right is above lower-left
        call get_node_array(node_mesh, "upper_right", rarray3(1:n))
        if (any(rarray3(1:n) < m % lower_left)) then
          call fatal_error("The <upper_right> coordinates must be greater than &
               &the <lower_left> coordinates on a tally mesh.")
        end if

        ! Set width and upper right coordinate
        m % upper_right = rarray3(1:n)
        m % width = (m % upper_right - m % lower_left) / m % dimension
      end if

      ! Set volume fraction
      m % volume_frac = ONE/real(product(m % dimension),8)

      ! Add mesh to dictionary
      call mesh_dict % add_key(m % id, i)
    end do

    ! We only need the mesh info for plotting
    if (run_mode == MODE_PLOTTING) return

    ! ==========================================================================
    ! READ TALLY DATA

    READ_TALLIES: do i = 1, n_user_tallies
      ! Get pointer to tally
      t => tallies(i)

      ! Get pointer to tally xml node
      call get_list_item(node_tal_list, i, node_tal)

      ! Set tally type to volume by default
      t % type = TALLY_VOLUME

      ! It's desirable to use a track-length esimator for tallies since
      ! generally more events will score to the tally, reducing the
      ! variance. However, for tallies that require information on
      ! post-collision parameters (e.g. tally with an energyout filter) the
      ! analog esimator must be used.

      t % estimator = ESTIMATOR_TRACKLENGTH

      ! Copy material id
      if (check_for_node(node_tal, "id")) then
        call get_node_value(node_tal, "id", t % id)
      else
        call fatal_error("Must specify id for tally in tally XML file.")
      end if

      ! Check to make sure 'id' hasn't been used
      if (tally_dict % has_key(t % id)) then
        call fatal_error("Two or more tallies use the same unique ID: " &
             &// to_str(t % id))
      end if

      ! Copy tally label
      t % label = ''
      if (check_for_node(node_tal, "label")) &
        call get_node_value(node_tal, "label", t % label)

      ! =======================================================================
      ! READ DATA FOR FILTERS

      ! Get pointer list to XML <filter> and get number of filters
      call get_node_list(node_tal, "filter", node_filt_list)
      n_filters = get_list_size(node_filt_list)

      if (n_filters /= 0) then

        ! Allocate filters array
        t % n_filters = n_filters
        allocate(t % filters(n_filters))

        READ_FILTERS: do j = 1, n_filters
          ! Get pointer to filter xml node
          call get_list_item(node_filt_list, j, node_filt)

          ! Convert filter type to lower case
          temp_str = ''
          if (check_for_node(node_filt, "type")) &
            call get_node_value(node_filt, "type", temp_str)
          temp_str = to_lower(temp_str)

          ! Determine number of bins
          if (check_for_node(node_filt, "bins")) then
            if (trim(temp_str) == 'energy' .or. &
                trim(temp_str) == 'energyout') then
              n_words = get_arraysize_double(node_filt, "bins")
            else
              n_words = get_arraysize_integer(node_filt, "bins")
            end if
          else
            call fatal_error("Bins not set in filter on tally " &
                 &// trim(to_str(t % id)))
          end if

          ! Determine type of filter
          select case (temp_str)
          case ('cell')
            ! Set type of filter
            t % filters(j) % type = FILTER_CELL

            ! Set number of bins
            t % filters(j) % n_bins = n_words

            ! Allocate and store bins
            allocate(t % filters(j) % int_bins(n_words))
            call get_node_array(node_filt, "bins", t % filters(j) % int_bins)

          case ('cellborn')
            ! Set type of filter
            t % filters(j) % type = FILTER_CELLBORN

            ! Set number of bins
            t % filters(j) % n_bins = n_words

            ! Allocate and store bins
            allocate(t % filters(j) % int_bins(n_words))
            call get_node_array(node_filt, "bins", t % filters(j) % int_bins)

          case ('material')
            ! Set type of filter
            t % filters(j) % type = FILTER_MATERIAL

            ! Set number of bins
            t % filters(j) % n_bins = n_words

            ! Allocate and store bins
            allocate(t % filters(j) % int_bins(n_words))
            call get_node_array(node_filt, "bins", t % filters(j) % int_bins)

          case ('universe')
            ! Set type of filter
            t % filters(j) % type = FILTER_UNIVERSE

            ! Set number of bins
            t % filters(j) % n_bins = n_words

            ! Allocate and store bins
            allocate(t % filters(j) % int_bins(n_words))
            call get_node_array(node_filt, "bins", t % filters(j) % int_bins)

          case ('surface')
            call fatal_error("Surface filter is not yet supported!")

            ! Set type of filter
            t % filters(j) % type = FILTER_SURFACE

            ! Set number of bins
            t % filters(j) % n_bins = n_words

            ! Allocate and store bins
            allocate(t % filters(j) % int_bins(n_words))
            call get_node_array(node_filt, "bins", t % filters(j) % int_bins)

          case ('mesh')
            ! Set type of filter
            t % filters(j) % type = FILTER_MESH

            ! Check to make sure multiple meshes weren't given
            if (n_words /= 1) then
              call fatal_error("Can only have one mesh filter specified.")
            end if

            ! Determine id of mesh
            call get_node_value(node_filt, "bins", id)

            ! Get pointer to mesh
            if (mesh_dict % has_key(id)) then
              i_mesh = mesh_dict % get_key(id)
              m => meshes(i_mesh)
            else
              call fatal_error("Could not find mesh " // trim(to_str(id)) &
                   &// " specified on tally " // trim(to_str(t % id)))
            end if

            ! Determine number of bins -- this is assuming that the tally is
            ! a volume tally and not a surface current tally. If it is a
            ! surface current tally, the number of bins will get reset later
            t % filters(j) % n_bins = product(m % dimension)

            ! Allocate and store index of mesh
            allocate(t % filters(j) % int_bins(1))
            t % filters(j) % int_bins(1) = i_mesh

          case ('energy')
            ! Set type of filter
            t % filters(j) % type = FILTER_ENERGYIN

            ! Set number of bins
            t % filters(j) % n_bins = n_words - 1

            ! Allocate and store bins
            allocate(t % filters(j) % real_bins(n_words))
            call get_node_array(node_filt, "bins", t % filters(j) % real_bins)

          case ('energyout')
            ! Set type of filter
            t % filters(j) % type = FILTER_ENERGYOUT

            ! Set number of bins
            t % filters(j) % n_bins = n_words - 1

            ! Allocate and store bins
            allocate(t % filters(j) % real_bins(n_words))
            call get_node_array(node_filt, "bins", t % filters(j) % real_bins)

            ! Set to analog estimator
            t % estimator = ESTIMATOR_ANALOG

          case default
            ! Specified tally filter is invalid, raise error
            call fatal_error("Unknown filter type '" &
                 &// trim(temp_str) // "' on tally " &
                 &// trim(to_str(t % id)) // ".")

          end select

          ! Set find_filter, e.g. if filter(3) has type FILTER_CELL, then
          ! find_filter(FILTER_CELL) would be set to 3.

          t % find_filter(t % filters(j) % type) = j

        end do READ_FILTERS

        ! Check that both cell and surface weren't specified
        if (t % find_filter(FILTER_CELL) > 0 .and. &
             t % find_filter(FILTER_SURFACE) > 0) then
          call fatal_error("Cannot specify both cell and surface filters for &
               &tally " // trim(to_str(t % id)))
        end if

      else
        ! No filters were specified
        t % n_filters = 0
      end if

      ! =======================================================================
      ! READ DATA FOR NUCLIDES

      if (check_for_node(node_tal, "nuclides")) then

        ! Allocate a temporary string array for nuclides and copy values over
        allocate(sarray(get_arraysize_string(node_tal, "nuclides")))
        call get_node_array(node_tal, "nuclides", sarray)

        if (trim(sarray(1)) == 'all') then
          ! Handle special case <nuclides>all</nuclides>
          allocate(t % nuclide_bins(n_nuclides_total + 1))

          ! Set bins to 1, 2, 3, ..., n_nuclides_total, -1
          t % nuclide_bins(1:n_nuclides_total) = &
               (/ (j, j=1, n_nuclides_total) /)
          t % nuclide_bins(n_nuclides_total + 1) = -1

          ! Set number of nuclide bins
          t % n_nuclide_bins = n_nuclides_total + 1

          ! Set flag so we can treat this case specially
          t % all_nuclides = .true.
        else
          ! Any other case, e.g. <nuclides>U-235 Pu-239</nuclides>
          n_words = get_arraysize_string(node_tal, "nuclides")
          allocate(t % nuclide_bins(n_words))
          do j = 1, n_words
            ! Check if total material was specified
            if (trim(sarray(j)) == 'total') then
              t % nuclide_bins(j) = -1
              cycle
            end if

            ! Check if xs specifier was given
            if (ends_with(sarray(j), 'c')) then
              word = sarray(j)
            else
              if (default_xs == '') then
                ! No default cross section specified, search through nuclides
                pair_list => nuclide_dict % keys()
                do while (associated(pair_list))
                  if (starts_with(pair_list % key, &
                       sarray(j))) then
                    word = pair_list % key(1:150)
                    exit
                  end if

                  ! Advance to next
                  pair_list => pair_list % next
                end do

                ! Check if no nuclide was found
                if (.not. associated(pair_list)) then
                  call fatal_error("Could not find the nuclide " &
                       &// trim(sarray(j)) // " specified in tally " &
                       &// trim(to_str(t % id)) // " in any material.")
                end if
                deallocate(pair_list)
              else
                ! Set nuclide to default xs
                word = trim(sarray(j)) // "." // default_xs
              end if
            end if

            ! Check to make sure nuclide specified is in problem
            if (.not. nuclide_dict % has_key(to_lower(word))) then
              call fatal_error("The nuclide " // trim(word) // " from tally " &
                   &// trim(to_str(t % id)) &
                   &// " is not present in any material.")
            end if

            ! Set bin to index in nuclides array
            t % nuclide_bins(j) = nuclide_dict % get_key(to_lower(word))
          end do

          ! Set number of nuclide bins
          t % n_nuclide_bins = n_words
        end if

        ! Deallocate temporary string array
        deallocate(sarray)

      else
        ! No <nuclides> were specified -- create only one bin will be added
        ! for the total material.
        allocate(t % nuclide_bins(1))
        t % nuclide_bins(1) = -1
        t % n_nuclide_bins = 1
      end if

      ! =======================================================================
      ! READ DATA FOR SCORES

      if (check_for_node(node_tal, "scores")) then
        n_words = get_arraysize_string(node_tal, "scores")
        allocate(sarray(n_words))
        call get_node_array(node_tal, "scores", sarray)

        ! Before we can allocate storage for scores, we must determine the
        ! number of additional scores required due to the moment scores
        ! (i.e., scatter-p#, flux-y#)
        n_new = 0
        do j = 1, n_words
          sarray(j) = to_lower(sarray(j))
          ! Find if scores(j) is of the form 'moment-p' or 'moment-y' present in
          ! MOMENT_STRS(:)
          ! If so, check the order, store if OK, then reset the number to 'n'
          score_name = trim(sarray(j))
          do imomstr = 1, size(MOMENT_STRS)
            if (starts_with(score_name,trim(MOMENT_STRS(imomstr)))) then
              n_order_pos = scan(score_name,'0123456789')
              n_order = int(str_to_int( &
                score_name(n_order_pos:(len_trim(score_name)))),4)
              if (n_order > MAX_ANG_ORDER) then
                ! User requested too many orders; throw a warning and set to the
                ! maximum order.
                ! The above scheme will essentially take the absolute value
                if (master) call warning("Invalid scattering order of " &
                     &// trim(to_str(n_order)) // " requested. Setting to the &
                     &maximum permissible value, " &
                     &// trim(to_str(MAX_ANG_ORDER)))
                n_order = MAX_ANG_ORDER
                sarray(j) = trim(MOMENT_STRS(imomstr)) &
                     &// trim(to_str(MAX_ANG_ORDER))
              end if
              ! Find total number of bins for this case
              if (imomstr >= YN_LOC) then
                n_bins = (n_order + 1)**2
              else
                n_bins = n_order + 1
              end if
              ! We subtract one since n_words already included
              n_new = n_new + n_bins - 1
              exit
            end if
          end do
        end do
        n_scores = n_words + n_new

        ! Allocate score storage accordingly
        allocate(t % score_bins(n_scores))
        allocate(t % moment_order(n_scores))
        t % moment_order = 0
        j = 0
        do l = 1, n_words
          j = j + 1
          ! Get the input string in scores(l) but if score is one of the moment
          ! scores then strip off the n and store it as an integer to be used
          ! later. Then perform the select case on this modified (number
          ! removed) string
          score_name = sarray(l)
          do imomstr = 1, size(MOMENT_STRS)
            if (starts_with(score_name,trim(MOMENT_STRS(imomstr)))) then
              n_order_pos = scan(score_name,'0123456789')
              n_order = int(str_to_int( &
                score_name(n_order_pos:(len_trim(score_name)))),4)
              if (n_order > MAX_ANG_ORDER) then
                ! User requested too many orders; throw a warning and set to the
                ! maximum order.
                ! The above scheme will essentially take the absolute value
                n_order = MAX_ANG_ORDER
              end if
              score_name = trim(MOMENT_STRS(imomstr)) // "n"
              ! Find total number of bins for this case
              if (imomstr >= YN_LOC) then
                n_bins = (n_order + 1)**2
              else
                n_bins = n_order + 1
              end if
              exit
            end if
          end do
          ! Now check the Moment_N_Strs, but only if we werent successful above
          if (imomstr > size(MOMENT_STRS)) then
            do imomstr = 1, size(MOMENT_N_STRS)
              if (starts_with(score_name,trim(MOMENT_N_STRS(imomstr)))) then
                n_order_pos = scan(score_name,'0123456789')
                n_order = int(str_to_int( &
                  score_name(n_order_pos:(len_trim(score_name)))),4)
                if (n_order > MAX_ANG_ORDER) then
                  ! User requested too many orders; throw a warning and set to the
                  ! maximum order.
                  ! The above scheme will essentially take the absolute value
                  if (master) call warning("Invalid scattering order of " &
                       &// trim(to_str(n_order)) // " requested. Setting to &
                       &the maximum permissible value, " &
                       &// trim(to_str(MAX_ANG_ORDER)))
                  n_order = MAX_ANG_ORDER
                end if
                score_name = trim(MOMENT_N_STRS(imomstr)) // "n"
                exit
              end if
            end do
          end if

          select case (trim(score_name))
          case ('flux')
            ! Prohibit user from tallying flux for an individual nuclide
            if (.not. (t % n_nuclide_bins == 1 .and. &
                 t % nuclide_bins(1) == -1)) then
              call fatal_error("Cannot tally flux for an individual nuclide.")
            end if

            t % score_bins(j) = SCORE_FLUX
            if (t % find_filter(FILTER_ENERGYOUT) > 0) then
              call fatal_error("Cannot tally flux with an outgoing energy &
                   &filter.")
            end if
          case ('flux-yn')
            ! Prohibit user from tallying flux for an individual nuclide
            if (.not. (t % n_nuclide_bins == 1 .and. &
                 t % nuclide_bins(1) == -1)) then
              call fatal_error("Cannot tally flux for an individual nuclide.")
            end if

            if (t % find_filter(FILTER_ENERGYOUT) > 0) then
              call fatal_error("Cannot tally flux with an outgoing energy &
                   &filter.")
            end if

            t % score_bins(j : j + n_bins - 1) = SCORE_FLUX_YN
            t % moment_order(j : j + n_bins - 1) = n_order
            j = j + n_bins  - 1

          case ('total')
            t % score_bins(j) = SCORE_TOTAL
            if (t % find_filter(FILTER_ENERGYOUT) > 0) then
              call fatal_error("Cannot tally total reaction rate with an &
                   &outgoing energy filter.")
            end if

          case ('total-yn')
            if (t % find_filter(FILTER_ENERGYOUT) > 0) then
              call fatal_error("Cannot tally total reaction rate with an &
                   &outgoing energy filter.")
            end if

            t % score_bins(j : j + n_bins - 1) = SCORE_TOTAL_YN
            t % moment_order(j : j + n_bins - 1) = n_order
            j = j + n_bins - 1

          case ('scatter')
            t % score_bins(j) = SCORE_SCATTER

          case ('nu-scatter')
            t % score_bins(j) = SCORE_NU_SCATTER

            ! Set tally estimator to analog
            t % estimator = ESTIMATOR_ANALOG
          case ('scatter-n')
            if (n_order == 0) then
              t % score_bins(j) = SCORE_SCATTER
            else
              t % score_bins(j) = SCORE_SCATTER_N
              ! Set tally estimator to analog
              t % estimator = ESTIMATOR_ANALOG
            end if
            t % moment_order(j) = n_order

          case ('nu-scatter-n')
            ! Set tally estimator to analog
            t % estimator = ESTIMATOR_ANALOG
            if (n_order == 0) then
              t % score_bins(j) = SCORE_NU_SCATTER
            else
              t % score_bins(j) = SCORE_NU_SCATTER_N
            end if
            t % moment_order(j) = n_order

          case ('scatter-pn')
            t % estimator = ESTIMATOR_ANALOG
            ! Setup P0:Pn
            t % score_bins(j : j + n_bins - 1) = SCORE_SCATTER_PN
            t % moment_order(j : j + n_bins - 1) = n_order
            j = j + n_bins - 1

          case ('nu-scatter-pn')
            t % estimator = ESTIMATOR_ANALOG
            ! Setup P0:Pn
            t % score_bins(j : j + n_bins - 1) = SCORE_NU_SCATTER_PN
            t % moment_order(j : j + n_bins - 1) = n_order
            j = j + n_bins - 1

          case ('scatter-yn')
            t % estimator = ESTIMATOR_ANALOG
            ! Setup P0:Pn
            t % score_bins(j : j + n_bins - 1) = SCORE_SCATTER_YN
            t % moment_order(j : j + n_bins - 1) = n_order
            j = j + n_bins - 1

          case ('nu-scatter-yn')
            t % estimator = ESTIMATOR_ANALOG
            ! Setup P0:Pn
            t % score_bins(j : j + n_bins - 1) = SCORE_NU_SCATTER_YN
            t % moment_order(j : j + n_bins - 1) = n_order
            j = j + n_bins - 1

          case('transport')
            t % score_bins(j) = SCORE_TRANSPORT

            ! Set tally estimator to analog
            t % estimator = ESTIMATOR_ANALOG
          case ('diffusion')
            call fatal_error("Diffusion score no longer supported for tallies, &
                 &please remove")
          case ('n1n')
            t % score_bins(j) = SCORE_N_1N

            ! Set tally estimator to analog
            t % estimator = ESTIMATOR_ANALOG
          case ('n2n')
            t % score_bins(j) = N_2N

          case ('n3n')
            t % score_bins(j) = N_3N

          case ('n4n')
            t % score_bins(j) = N_4N

          case ('absorption')
            t % score_bins(j) = SCORE_ABSORPTION
            if (t % find_filter(FILTER_ENERGYOUT) > 0) then
              call fatal_error("Cannot tally absorption rate with an outgoing &
                   &energy filter.")
            end if
          case ('fission')
            t % score_bins(j) = SCORE_FISSION
            if (t % find_filter(FILTER_ENERGYOUT) > 0) then
              call fatal_error("Cannot tally fission rate with an outgoing &
                   &energy filter.")
            end if
          case ('nu-fission')
            t % score_bins(j) = SCORE_NU_FISSION
            if (t % find_filter(FILTER_ENERGYOUT) > 0) then
              ! Set tally estimator to analog
              t % estimator = ESTIMATOR_ANALOG
            end if
          case ('kappa-fission')
            t % score_bins(j) = SCORE_KAPPA_FISSION
          case ('current')
            t % score_bins(j) = SCORE_CURRENT
            t % type = TALLY_SURFACE_CURRENT

            ! Check to make sure that current is the only desired response
            ! for this tally
            if (n_words > 1) then
              call fatal_error("Cannot tally other scoring functions in the &
                   &same tally as surface currents. Separate other scoring &
                   &functions into a distinct tally.")
            end if

            ! Since the number of bins for the mesh filter was already set
            ! assuming it was a volume tally, we need to adjust the number
            ! of bins

            ! Get index of mesh filter
            k = t % find_filter(FILTER_MESH)

            ! Check to make sure mesh filter was specified
            if (k == 0) then
              call fatal_error("Cannot tally surface current without a mesh &
                   &filter.")
            end if

            ! Get pointer to mesh
            i_mesh = t % filters(k) % int_bins(1)
            m => meshes(i_mesh)

            ! We need to increase the dimension by one since we also need
            ! currents coming into and out of the boundary mesh cells.
            t % filters(k) % n_bins = product(m % dimension + 1)

            ! Copy filters to temporary array
            allocate(filters(t % n_filters + 1))
            filters(1:t % n_filters) = t % filters

            ! Move allocation back -- filters becomes deallocated during
            ! this call
            call move_alloc(FROM=filters, TO=t%filters)

            ! Add surface filter
            t % n_filters = t % n_filters + 1
            t % filters(t % n_filters) % type = FILTER_SURFACE
            t % filters(t % n_filters) % n_bins = 2 * m % n_dimension
            allocate(t % filters(t % n_filters) % int_bins(&
                 2 * m % n_dimension))
            if (m % n_dimension == 2) then
              t % filters(t % n_filters) % int_bins = (/ IN_RIGHT, &
                   OUT_RIGHT, IN_FRONT, OUT_FRONT /)
            elseif (m % n_dimension == 3) then
              t % filters(t % n_filters) % int_bins = (/ IN_RIGHT, &
                   OUT_RIGHT, IN_FRONT, OUT_FRONT, IN_TOP, OUT_TOP /)
            end if
            t % find_filter(FILTER_SURFACE) = t % n_filters

          case ('events')
            t % score_bins(j) = SCORE_EVENTS

          case default
            ! Assume that user has specified an MT number
            MT = int(str_to_int(score_name))

            if (MT /= ERROR_INT) then
              ! Specified score was an integer
              if (MT > 1) then
                t % score_bins(j) = MT
              else
                call fatal_error("Invalid MT on <scores>: " &
                     &// trim(sarray(l)))
              end if

            else
              ! Specified score was not an integer
              call fatal_error("Unknown scoring function: " &
                   &// trim(sarray(l)))
            end if

          end select
        end do
        t % n_score_bins = n_scores
        t % n_user_score_bins = n_words

        ! Deallocate temporary string array of scores
        deallocate(sarray)
      else
        call fatal_error("No <scores> specified on tally " &
             &// trim(to_str(t % id)) // ".")
      end if

      ! =======================================================================
      ! SET TALLY ESTIMATOR

      ! Check if user specified estimator
      if (check_for_node(node_tal, "estimator")) then
        temp_str = ''
        call get_node_value(node_tal, "estimator", temp_str)
        select case(trim(temp_str))
        case ('analog')
          t % estimator = ESTIMATOR_ANALOG

        case ('tracklength', 'track-length', 'pathlength', 'path-length')
          ! If the estimator was set to an analog estimator, this means the
          ! tally needs post-collision information
          if (t % estimator == ESTIMATOR_ANALOG) then
            call fatal_error("Cannot use track-length estimator for tally " &
                 &// to_str(t % id))
          end if

          ! Set estimator to track-length estimator
          t % estimator = ESTIMATOR_TRACKLENGTH

        case default
          call fatal_error("Invalid estimator '" // trim(temp_str) &
               &// "' on tally " // to_str(t % id))
        end select
      end if

      ! Add tally to dictionary
      call tally_dict % add_key(t % id, i)

    end do READ_TALLIES

    ! Close XML document
    call close_xmldoc(doc)

  end subroutine read_tallies_xml

!===============================================================================
! READ_PLOTS_XML reads data from a plots.xml file
!===============================================================================

  subroutine read_plots_xml()

    integer :: i, j
    integer :: n_cols, col_id, n_comp, n_masks, n_meshlines
    integer :: meshid
    integer :: i_mesh
    integer, allocatable :: iarray(:)
    logical :: file_exists              ! does plots.xml file exist?
    character(MAX_LINE_LEN) :: filename ! absolute path to plots.xml
    character(MAX_LINE_LEN) :: temp_str
    character(MAX_WORD_LEN) :: meshtype
    type(ObjectPlot), pointer :: pl => null()
    type(Node), pointer :: doc => null()
    type(Node), pointer :: node_plot => null()
    type(Node), pointer :: node_col => null()
    type(Node), pointer :: node_mask => null()
    type(Node), pointer :: node_meshlines => null()
    type(NodeList), pointer :: node_plot_list => null()
    type(NodeList), pointer :: node_col_list => null()
    type(NodeList), pointer :: node_mask_list => null()
    type(NodeList), pointer :: node_meshline_list => null()

    ! Check if plots.xml exists
    filename = trim(path_input) // "plots.xml"
    inquire(FILE=filename, EXIST=file_exists)
    if (.not. file_exists) then
      call fatal_error("Plots XML file '" // trim(filename) &
           &// "' does not exist!")
    end if

    ! Display output message
    call write_message("Reading plot XML file...", 5)

    ! Parse plots.xml file
    call open_xmldoc(doc, filename)

    ! Get list pointer to XML <plot>
    call get_node_list(doc, "plot", node_plot_list)

    ! Allocate plots array
    n_plots = get_list_size(node_plot_list)
    allocate(plots(n_plots))

    READ_PLOTS: do i = 1, n_plots
      pl => plots(i)

      ! Get pointer to plot XML node
      call get_list_item(node_plot_list, i, node_plot)

      ! Copy data into plots
      if (check_for_node(node_plot, "id")) then
        call get_node_value(node_plot, "id", pl % id)
      else
        call fatal_error("Must specify plot id in plots XML file.")
      end if

      ! Check to make sure 'id' hasn't been used
      if (plot_dict % has_key(pl % id)) then
        call fatal_error("Two or more plots use the same unique ID: " &
             &// to_str(pl % id))
      end if

      ! Copy plot type
      temp_str = 'slice'
      if (check_for_node(node_plot, "type")) &
        call get_node_value(node_plot, "type", temp_str)
      temp_str = to_lower(temp_str)
      select case (trim(temp_str))
      case ("slice")
        pl % type = PLOT_TYPE_SLICE
      case ("voxel")
        pl % type = PLOT_TYPE_VOXEL
      case default
        call fatal_error("Unsupported plot type '" // trim(temp_str) &
             &// "' in plot " // trim(to_str(pl % id)))
      end select

      ! Set output file path
      filename = trim(to_str(pl % id)) // "_plot"
      if (check_for_node(node_plot, "filename")) &
        call get_node_value(node_plot, "filename", filename)
      select case (pl % type)
      case (PLOT_TYPE_SLICE)
        pl % path_plot = trim(path_input) // trim(filename) // ".ppm"
      case (PLOT_TYPE_VOXEL)
        pl % path_plot = trim(path_input) // trim(filename) // ".voxel"
      end select

      ! Copy plot pixel size
      if (pl % type == PLOT_TYPE_SLICE) then
        if (get_arraysize_integer(node_plot, "pixels") == 2) then
          call get_node_array(node_plot, "pixels", pl % pixels(1:2))
        else
          call fatal_error("<pixels> must be length 2 in slice plot " &
               &// trim(to_str(pl % id)))
        end if
      else if (pl % type == PLOT_TYPE_VOXEL) then
        if (get_arraysize_integer(node_plot, "pixels") == 3) then
          call get_node_array(node_plot, "pixels", pl % pixels(1:3))
        else
          call fatal_error("<pixels> must be length 3 in voxel plot " &
               &// trim(to_str(pl % id)))
        end if
      end if

      ! Copy plot background color
      if (check_for_node(node_plot, "background")) then
        if (pl % type == PLOT_TYPE_VOXEL) then
          if (master) call warning("Background color ignored in voxel plot " &
               &// trim(to_str(pl % id)))
        end if
        if (get_arraysize_integer(node_plot, "background") == 3) then
          call get_node_array(node_plot, "background", pl % not_found % rgb)
        else
          call fatal_error("Bad background RGB in plot " &
               &// trim(to_str(pl % id)))
        end if
      else
        pl % not_found % rgb = (/ 255, 255, 255 /)
      end if

      ! Copy plot basis
      if (pl % type == PLOT_TYPE_SLICE) then
        temp_str = 'xy'
        if (check_for_node(node_plot, "basis")) &
          call get_node_value(node_plot, "basis", temp_str)
        temp_str = to_lower(temp_str)
        select case (trim(temp_str))
        case ("xy")
          pl % basis = PLOT_BASIS_XY
        case ("xz")
          pl % basis = PLOT_BASIS_XZ
        case ("yz")
          pl % basis = PLOT_BASIS_YZ
        case default
          call fatal_error("Unsupported plot basis '" // trim(temp_str) &
               &// "' in plot " // trim(to_str(pl % id)))
        end select
      end if

      ! Copy plotting origin
      if (get_arraysize_double(node_plot, "origin") == 3) then
        call get_node_array(node_plot, "origin", pl % origin)
      else
        call fatal_error("Origin must be length 3 in plot " &
             &// trim(to_str(pl % id)))
      end if

      ! Copy plotting width
      if (pl % type == PLOT_TYPE_SLICE) then
        if (get_arraysize_double(node_plot, "width") == 2) then
          call get_node_array(node_plot, "width", pl % width(1:2))
        else
          call fatal_error("<width> must be length 2 in slice plot " &
               &// trim(to_str(pl % id)))
        end if
      else if (pl % type == PLOT_TYPE_VOXEL) then
        if (get_arraysize_double(node_plot, "width") == 3) then
          call get_node_array(node_plot, "width", pl % width(1:3))
        else
          call fatal_error("<width> must be length 3 in voxel plot " &
               &// trim(to_str(pl % id)))
        end if
      end if

      ! Copy plot cell universe level
      if (check_for_node(node_plot, "level")) then
        call get_node_value(node_plot, "level", pl % level)

        if (pl % level < 0) then
          call fatal_error("Bad universe level in plot " &
               &// trim(to_str(pl % id)))
        end if
      else
        pl % level = PLOT_LEVEL_LOWEST
      end if

      ! Copy plot color type and initialize all colors randomly
      temp_str = "cell"
      if (check_for_node(node_plot, "color")) &
        call get_node_value(node_plot, "color", temp_str)
      temp_str = to_lower(temp_str)
      select case (trim(temp_str))
      case ("cell")

        pl % color_by = PLOT_COLOR_CELLS
        allocate(pl % colors(n_cells))
        do j = 1, n_cells
          pl % colors(j) % rgb(1) = int(prn()*255)
          pl % colors(j) % rgb(2) = int(prn()*255)
          pl % colors(j) % rgb(3) = int(prn()*255)
        end do

      case ("mat", "material")

        pl % color_by = PLOT_COLOR_MATS
        allocate(pl % colors(n_materials))
        do j = 1, n_materials
          pl % colors(j) % rgb(1) = int(prn()*255)
          pl % colors(j) % rgb(2) = int(prn()*255)
          pl % colors(j) % rgb(3) = int(prn()*255)
        end do

      case default
        call fatal_error("Unsupported plot color type '" // trim(temp_str) &
             &// "' in plot " // trim(to_str(pl % id)))
      end select

      ! Get the number of <col_spec> nodes and get a list of them
      call get_node_list(node_plot, "col_spec", node_col_list)
      n_cols = get_list_size(node_col_list)

      ! Copy user specified colors
      if (n_cols /= 0) then

        if (pl % type == PLOT_TYPE_VOXEL) then
          if (master) call warning("Color specifications ignored in voxel &
               &plot " // trim(to_str(pl % id)))
        end if

        do j = 1, n_cols

          ! Get pointer to color spec XML node
          call get_list_item(node_col_list, j, node_col)

          ! Check and make sure 3 values are specified for RGB
          if (get_arraysize_double(node_col, "rgb") /= 3) then
            call fatal_error("Bad RGB in plot " &
                 &// trim(to_str(pl % id)))
          end if

          ! Ensure that there is an id for this color specification
          if (check_for_node(node_col, "id")) then
            call get_node_value(node_col, "id", col_id)
          else
            call fatal_error("Must specify id for color specification in &
                 &plot " // trim(to_str(pl % id)))
          end if

          ! Add RGB
          if (pl % color_by == PLOT_COLOR_CELLS) then

            if (cell_dict % has_key(col_id)) then
              col_id = cell_dict % get_key(col_id)
              call get_node_array(node_col, "rgb", pl % colors(col_id) % rgb)
            else
              call fatal_error("Could not find cell " // trim(to_str(col_id)) &
                   &// " specified in plot " // trim(to_str(pl % id)))
            end if

          else if (pl % color_by == PLOT_COLOR_MATS) then

            if (material_dict % has_key(col_id)) then
              col_id = material_dict % get_key(col_id)
              call get_node_array(node_col, "rgb", pl % colors(col_id) % rgb)
            else
              call fatal_error("Could not find material " &
                   &// trim(to_str(col_id)) // " specified in plot " &
                   &// trim(to_str(pl % id)))
            end if

          end if
        end do
      end if

      ! Deal with meshlines
      call get_node_list(node_plot, "meshlines", node_meshline_list)
      n_meshlines = get_list_size(node_meshline_list)
      if (n_meshlines /= 0) then

        if (pl % type == PLOT_TYPE_VOXEL) then
          call warning("Meshlines ignored in voxel plot " &
               &// trim(to_str(pl % id)))
        end if

        select case(n_meshlines)
          case (0)
            ! Skip if no meshlines are specified
          case (1)

            ! Get pointer to meshlines
            call get_list_item(node_meshline_list, 1, node_meshlines)

            ! Check mesh type
            if (check_for_node(node_meshlines, "meshtype")) then
              call get_node_value(node_meshlines, "meshtype", meshtype)
            else
              call fatal_error("Must specify a meshtype for meshlines &
                   &specification in plot " // trim(to_str(pl % id)))
            end if

            ! Ensure that there is a linewidth for this meshlines specification
            if (check_for_node(node_meshlines, "linewidth")) then
              call get_node_value(node_meshlines, "linewidth", &
                  pl % meshlines_width)
            else
              call fatal_error("Must specify a linewidth for meshlines &
                   &specification in plot " // trim(to_str(pl % id)))
            end if

            ! Check for color
            if (check_for_node(node_meshlines, "color")) then

              ! Check and make sure 3 values are specified for RGB
              if (get_arraysize_double(node_meshlines, "color") /= 3) then
                call fatal_error("Bad RGB for meshlines color in plot " &
                     &// trim(to_str(pl % id)))
              end if

              call get_node_array(node_meshlines, "color", &
                  pl % meshlines_color % rgb)
            else

              pl % meshlines_color % rgb = (/ 0, 0, 0 /)

            end if

            ! Set mesh based on type
            select case (trim(meshtype))
            case ('ufs')

              if (.not. associated(ufs_mesh)) then
                call fatal_error("No UFS mesh for meshlines on plot " &
                     &// trim(to_str(pl % id)))
              end if

              pl % meshlines_mesh => ufs_mesh

            case ('cmfd')

              if (.not. cmfd_run) then
                call fatal_error("Need CMFD run to plot CMFD mesh for &
                     &meshlines on plot " // trim(to_str(pl % id)))
              end if

              i_mesh = cmfd_tallies(1) % &
                  filters(cmfd_tallies(1) % find_filter(FILTER_MESH)) % &
                  int_bins(1)
              pl % meshlines_mesh => meshes(i_mesh)

            case ('entropy')

              if (.not. associated(entropy_mesh)) then
                call fatal_error("No entropy mesh for meshlines on plot " &
                     &// trim(to_str(pl % id)))
              end if

              if (.not. allocated(entropy_mesh % dimension)) then
                call fatal_error("No dimension specified on entropy mesh &
                     &for meshlines on plot " // trim(to_str(pl % id)))
              end if

              pl % meshlines_mesh => entropy_mesh

            case ('tally')

              ! Ensure that there is a mesh id if the type is tally
              if (check_for_node(node_meshlines, "id")) then
                call get_node_value(node_meshlines, "id", meshid)
              else
                call fatal_error("Must specify a mesh id for meshlines tally &
                     &mesh specification in plot " // trim(to_str(pl % id)))
              end if

              ! Check if the specified tally mesh exists
              if (mesh_dict % has_key(meshid)) then
                pl % meshlines_mesh => meshes(mesh_dict % get_key(meshid))
                if (meshes(meshid) % type /= LATTICE_RECT) then
                  call fatal_error("Non-rectangular mesh specified in &
                       &meshlines for plot " // trim(to_str(pl % id)))
                end if
              else
                call fatal_error("Could not find mesh " &
                     &// trim(to_str(meshid)) // " specified in meshlines for &
                     &plot " // trim(to_str(pl % id)))
              end if

            case default
              call fatal_error("Invalid type for meshlines on plot " &
                    &// trim(to_str(pl % id)) // ": " // trim(meshtype))
            end select

          case default
            call fatal_error("Mutliple meshlines specified in plot " &
                 &// trim(to_str(pl % id)))
        end select

      end if

      ! Deal with masks
      call get_node_list(node_plot, "mask", node_mask_list)
      n_masks = get_list_size(node_mask_list)
      if (n_masks /= 0) then

        if (pl % type == PLOT_TYPE_VOXEL) then
          if (master) call warning("Mask ignored in voxel plot " &
               &// trim(to_str(pl % id)))
        end if

        select case(n_masks)
          case default
            call fatal_error("Mutliple masks specified in plot " &
                 &// trim(to_str(pl % id)))
          case (1)

            ! Get pointer to mask
            call get_list_item(node_mask_list, 1, node_mask)

            ! Determine how many components there are and allocate
            n_comp = 0
            n_comp = get_arraysize_integer(node_mask, "components")
            if (n_comp == 0) then
              call fatal_error("Missing <components> in mask of plot " &
                   &// trim(to_str(pl % id)))
            end if
            allocate(iarray(n_comp))
            call get_node_array(node_mask, "components", iarray)

            ! First we need to change the user-specified identifiers to indices
            ! in the cell and material arrays
            do j=1, n_comp
              col_id = iarray(j)

              if (pl % color_by == PLOT_COLOR_CELLS) then

                if (cell_dict % has_key(col_id)) then
                  iarray(j) = cell_dict % get_key(col_id)
                else
                  call fatal_error("Could not find cell " &
                       &// trim(to_str(col_id)) // " specified in the mask in &
                       &plot " // trim(to_str(pl % id)))
                end if

              else if (pl % color_by == PLOT_COLOR_MATS) then

                if (material_dict % has_key(col_id)) then
                  iarray(j) = material_dict % get_key(col_id)
                else
                  call fatal_error("Could not find material " &
                       &// trim(to_str(col_id)) // " specified in the mask in &
                       &plot " // trim(to_str(pl % id)))
                end if

              end if
            end do

            ! Alter colors based on mask information
            do j=1,size(pl % colors)
              if (.not. any(j .eq. iarray)) then
                if (check_for_node(node_mask, "background")) then
                  call get_node_array(node_mask, "background", pl % colors(j) % rgb)
                else
                  call fatal_error("Missing <background> in mask of plot " &
                       &// trim(to_str(pl % id)))
                end if
              end if
            end do

            deallocate(iarray)

        end select

      end if

      ! Add plot to dictionary
      call plot_dict % add_key(pl % id, i)

    end do READ_PLOTS

    ! Close plots XML file
    call close_xmldoc(doc)

  end subroutine read_plots_xml

!===============================================================================
! READ_CROSS_SECTIONS_XML reads information from a cross_sections.xml file. This
! file contains a listing of the ACE cross sections that may be used.
!===============================================================================

  subroutine read_cross_sections_xml()

    integer :: i           ! loop index
    integer :: filetype    ! default file type
    integer :: recl        ! default record length
    integer :: entries     ! default number of entries
    logical :: file_exists ! does cross_sections.xml exist?
    character(MAX_WORD_LEN)  :: directory ! directory with cross sections
    character(MAX_LINE_LEN)  :: temp_str
    type(XsListing), pointer :: listing => null()
    type(Node), pointer :: doc => null()
    type(Node), pointer :: node_ace => null()
    type(NodeList), pointer :: node_ace_list => null()

    ! Check if cross_sections.xml exists
    inquire(FILE=path_cross_sections, EXIST=file_exists)
    if (.not. file_exists) then
       ! Could not find cross_sections.xml file
       call fatal_error("Cross sections XML file '" &
            &// trim(path_cross_sections) // "' does not exist!")
    end if

    call write_message("Reading cross sections XML file...", 5)

    ! Parse cross_sections.xml file
    call open_xmldoc(doc, path_cross_sections)

    if (check_for_node(doc, "directory")) then
       ! Copy directory information if present
       call get_node_value(doc, "directory", directory)
    else
       ! If no directory is listed in cross_sections.xml, by default select the
       ! directory in which the cross_sections.xml file resides
       i = index(path_cross_sections, "/", BACK=.true.)
       directory = path_cross_sections(1:i)
    end if

    ! determine whether binary/ascii
    temp_str = ''
    if (check_for_node(doc, "filetype")) &
      call get_node_value(doc, "filetype", temp_str)
    if (trim(temp_str) == 'ascii') then
       filetype = ASCII
    elseif (trim(temp_str) == 'binary') then
       filetype = BINARY
    elseif (len_trim(temp_str) == 0) then
       filetype = ASCII
    else
       call fatal_error("Unknown filetype in cross_sections.xml: " &
            &// trim(temp_str))
    end if

    ! copy default record length and entries for binary files
    if (filetype == BINARY) then
      call get_node_value(doc, "record_length", recl)
      call get_node_value(doc, "entries", entries)
    end if

    ! Get node list of all <ace_table>
    call get_node_list(doc, "ace_table", node_ace_list)
    n_listings = get_list_size(node_ace_list)

    ! Allocate xs_listings array
    if (n_listings == 0) then
       call fatal_error("No ACE table listings present in cross_sections.xml &
            &file!")
    else
       allocate(xs_listings(n_listings))
    end if

    do i = 1, n_listings
       listing => xs_listings(i)

       ! Get pointer to ace table XML node
       call get_list_item(node_ace_list, i, node_ace)

       ! copy a number of attributes
       call get_node_value(node_ace, "name", listing % name)
       if (check_for_node(node_ace, "alias")) &
         call get_node_value(node_ace, "alias", listing % alias)
       call get_node_value(node_ace, "zaid", listing % zaid)
       call get_node_value(node_ace, "awr", listing % awr)
       if (check_for_node(node_ace, "temperature")) &
         call get_node_value(node_ace, "temperature", listing % kT)
       call get_node_value(node_ace, "location", listing % location)

       ! determine type of cross section
       if (ends_with(listing % name, 'c')) then
          listing % type = ACE_NEUTRON
       elseif (ends_with(listing % name, 't')) then
          listing % type = ACE_THERMAL
       end if

       ! set filetype, record length, and number of entries
       if (check_for_node(node_ace, "filetype")) then
         temp_str = ''
         call get_node_value(node_ace, "filetype", temp_str)
         if (temp_str == 'ascii') then
           listing % filetype = ASCII
         else if (temp_str == 'binary') then
           listing % filetype = BINARY
         end if
       else
         listing % filetype = filetype
       end if

       ! Set record length and entries for binary files
       if (filetype == BINARY) then
         listing % recl     = recl
         listing % entries  = entries
       end if

       ! determine metastable state
       if (.not.check_for_node(node_ace, "metastable")) then
          listing % metastable = .false.
       else
          listing % metastable = .true.
       end if

       ! determine path of cross section table
       if (check_for_node(node_ace, "path")) then
         call get_node_value(node_ace, "path", temp_str)
       else
         call fatal_error("Path missing for isotope " // listing % name)
       end if

       if (starts_with(temp_str, '/')) then
          listing % path = trim(temp_str)
       else
          if (ends_with(directory,'/')) then
             listing % path = trim(directory) // trim(temp_str)
          else
             listing % path = trim(directory) // '/' // trim(temp_str)
          end if
       end if

       ! create dictionary entry for both name and alias
       call xs_listing_dict % add_key(to_lower(listing % name), i)
       if (check_for_node(node_ace, "alias")) then
         call xs_listing_dict % add_key(to_lower(listing % alias), i)
       end if
    end do

    ! Check that 0K nuclides are listed in the cross_sections.xml file
    do i = 1, n_res_scatterers_total
      if (.not. xs_listing_dict % has_key(trim(nuclides_0K(i) % name_0K))) then
        call fatal_error("Could not find nuclide " &
             &// trim(nuclides_0K(i) % name_0K) &
             &// " in cross_sections.xml file!")
      end if
    end do

    ! Close cross sections XML file
    call close_xmldoc(doc)

  end subroutine read_cross_sections_xml

!===============================================================================
! EXPAND_NATURAL_ELEMENT converts natural elements specified using an <element>
! tag within a material into individual isotopes based on IUPAC Isotopic
! Compositions of the Elements 2009 (doi:10.1351/PAC-REP-10-06-02). In some
! cases, modifications have been made to work with ENDF/B-VII.1 where
! evaluations of particular isotopes don't exist.
!===============================================================================

  subroutine expand_natural_element(name, xs, density, list_names, &
       list_density)

    character(*),   intent(in)    :: name
    character(*),   intent(in)    :: xs
    real(8),        intent(in)    :: density
    type(ListChar), intent(inout) :: list_names
    type(ListReal), intent(inout) :: list_density

    character(2) :: element_name

    element_name = name(1:2)

    select case (to_lower(element_name))
    case ('h')
      call list_names % append('1001.' // xs)
      call list_density % append(density * 0.999885_8)
      call list_names % append('1002.' // xs)
      call list_density % append(density * 0.000115_8)

    case ('he')
      call list_names % append('2003.' // xs)
      call list_density % append(density * 0.00000134_8)
      call list_names % append('2004.' // xs)
      call list_density % append(density * 0.99999866_8)

    case ('li')
      call list_names % append('3006.' // xs)
      call list_density % append(density * 0.0759_8)
      call list_names % append('3007.' // xs)
      call list_density % append(density * 0.9241_8)

    case ('be')
      call list_names % append('4009.' // xs)
      call list_density % append(density)

    case ('b')
      call list_names % append('5010.' // xs)
      call list_density % append(density * 0.199_8)
      call list_names % append('5011.' // xs)
      call list_density % append(density * 0.801_8)

    case ('c')
      ! No evaluations split up Carbon into isotopes yet
      call list_names % append('6000.' // xs)
      call list_density % append(density)

    case ('n')
      call list_names % append('7014.' // xs)
      call list_density % append(density * 0.99636_8)
      call list_names % append('7015.' // xs)
      call list_density % append(density * 0.00364_8)

    case ('o')
      if (default_expand == JEFF_32) then
        call list_names % append('8016.' // xs)
        call list_density % append(density * 0.99757_8)
        call list_names % append('8017.' // xs)
        call list_density % append(density * 0.00038_8)
        call list_names % append('8018.' // xs)
        call list_density % append(density * 0.00205_8)
      elseif (default_expand >= JENDL_32 .and. default_expand <= JENDL_40) then
        call list_names % append('8016.' // xs)
        call list_density % append(density)
      else
        call list_names % append('8016.' // xs)
        call list_density % append(density * 0.99962_8)
        call list_names % append('8017.' // xs)
        call list_density % append(density * 0.00038_8)
      end if

    case ('f')
      call list_names % append('9019.' // xs)
      call list_density % append(density)

    case ('ne')
      call list_names % append('10020.' // xs)
      call list_density % append(density * 0.9048_8)
      call list_names % append('10021.' // xs)
      call list_density % append(density * 0.0027_8)
      call list_names % append('10022.' // xs)
      call list_density % append(density * 0.0925_8)

    case ('na')
      call list_names % append('11023.' // xs)
      call list_density % append(density)

    case ('mg')
      call list_names % append('12024.' // xs)
      call list_density % append(density * 0.7899_8)
      call list_names % append('12025.' // xs)
      call list_density % append(density * 0.1000_8)
      call list_names % append('12026.' // xs)
      call list_density % append(density * 0.1101_8)

    case ('al')
      call list_names % append('13027.' // xs)
      call list_density % append(density)

    case ('si')
      call list_names % append('14028.' // xs)
      call list_density % append(density * 0.92223_8)
      call list_names % append('14029.' // xs)
      call list_density % append(density * 0.04685_8)
      call list_names % append('14030.' // xs)
      call list_density % append(density * 0.03092_8)

    case ('p')
      call list_names % append('15031.' // xs)
      call list_density % append(density)

    case ('s')
      call list_names % append('16032.' // xs)
      call list_density % append(density * 0.9499_8)
      call list_names % append('16033.' // xs)
      call list_density % append(density * 0.0075_8)
      call list_names % append('16034.' // xs)
      call list_density % append(density * 0.0425_8)
      call list_names % append('16036.' // xs)
      call list_density % append(density * 0.0001_8)

    case ('cl')
      call list_names % append('17035.' // xs)
      call list_density % append(density * 0.7576_8)
      call list_names % append('17037.' // xs)
      call list_density % append(density * 0.2424_8)

    case ('ar')
      call list_names % append('18036.' // xs)
      call list_density % append(density * 0.003336_8)
      call list_names % append('18038.' // xs)
      call list_density % append(density * 0.000629_8)
      call list_names % append('18040.' // xs)
      call list_density % append(density * 0.996035_8)

    case ('k')
      call list_names % append('19039.' // xs)
      call list_density % append(density * 0.932581_8)
      call list_names % append('19040.' // xs)
      call list_density % append(density * 0.000117_8)
      call list_names % append('19041.' // xs)
      call list_density % append(density * 0.067302_8)

    case ('ca')
      call list_names % append('20040.' // xs)
      call list_density % append(density * 0.96941_8)
      call list_names % append('20042.' // xs)
      call list_density % append(density * 0.00647_8)
      call list_names % append('20043.' // xs)
      call list_density % append(density * 0.00135_8)
      call list_names % append('20044.' // xs)
      call list_density % append(density * 0.02086_8)
      call list_names % append('20046.' // xs)
      call list_density % append(density * 0.00004_8)
      call list_names % append('20048.' // xs)
      call list_density % append(density * 0.00187_8)

    case ('sc')
      call list_names % append('21045.' // xs)
      call list_density % append(density)

    case ('ti')
      call list_names % append('22046.' // xs)
      call list_density % append(density * 0.0825_8)
      call list_names % append('22047.' // xs)
      call list_density % append(density * 0.0744_8)
      call list_names % append('22048.' // xs)
      call list_density % append(density * 0.7372_8)
      call list_names % append('22049.' // xs)
      call list_density % append(density * 0.0541_8)
      call list_names % append('22050.' // xs)
      call list_density % append(density * 0.0518_8)

    case ('v')
      if (default_expand == ENDF_BVII0 .or. default_expand == JEFF_311 &
           .or. default_expand == JEFF_32 .or. &
           (default_expand >= JENDL_32 .and. default_expand <= JENDL_33)) then
        call list_names % append('23000.' // xs)
        call list_density % append(density)
      else
        call list_names % append('23050.' // xs)
        call list_density % append(density * 0.0025_8)
        call list_names % append('23051.' // xs)
        call list_density % append(density * 0.9975_8)
      end if

    case ('cr')
      call list_names % append('24050.' // xs)
      call list_density % append(density * 0.04345_8)
      call list_names % append('24052.' // xs)
      call list_density % append(density * 0.83789_8)
      call list_names % append('24053.' // xs)
      call list_density % append(density * 0.09501_8)
      call list_names % append('24054.' // xs)
      call list_density % append(density * 0.02365_8)

    case ('mn')
      call list_names % append('25055.' // xs)
      call list_density % append(density)

    case ('fe')
      call list_names % append('26054.' // xs)
      call list_density % append(density * 0.05845_8)
      call list_names % append('26056.' // xs)
      call list_density % append(density * 0.91754_8)
      call list_names % append('26057.' // xs)
      call list_density % append(density * 0.02119_8)
      call list_names % append('26058.' // xs)
      call list_density % append(density * 0.00282_8)

    case ('co')
      call list_names % append('27059.' // xs)
      call list_density % append(density)

    case ('ni')
      call list_names % append('28058.' // xs)
      call list_density % append(density * 0.68077_8)
      call list_names % append('28060.' // xs)
      call list_density % append(density * 0.26223_8)
      call list_names % append('28061.' // xs)
      call list_density % append(density * 0.011399_8)
      call list_names % append('28062.' // xs)
      call list_density % append(density * 0.036346_8)
      call list_names % append('28064.' // xs)
      call list_density % append(density * 0.009255_8)

    case ('cu')
      call list_names % append('29063.' // xs)
      call list_density % append(density * 0.6915_8)
      call list_names % append('29065.' // xs)
      call list_density % append(density * 0.3085_8)

    case ('zn')
      if (default_expand == ENDF_BVII0 .or. default_expand == &
           JEFF_311 .or. default_expand == JEFF_312) then
        call list_names % append('30000.' // xs)
        call list_density % append(density)
      else
        call list_names % append('30064.' // xs)
        call list_density % append(density * 0.4917_8)
        call list_names % append('30066.' // xs)
        call list_density % append(density * 0.2773_8)
        call list_names % append('30067.' // xs)
        call list_density % append(density * 0.0404_8)
        call list_names % append('30068.' // xs)
        call list_density % append(density * 0.1845_8)
        call list_names % append('30070.' // xs)
        call list_density % append(density * 0.0061_8)
      end if

    case ('ga')
      if (default_expand == JEFF_311 .or. default_expand == JEFF_312) then
        call list_names % append('31000.' // xs)
        call list_density % append(density)
      else
        call list_names % append('31069.' // xs)
        call list_density % append(density * 0.60108_8)
        call list_names % append('31071.' // xs)
        call list_density % append(density * 0.39892_8)
      end if

    case ('ge')
      call list_names % append('32070.' // xs)
      call list_density % append(density * 0.2057_8)
      call list_names % append('32072.' // xs)
      call list_density % append(density * 0.2745_8)
      call list_names % append('32073.' // xs)
      call list_density % append(density * 0.0775_8)
      call list_names % append('32074.' // xs)
      call list_density % append(density * 0.3650_8)
      call list_names % append('32076.' // xs)
      call list_density % append(density * 0.0773_8)

    case ('as')
      call list_names % append('33075.' // xs)
      call list_density % append(density)

    case ('se')
      call list_names % append('34074.' // xs)
      call list_density % append(density * 0.0089_8)
      call list_names % append('34076.' // xs)
      call list_density % append(density * 0.0937_8)
      call list_names % append('34077.' // xs)
      call list_density % append(density * 0.0763_8)
      call list_names % append('34078.' // xs)
      call list_density % append(density * 0.2377_8)
      call list_names % append('34080.' // xs)
      call list_density % append(density * 0.4961_8)
      call list_names % append('34082.' // xs)
      call list_density % append(density * 0.0873_8)

    case ('br')
      call list_names % append('35079.' // xs)
      call list_density % append(density * 0.5069_8)
      call list_names % append('35081.' // xs)
      call list_density % append(density * 0.4931_8)

    case ('kr')
      call list_names % append('36078.' // xs)
      call list_density % append(density * 0.00355_8)
      call list_names % append('36080.' // xs)
      call list_density % append(density * 0.02286_8)
      call list_names % append('36082.' // xs)
      call list_density % append(density * 0.11593_8)
      call list_names % append('36083.' // xs)
      call list_density % append(density * 0.11500_8)
      call list_names % append('36084.' // xs)
      call list_density % append(density * 0.56987_8)
      call list_names % append('36086.' // xs)
      call list_density % append(density * 0.17279_8)

    case ('rb')
      call list_names % append('37085.' // xs)
      call list_density % append(density * 0.7217_8)
      call list_names % append('37087.' // xs)
      call list_density % append(density * 0.2783_8)

    case ('sr')
      call list_names % append('38084.' // xs)
      call list_density % append(density * 0.0056_8)
      call list_names % append('38086.' // xs)
      call list_density % append(density * 0.0986_8)
      call list_names % append('38087.' // xs)
      call list_density % append(density * 0.0700_8)
      call list_names % append('38088.' // xs)
      call list_density % append(density * 0.8258_8)

    case ('y')
      call list_names % append('39089.' // xs)
      call list_density % append(density)

    case ('zr')
      call list_names % append('40090.' // xs)
      call list_density % append(density * 0.5145_8)
      call list_names % append('40091.' // xs)
      call list_density % append(density * 0.1122_8)
      call list_names % append('40092.' // xs)
      call list_density % append(density * 0.1715_8)
      call list_names % append('40094.' // xs)
      call list_density % append(density * 0.1738_8)
      call list_names % append('40096.' // xs)
      call list_density % append(density * 0.0280_8)

    case ('nb')
      call list_names % append('41093.' // xs)
      call list_density % append(density)

    case ('mo')
      call list_names % append('42092.' // xs)
      call list_density % append(density * 0.1453_8)
      call list_names % append('42094.' // xs)
      call list_density % append(density * 0.0915_8)
      call list_names % append('42095.' // xs)
      call list_density % append(density * 0.1584_8)
      call list_names % append('42096.' // xs)
      call list_density % append(density * 0.1667_8)
      call list_names % append('42097.' // xs)
      call list_density % append(density * 0.0960_8)
      call list_names % append('42098.' // xs)
      call list_density % append(density * 0.2439_8)
      call list_names % append('42100.' // xs)
      call list_density % append(density * 0.0982_8)

    case ('ru')
      call list_names % append('44096.' // xs)
      call list_density % append(density * 0.0554_8)
      call list_names % append('44098.' // xs)
      call list_density % append(density * 0.0187_8)
      call list_names % append('44099.' // xs)
      call list_density % append(density * 0.1276_8)
      call list_names % append('44100.' // xs)
      call list_density % append(density * 0.1260_8)
      call list_names % append('44101.' // xs)
      call list_density % append(density * 0.1706_8)
      call list_names % append('44102.' // xs)
      call list_density % append(density * 0.3155_8)
      call list_names % append('44104.' // xs)
      call list_density % append(density * 0.1862_8)

    case ('rh')
      call list_names % append('45103.' // xs)
      call list_density % append(density)

    case ('pd')
      call list_names % append('46102.' // xs)
      call list_density % append(density * 0.0102_8)
      call list_names % append('46104.' // xs)
      call list_density % append(density * 0.1114_8)
      call list_names % append('46105.' // xs)
      call list_density % append(density * 0.2233_8)
      call list_names % append('46106.' // xs)
      call list_density % append(density * 0.2733_8)
      call list_names % append('46108.' // xs)
      call list_density % append(density * 0.2646_8)
      call list_names % append('46110.' // xs)
      call list_density % append(density * 0.1172_8)

    case ('ag')
      call list_names % append('47107.' // xs)
      call list_density % append(density * 0.51839_8)
      call list_names % append('47109.' // xs)
      call list_density % append(density * 0.48161_8)

    case ('cd')
      call list_names % append('48106.' // xs)
      call list_density % append(density * 0.0125_8)
      call list_names % append('48108.' // xs)
      call list_density % append(density * 0.0089_8)
      call list_names % append('48110.' // xs)
      call list_density % append(density * 0.1249_8)
      call list_names % append('48111.' // xs)
      call list_density % append(density * 0.1280_8)
      call list_names % append('48112.' // xs)
      call list_density % append(density * 0.2413_8)
      call list_names % append('48113.' // xs)
      call list_density % append(density * 0.1222_8)
      call list_names % append('48114.' // xs)
      call list_density % append(density * 0.2873_8)
      call list_names % append('48116.' // xs)
      call list_density % append(density * 0.0749_8)

    case ('in')
      call list_names % append('49113.' // xs)
      call list_density % append(density * 0.0429_8)
      call list_names % append('49115.' // xs)
      call list_density % append(density * 0.9571_8)

    case ('sn')
      call list_names % append('50112.' // xs)
      call list_density % append(density * 0.0097_8)
      call list_names % append('50114.' // xs)
      call list_density % append(density * 0.0066_8)
      call list_names % append('50115.' // xs)
      call list_density % append(density * 0.0034_8)
      call list_names % append('50116.' // xs)
      call list_density % append(density * 0.1454_8)
      call list_names % append('50117.' // xs)
      call list_density % append(density * 0.0768_8)
      call list_names % append('50118.' // xs)
      call list_density % append(density * 0.2422_8)
      call list_names % append('50119.' // xs)
      call list_density % append(density * 0.0859_8)
      call list_names % append('50120.' // xs)
      call list_density % append(density * 0.3258_8)
      call list_names % append('50122.' // xs)
      call list_density % append(density * 0.0463_8)
      call list_names % append('50124.' // xs)
      call list_density % append(density * 0.0579_8)

    case ('sb')
      call list_names % append('51121.' // xs)
      call list_density % append(density * 0.5721_8)
      call list_names % append('51123.' // xs)
      call list_density % append(density * 0.4279_8)

    case ('te')
      call list_names % append('52120.' // xs)
      call list_density % append(density * 0.0009_8)
      call list_names % append('52122.' // xs)
      call list_density % append(density * 0.0255_8)
      call list_names % append('52123.' // xs)
      call list_density % append(density * 0.0089_8)
      call list_names % append('52124.' // xs)
      call list_density % append(density * 0.0474_8)
      call list_names % append('52125.' // xs)
      call list_density % append(density * 0.0707_8)
      call list_names % append('52126.' // xs)
      call list_density % append(density * 0.1884_8)
      call list_names % append('52128.' // xs)
      call list_density % append(density * 0.3174_8)
      call list_names % append('52130.' // xs)
      call list_density % append(density * 0.3408_8)

    case ('i')
      call list_names % append('53127.' // xs)
      call list_density % append(density)

    case ('xe')
      call list_names % append('54124.' // xs)
      call list_density % append(density * 0.000952_8)
      call list_names % append('54126.' // xs)
      call list_density % append(density * 0.000890_8)
      call list_names % append('54128.' // xs)
      call list_density % append(density * 0.019102_8)
      call list_names % append('54129.' // xs)
      call list_density % append(density * 0.264006_8)
      call list_names % append('54130.' // xs)
      call list_density % append(density * 0.040710_8)
      call list_names % append('54131.' // xs)
      call list_density % append(density * 0.212324_8)
      call list_names % append('54132.' // xs)
      call list_density % append(density * 0.269086_8)
      call list_names % append('54134.' // xs)
      call list_density % append(density * 0.104357_8)
      call list_names % append('54136.' // xs)
      call list_density % append(density * 0.088573_8)

    case ('cs')
      call list_names % append('55133.' // xs)
      call list_density % append(density)

    case ('ba')
      call list_names % append('56130.' // xs)
      call list_density % append(density * 0.00106_8)
      call list_names % append('56132.' // xs)
      call list_density % append(density * 0.00101_8)
      call list_names % append('56134.' // xs)
      call list_density % append(density * 0.02417_8)
      call list_names % append('56135.' // xs)
      call list_density % append(density * 0.06592_8)
      call list_names % append('56136.' // xs)
      call list_density % append(density * 0.07854_8)
      call list_names % append('56137.' // xs)
      call list_density % append(density * 0.11232_8)
      call list_names % append('56138.' // xs)
      call list_density % append(density * 0.71698_8)

    case ('la')
      call list_names % append('57138.' // xs)
      call list_density % append(density * 0.0008881_8)
      call list_names % append('57139.' // xs)
      call list_density % append(density * 0.9991119_8)

    case ('ce')
      call list_names % append('58136.' // xs)
      call list_density % append(density * 0.00185_8)
      call list_names % append('58138.' // xs)
      call list_density % append(density * 0.00251_8)
      call list_names % append('58140.' // xs)
      call list_density % append(density * 0.88450_8)
      call list_names % append('58142.' // xs)
      call list_density % append(density * 0.11114_8)

    case ('pr')
      call list_names % append('59141.' // xs)
      call list_density % append(density)

    case ('nd')
      call list_names % append('60142.' // xs)
      call list_density % append(density * 0.27152_8)
      call list_names % append('60143.' // xs)
      call list_density % append(density * 0.12174_8)
      call list_names % append('60144.' // xs)
      call list_density % append(density * 0.23798_8)
      call list_names % append('60145.' // xs)
      call list_density % append(density * 0.08293_8)
      call list_names % append('60146.' // xs)
      call list_density % append(density * 0.17189_8)
      call list_names % append('60148.' // xs)
      call list_density % append(density * 0.05756_8)
      call list_names % append('60150.' // xs)
      call list_density % append(density * 0.05638_8)

    case ('sm')
      call list_names % append('62144.' // xs)
      call list_density % append(density * 0.0307_8)
      call list_names % append('62147.' // xs)
      call list_density % append(density * 0.1499_8)
      call list_names % append('62148.' // xs)
      call list_density % append(density * 0.1124_8)
      call list_names % append('62149.' // xs)
      call list_density % append(density * 0.1382_8)
      call list_names % append('62150.' // xs)
      call list_density % append(density * 0.0738_8)
      call list_names % append('62152.' // xs)
      call list_density % append(density * 0.2675_8)
      call list_names % append('62154.' // xs)
      call list_density % append(density * 0.2275_8)

    case ('eu')
      call list_names % append('63151.' // xs)
      call list_density % append(density * 0.4781_8)
      call list_names % append('63153.' // xs)
      call list_density % append(density * 0.5219_8)

    case ('gd')
      call list_names % append('64152.' // xs)
      call list_density % append(density * 0.0020_8)
      call list_names % append('64154.' // xs)
      call list_density % append(density * 0.0218_8)
      call list_names % append('64155.' // xs)
      call list_density % append(density * 0.1480_8)
      call list_names % append('64156.' // xs)
      call list_density % append(density * 0.2047_8)
      call list_names % append('64157.' // xs)
      call list_density % append(density * 0.1565_8)
      call list_names % append('64158.' // xs)
      call list_density % append(density * 0.2484_8)
      call list_names % append('64160.' // xs)
      call list_density % append(density * 0.2186_8)

    case ('tb')
      call list_names % append('65159.' // xs)
      call list_density % append(density)

    case ('dy')
      call list_names % append('66156.' // xs)
      call list_density % append(density * 0.00056_8)
      call list_names % append('66158.' // xs)
      call list_density % append(density * 0.00095_8)
      call list_names % append('66160.' // xs)
      call list_density % append(density * 0.02329_8)
      call list_names % append('66161.' // xs)
      call list_density % append(density * 0.18889_8)
      call list_names % append('66162.' // xs)
      call list_density % append(density * 0.25475_8)
      call list_names % append('66163.' // xs)
      call list_density % append(density * 0.24896_8)
      call list_names % append('66164.' // xs)
      call list_density % append(density * 0.28260_8)

    case ('ho')
      call list_names % append('67165.' // xs)
      call list_density % append(density)

    case ('er')
      call list_names % append('68162.' // xs)
      call list_density % append(density * 0.00139_8)
      call list_names % append('68164.' // xs)
      call list_density % append(density * 0.01601_8)
      call list_names % append('68166.' // xs)
      call list_density % append(density * 0.33503_8)
      call list_names % append('68167.' // xs)
      call list_density % append(density * 0.22869_8)
      call list_names % append('68168.' // xs)
      call list_density % append(density * 0.26978_8)
      call list_names % append('68170.' // xs)
      call list_density % append(density * 0.14910_8)

    case ('tm')
      call list_names % append('69169.' // xs)
      call list_density % append(density)

    case ('yb')
      call list_names % append('70168.' // xs)
      call list_density % append(density * 0.00123_8)
      call list_names % append('70170.' // xs)
      call list_density % append(density * 0.02982_8)
      call list_names % append('70171.' // xs)
      call list_density % append(density * 0.1409_8)
      call list_names % append('70172.' // xs)
      call list_density % append(density * 0.2168_8)
      call list_names % append('70173.' // xs)
      call list_density % append(density * 0.16103_8)
      call list_names % append('70174.' // xs)
      call list_density % append(density * 0.32026_8)
      call list_names % append('70176.' // xs)
      call list_density % append(density * 0.12996_8)

    case ('lu')
      call list_names % append('71175.' // xs)
      call list_density % append(density * 0.97401_8)
      call list_names % append('71176.' // xs)
      call list_density % append(density * 0.02599_8)

    case ('hf')
      call list_names % append('72174.' // xs)
      call list_density % append(density * 0.0016_8)
      call list_names % append('72176.' // xs)
      call list_density % append(density * 0.0526_8)
      call list_names % append('72177.' // xs)
      call list_density % append(density * 0.1860_8)
      call list_names % append('72178.' // xs)
      call list_density % append(density * 0.2728_8)
      call list_names % append('72179.' // xs)
      call list_density % append(density * 0.1362_8)
      call list_names % append('72180.' // xs)
      call list_density % append(density * 0.3508_8)

    case ('ta')
      if (default_expand == ENDF_BVII0 .or. &
           (default_expand >= JEFF_311 .and. default_expand <= JEFF_312) .or. &
           (default_expand >= JENDL_32 .and. default_expand <= JENDL_40)) then
        call list_names % append('73181.' // xs)
        call list_density % append(density)
      else
        call list_names % append('73180.' // xs)
        call list_density % append(density * 0.0001201_8)
        call list_names % append('73181.' // xs)
        call list_density % append(density * 0.9998799_8)
      end if

    case ('w')
      if (default_expand == ENDF_BVII0 .or. default_expand == JEFF_311 &
           .or. default_expand == JEFF_312 .or. &
           (default_expand >= JENDL_32 .and. default_expand <= JENDL_33)) then
        ! Combine W-180 with W-182
        call list_names % append('74182.' // xs)
        call list_density % append(density * 0.2662_8)
        call list_names % append('74183.' // xs)
        call list_density % append(density * 0.1431_8)
        call list_names % append('74184.' // xs)
        call list_density % append(density * 0.3064_8)
        call list_names % append('74186.' // xs)
        call list_density % append(density * 0.2843_8)
      else
        call list_names % append('74180.' // xs)
        call list_density % append(density * 0.0012_8)
        call list_names % append('74182.' // xs)
        call list_density % append(density * 0.2650_8)
        call list_names % append('74183.' // xs)
        call list_density % append(density * 0.1431_8)
        call list_names % append('74184.' // xs)
        call list_density % append(density * 0.3064_8)
        call list_names % append('74186.' // xs)
        call list_density % append(density * 0.2843_8)
      end if

    case ('re')
      call list_names % append('75185.' // xs)
      call list_density % append(density * 0.3740_8)
      call list_names % append('75187.' // xs)
      call list_density % append(density * 0.6260_8)

    case ('os')
      if (default_expand == JEFF_311 .or. default_expand == JEFF_312) then
        call list_names % append('76000.' // xs)
        call list_density % append(density)
      else
        call list_names % append('76184.' // xs)
        call list_density % append(density * 0.0002_8)
        call list_names % append('76186.' // xs)
        call list_density % append(density * 0.0159_8)
        call list_names % append('76187.' // xs)
        call list_density % append(density * 0.0196_8)
        call list_names % append('76188.' // xs)
        call list_density % append(density * 0.1324_8)
        call list_names % append('76189.' // xs)
        call list_density % append(density * 0.1615_8)
        call list_names % append('76190.' // xs)
        call list_density % append(density * 0.2626_8)
        call list_names % append('76192.' // xs)
        call list_density % append(density * 0.4078_8)
      end if

    case ('ir')
      call list_names % append('77191.' // xs)
      call list_density % append(density * 0.373_8)
      call list_names % append('77193.' // xs)
      call list_density % append(density * 0.627_8)

    case ('pt')
      if (default_expand == JEFF_311 .or. default_expand == JEFF_312) then
        call list_names % append('78000.' // xs)
        call list_density % append(density)
      else
        call list_names % append('78190.' // xs)
        call list_density % append(density * 0.00012_8)
        call list_names % append('78192.' // xs)
        call list_density % append(density * 0.00782_8)
        call list_names % append('78194.' // xs)
        call list_density % append(density * 0.3286_8)
        call list_names % append('78195.' // xs)
        call list_density % append(density * 0.3378_8)
        call list_names % append('78196.' // xs)
        call list_density % append(density * 0.2521_8)
        call list_names % append('78198.' // xs)
        call list_density % append(density * 0.07356_8)
      end if

    case ('au')
      call list_names % append('79197.' // xs)
      call list_density % append(density)

    case ('hg')
      call list_names % append('80196.' // xs)
      call list_density % append(density * 0.0015_8)
      call list_names % append('80198.' // xs)
      call list_density % append(density * 0.0997_8)
      call list_names % append('80199.' // xs)
      call list_density % append(density * 0.1687_8)
      call list_names % append('80200.' // xs)
      call list_density % append(density * 0.2310_8)
      call list_names % append('80201.' // xs)
      call list_density % append(density * 0.1318_8)
      call list_names % append('80202.' // xs)
      call list_density % append(density * 0.2986_8)
      call list_names % append('80204.' // xs)
      call list_density % append(density * 0.0687_8)

    case ('tl')
      if (default_expand == JEFF_311 .or. default_expand == JEFF_312) then
        call list_names % append('81000.' // xs)
        call list_density % append(density)
      else
        call list_names % append('81203.' // xs)
        call list_density % append(density * 0.2952_8)
        call list_names % append('81205.' // xs)
        call list_density % append(density * 0.7048_8)
      end if

    case ('pb')
      call list_names % append('82204.' // xs)
      call list_density % append(density * 0.014_8)
      call list_names % append('82206.' // xs)
      call list_density % append(density * 0.241_8)
      call list_names % append('82207.' // xs)
      call list_density % append(density * 0.221_8)
      call list_names % append('82208.' // xs)
      call list_density % append(density * 0.524_8)

    case ('bi')
      call list_names % append('83209.' // xs)
      call list_density % append(density)

    case ('th')
      call list_names % append('90232.' // xs)
      call list_density % append(density)

    case ('pa')
      call list_names % append('91231.' // xs)
      call list_density % append(density)

    case ('u')
      call list_names % append('92234.' // xs)
      call list_density % append(density * 0.000054_8)
      call list_names % append('92235.' // xs)
      call list_density % append(density * 0.007204_8)
      call list_names % append('92238.' // xs)
      call list_density % append(density * 0.992742_8)

    case default
      call fatal_error("Cannot expand element: " // name)

    end select

  end subroutine expand_natural_element

end module input_xml<|MERGE_RESOLUTION|>--- conflicted
+++ resolved
@@ -1053,18 +1053,11 @@
         end if
 
         ! Copy rotation angles in x,y,z directions
-<<<<<<< HEAD
-        call get_node_array(node_cell, "rotation", temp_int_array3)
-        c % rotation = temp_int_array3
-        phi   = -temp_int_array3(1) * PI/180.0_8
-        theta = -temp_int_array3(2) * PI/180.0_8
-        psi   = -temp_int_array3(3) * PI/180.0_8
-=======
         call get_node_array(node_cell, "rotation", temp_double_array3)
+        c % rotation = temp_double_array3
         phi   = -temp_double_array3(1) * PI/180.0_8
         theta = -temp_double_array3(2) * PI/180.0_8
         psi   = -temp_double_array3(3) * PI/180.0_8
->>>>>>> efb3ca04
 
         ! Calculate rotation matrix based on angles given
         allocate(c % rotation_matrix(3,3))
