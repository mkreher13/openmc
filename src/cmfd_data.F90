module cmfd_data

!==============================================================================
! CMFD_DATA -- This module processes the cmfd tally object to generate
! parameters for CMFD calculation.
!==============================================================================

  use constants
  use tally_filter, only: MeshFilter

  implicit none
  private
  public :: set_up_cmfd, neutron_balance

contains

!==============================================================================
! SET_UP_CMFD configures cmfd object for a CMFD eigenvalue calculation
!==============================================================================

  subroutine set_up_cmfd()

    use cmfd_header,         only: allocate_cmfd
    use constants,           only: CMFD_NOACCEL
    use global,              only: cmfd, cmfd_coremap, cmfd_downscatter

    ! Check for core map and set it up
    if ((cmfd_coremap) .and. (cmfd%mat_dim == CMFD_NOACCEL)) call set_coremap()

    ! Calculate all cross sections based on reaction rates from last batch
    call compute_xs()

    ! Compute effective downscatter cross section
    if (cmfd_downscatter) call compute_effective_downscatter()

    ! Check neutron balance
    call neutron_balance()

    ! Calculate dtilde
    call compute_dtilde()

    ! Calculate dhat
    call compute_dhat()

  end subroutine set_up_cmfd

!===============================================================================
! COMPUTE_XS takes tallies and computes macroscopic cross sections
!===============================================================================

  subroutine compute_xs()

    use constants,    only: FILTER_MESH, FILTER_ENERGYIN, FILTER_ENERGYOUT,    &
                           FILTER_SURFACE, OUT_LEFT, OUT_RIGHT, OUT_BACK,      &
                           OUT_FRONT, OUT_BOTTOM, OUT_TOP, CMFD_NOACCEL,       &
                           ZERO, ONE, TINY_BIT
    use error,        only: fatal_error
    use global,       only: cmfd, n_cmfd_tallies, cmfd_tallies, meshes,&
                           matching_bins
    use mesh,         only: mesh_indices_to_bin
    use mesh_header,  only: RegularMesh
    use string,       only: to_str
    use tally_header, only: TallyObject

    integer :: nx            ! number of mesh cells in x direction
    integer :: ny            ! number of mesh cells in y direction
    integer :: nz            ! number of mesh cells in z direction
    integer :: ng            ! number of energy groups
    integer :: i             ! iteration counter for x
    integer :: j             ! iteration counter for y
    integer :: k             ! iteration counter for z
    integer :: g             ! iteration counter for g
    integer :: h             ! iteration counter for outgoing groups
    integer :: ital          ! tally object index
    integer :: ijk(3)        ! indices for mesh cell
    integer :: score_index   ! index to pull from tally object
    integer :: i_mesh        ! index in meshes array
    integer :: i_filter_mesh ! index for mesh filter
    integer :: i_filter_ein  ! index for incoming energy filter
    integer :: i_filter_eout ! index for outgoing energy filter
    integer :: i_filter_surf ! index for surface filter
    real(8) :: flux          ! temp variable for flux
    type(TallyObject), pointer :: t ! pointer for tally object
    type(RegularMesh), pointer :: m ! pointer for mesh object

    ! Extract spatial and energy indices from object
    nx = cmfd % indices(1)
    ny = cmfd % indices(2)
    nz = cmfd % indices(3)
    ng = cmfd % indices(4)

    ! Set flux object and source distribution to all zeros
    cmfd % flux = ZERO
    cmfd % openmc_src = ZERO

    ! Associate tallies and mesh
    t => cmfd_tallies(1)
    select type(filt => t % filters(t % find_filter(FILTER_MESH)) % obj)
    type is (MeshFilter)
      i_mesh = filt % mesh
    end select
    m => meshes(i_mesh)

    ! Set mesh widths
    cmfd % hxyz(1,:,:,:) = m % width(1) ! set x width
    cmfd % hxyz(2,:,:,:) = m % width(2) ! set y width
    cmfd % hxyz(3,:,:,:) = m % width(3) ! set z width

    cmfd % keff_bal = ZERO

    ! Begin loop around tallies
    TAL: do ital = 1, n_cmfd_tallies

      ! Associate tallies and mesh
      t => cmfd_tallies(ital)
      select type(filt => t % filters(t % find_filter(FILTER_MESH)) % obj)
      type is (MeshFilter)
        i_mesh = filt % mesh
      end select
      m => meshes(i_mesh)

      i_filter_mesh = t % find_filter(FILTER_MESH)
      i_filter_ein  = t % find_filter(FILTER_ENERGYIN)
      i_filter_eout = t % find_filter(FILTER_ENERGYOUT)
      i_filter_surf = t % find_filter(FILTER_SURFACE)

      ! Begin loop around space
      ZLOOP: do k = 1,nz

        YLOOP: do j = 1,ny

          XLOOP: do i = 1,nx

            ! Check for active mesh cell
            if (allocated(cmfd%coremap)) then
              if (cmfd%coremap(i,j,k) == CMFD_NOACCEL) then
                cycle
              end if
            end if

            ! Loop around energy groups
            OUTGROUP: do h = 1,ng

              ! Start tally 1
              TALLY: if (ital == 1) then

                ! Reset all bins to 1
                matching_bins(1:size(t % filters)) = 1

                ! Set ijk as mesh indices
                ijk = (/ i, j, k /)

                ! Get bin number for mesh indices
                matching_bins(i_filter_mesh) = mesh_indices_to_bin(m,ijk)

                ! Apply energy in filter
                if (i_filter_ein > 0) then
                  matching_bins(i_filter_ein) = ng - h + 1
                end if

                ! Calculate score index from bins
                score_index = sum((matching_bins(1:size(t % filters)) - 1) &
                     * t%stride) + 1

                ! Get flux
                flux = t % results(1,score_index) % sum
                cmfd % flux(h,i,j,k) = flux

                ! Detect zero flux, abort if located
                if ((flux - ZERO) < TINY_BIT) then
                  call fatal_error('Detected zero flux without coremap overlay &
                       &at: (' // to_str(i) // ',' // to_str(j) // ',' // &
                       &to_str(k) // ') in group ' // to_str(h))
                end if

                ! Get total rr and convert to total xs
                cmfd % totalxs(h,i,j,k) = t % results(2,score_index) % sum / flux

                ! Get p1 scatter rr and convert to p1 scatter xs
                cmfd % p1scattxs(h,i,j,k) = t % results(3,score_index) % sum / flux

                ! Calculate diffusion coefficient
                cmfd % diffcof(h,i,j,k) = ONE/(3.0_8*(cmfd % totalxs(h,i,j,k) - &
                     cmfd % p1scattxs(h,i,j,k)))

              else if (ital == 2) then

                ! Begin loop to get energy out tallies
                INGROUP: do g = 1, ng

                  ! Reset all bins to 1
                  matching_bins(1:size(t % filters)) = 1

                  ! Set ijk as mesh indices
                  ijk = (/ i, j, k /)

                  ! Get bin number for mesh indices
                  matching_bins(i_filter_mesh) = mesh_indices_to_bin(m,ijk)

                  if (i_filter_ein > 0) then
                    ! Apply energy in filter
                    matching_bins(i_filter_ein) = ng - h + 1

                    ! Set energy out bin
                    matching_bins(i_filter_eout) = ng - g + 1
                  end if

                  ! Calculate score index from bins
                  score_index = sum((matching_bins(1:size(t % filters)) - 1) &
                       * t%stride) + 1

                  ! Get scattering
                  cmfd % scattxs(h,g,i,j,k) = t % results(1,score_index) % sum /&
                       cmfd % flux(h,i,j,k)

                  ! Get nu-fission
                  cmfd % nfissxs(h,g,i,j,k) = t % results(2,score_index) % sum /&
                       cmfd % flux(h,i,j,k)

                  ! Bank source
                  cmfd % openmc_src(g,i,j,k) = cmfd % openmc_src(g,i,j,k) + &
                       t % results(2,score_index) % sum
                  cmfd % keff_bal = cmfd % keff_bal + &
                       t % results(2,score_index) % sum / &
                       dble(t % n_realizations)

                end do INGROUP

              else if (ital == 3) then

                ! Initialize and filter for energy
                matching_bins(1:size(t % filters)) = 1
                if (i_filter_ein > 0) then
                  matching_bins(i_filter_ein) = ng - h + 1
                end if

                ! Left surface
                matching_bins(i_filter_mesh) = mesh_indices_to_bin(m, &
<<<<<<< HEAD
                     (/ i, j, k /))
                matching_bins(i_filter_surf) = OUT_LEFT
                score_index = sum((matching_bins(1:t%n_filters) - 1) * t % stride) + 1 ! outgoing
                cmfd % current(1,h,i,j,k) = t % results(1,score_index) % sum

                if (i > 1) then
                  matching_bins(i_filter_mesh) = mesh_indices_to_bin(m, &
                       (/ i-1, j, k /))
                  matching_bins(i_filter_surf) = OUT_RIGHT
                  score_index = sum((matching_bins(1:t%n_filters) - 1) * t % stride) + 1 ! incoming
                  cmfd % current(2,h,i,j,k) = t % results(1,score_index) % sum
                end if
=======
                     (/ i-1, j, k /) + 1, .true.)
                matching_bins(i_filter_surf) = IN_RIGHT
                score_index = sum((matching_bins(1:size(t % filters)) - 1) &
                     * t%stride) + 1 ! outgoing
                cmfd % current(1,h,i,j,k) = t % results(1,score_index) % sum
                matching_bins(i_filter_surf) = OUT_RIGHT
                score_index = sum((matching_bins(1:size(t % filters)) - 1) &
                     * t % stride) + 1 ! incoming
                cmfd % current(2,h,i,j,k) = t % results(1,score_index) % sum
>>>>>>> ab432ac1

                ! Right surface
                if (i < nx) then
                  matching_bins(i_filter_mesh) = mesh_indices_to_bin(m, &
                     (/ i+1, j, k /) )
                  matching_bins(i_filter_surf) = OUT_LEFT
                  score_index = sum((matching_bins(1:t%n_filters) - 1) * t % stride) + 1 ! incoming
                  cmfd % current(3,h,i,j,k) = t % results(1,score_index) % sum
                end if

                matching_bins(i_filter_mesh) = mesh_indices_to_bin(m, &
<<<<<<< HEAD
                     (/ i, j, k /) )
=======
                     (/ i, j, k /) + 1, .true.)
                matching_bins(i_filter_surf) = IN_RIGHT
                score_index = sum((matching_bins(1:size(t % filters)) - 1) &
                     * t % stride) + 1 ! incoming
                cmfd % current(3,h,i,j,k) = t % results(1,score_index) % sum
>>>>>>> ab432ac1
                matching_bins(i_filter_surf) = OUT_RIGHT
                score_index = sum((matching_bins(1:size(t % filters)) - 1) &
                     * t % stride) + 1 ! outgoing
                cmfd % current(4,h,i,j,k) = t % results(1,score_index) % sum

                ! Back surface

                matching_bins(i_filter_mesh) = mesh_indices_to_bin(m, &
<<<<<<< HEAD
                     (/ i, j, k /))
                matching_bins(i_filter_surf) = OUT_BACK
                score_index = sum((matching_bins(1:t%n_filters) - 1) * t % stride) + 1 ! outgoing
                cmfd % current(5,h,i,j,k) = t % results(1,score_index) % sum

                if (j > 1) then
                  matching_bins(i_filter_mesh) = mesh_indices_to_bin(m, &
                       (/ i, j-1, k /))
                  matching_bins(i_filter_surf) = OUT_FRONT
                  score_index = sum((matching_bins(1:t%n_filters) - 1) * t % stride) + 1 ! incoming
                  cmfd % current(6,h,i,j,k) = t % results(1,score_index) % sum
                end if
=======
                     (/ i, j-1, k /) + 1, .true.)
                matching_bins(i_filter_surf) = IN_FRONT
                score_index = sum((matching_bins(1:size(t % filters)) - 1) &
                     * t % stride) + 1 ! outgoing
                cmfd % current(5,h,i,j,k) = t % results(1,score_index) % sum
                matching_bins(i_filter_surf) = OUT_FRONT
                score_index = sum((matching_bins(1:size(t % filters)) - 1) &
                     * t % stride) + 1 ! incoming
                cmfd % current(6,h,i,j,k) = t % results(1,score_index) % sum
>>>>>>> ab432ac1

                ! Front surface
                if (j < ny) then
                  matching_bins(i_filter_mesh) = mesh_indices_to_bin(m, &
                       (/ i, j+1, k /))
                  matching_bins(i_filter_surf) = OUT_BACK
                  score_index = sum((matching_bins(1:t%n_filters) - 1) * t % stride) + 1 ! incoming
                  cmfd % current(7,h,i,j,k) = t % results(1,score_index) % sum
                end if

                matching_bins(i_filter_mesh) = mesh_indices_to_bin(m, &
<<<<<<< HEAD
                     (/ i, j, k /))
=======
                     (/ i, j, k /) + 1, .true.)
                matching_bins(i_filter_surf) = IN_FRONT
                score_index = sum((matching_bins(1:size(t % filters)) - 1) &
                     * t % stride) + 1 ! incoming
                cmfd % current(7,h,i,j,k) = t % results(1,score_index) % sum
>>>>>>> ab432ac1
                matching_bins(i_filter_surf) = OUT_FRONT
                score_index = sum((matching_bins(1:size(t % filters)) - 1) &
                     * t % stride) + 1 ! outgoing
                cmfd % current(8,h,i,j,k) = t % results(1,score_index) % sum

                ! Bottom surface
                matching_bins(i_filter_mesh) = mesh_indices_to_bin(m, &
<<<<<<< HEAD
                     (/ i, j, k /))
                matching_bins(i_filter_surf) = OUT_BOTTOM
                score_index = sum((matching_bins(1:t%n_filters) - 1) * t % stride) + 1 ! outgoing
                cmfd % current(9,h,i,j,k) = t % results(1,score_index) % sum

                if (k > 1) then
                  matching_bins(i_filter_mesh) = mesh_indices_to_bin(m, &
                       (/ i, j, k-1 /))
                  matching_bins(i_filter_surf) = OUT_TOP
                  score_index = sum((matching_bins(1:t%n_filters) - 1) * t % stride) + 1 ! incoming
                  cmfd % current(10,h,i,j,k) = t % results(1,score_index) % sum
                end if
=======
                     (/ i, j, k-1 /) + 1, .true.)
                matching_bins(i_filter_surf) = IN_TOP
                score_index = sum((matching_bins(1:size(t % filters)) - 1) &
                     * t % stride) + 1 ! outgoing
                cmfd % current(9,h,i,j,k) = t % results(1,score_index) % sum
                matching_bins(i_filter_surf) = OUT_TOP
                score_index = sum((matching_bins(1:size(t % filters)) - 1) &
                     * t % stride) + 1 ! incoming
                cmfd % current(10,h,i,j,k) = t % results(1,score_index) % sum
>>>>>>> ab432ac1

                ! Top surface
                if (k < nz) then
                  matching_bins(i_filter_mesh) = mesh_indices_to_bin(m, &
                       (/ i, j, k+1 /))
                  matching_bins(i_filter_surf) = OUT_BOTTOM
                  score_index = sum((matching_bins(1:t%n_filters) - 1) * t % stride) + 1 ! incoming
                  cmfd % current(11,h,i,j,k) = t % results(1,score_index) % sum
                end if

                matching_bins(i_filter_mesh) = mesh_indices_to_bin(m, &
<<<<<<< HEAD
                     (/ i, j, k /))
=======
                     (/ i, j, k /) + 1, .true.)
                matching_bins(i_filter_surf) = IN_TOP
                score_index = sum((matching_bins(1:size(t % filters)) - 1) &
                     * t % stride) + 1 ! incoming
                cmfd % current(11,h,i,j,k) = t % results(1,score_index) % sum
>>>>>>> ab432ac1
                matching_bins(i_filter_surf) = OUT_TOP
                score_index = sum((matching_bins(1:size(t % filters)) - 1) &
                     * t % stride) + 1 ! outgoing
                cmfd % current(12,h,i,j,k) = t % results(1,score_index) % sum

              end if TALLY

            end do OUTGROUP

          end do XLOOP

        end do YLOOP

      end do ZLOOP

    end do TAL

    ! Normalize openmc source distribution
    cmfd % openmc_src = cmfd % openmc_src/sum(cmfd % openmc_src)*cmfd%norm

    ! Nullify all pointers
    if (associated(t)) nullify(t)
    if (associated(m)) nullify(m)

  end subroutine compute_xs

!===============================================================================
! SET_COREMAP is a routine that sets the core mapping information
!===============================================================================

  subroutine set_coremap()

    use constants,  only: CMFD_NOACCEL
    use global,     only: cmfd

    integer :: counter=1 ! counter for unique fuel assemblies
    integer :: nx        ! number of mesh cells in x direction
    integer :: ny        ! number of mesh cells in y direction
    integer :: nz        ! number of mesh cells in z direction
    integer :: i         ! iteration counter for x
    integer :: j         ! iteration counter for y
    integer :: k         ! iteration counter for z

    ! Extract spatial indices from object
    nx = cmfd % indices(1)
    ny = cmfd % indices(2)
    nz = cmfd % indices(3)

    ! Count how many fuel assemblies exist
    cmfd % mat_dim = sum(cmfd % coremap - 1)

    ! Allocate indexmap
    if (.not. allocated(cmfd % indexmap)) &
         allocate(cmfd % indexmap(cmfd % mat_dim,3))

    ! Begin loops over spatial indices
    ZLOOP: do k = 1, nz

      YLOOP: do j = 1, ny

        XLOOP: do i = 1, nx

          ! Check for reflector
          if (cmfd % coremap(i,j,k) == 1) then

            ! reset value to CMFD no acceleration constant
            cmfd % coremap(i,j,k) = CMFD_NOACCEL

          else

            ! Must be a fuel --> give unique id number
            cmfd % coremap(i,j,k) = counter
            cmfd % indexmap(counter,1) = i
            cmfd % indexmap(counter,2) = j
            cmfd % indexmap(counter,3) = k
            counter = counter + 1

          end if

        end do XLOOP

      end do YLOOP

    end do ZLOOP

  end subroutine set_coremap

!===============================================================================
! NEUTRON_BALANCE computes the RMS neutron balance over the CMFD mesh
!===============================================================================

  subroutine neutron_balance()

    use constants,    only: ONE, ZERO, CMFD_NOACCEL, CMFD_NORES
    use global,       only: cmfd, keff, current_batch

    integer :: nx           ! number of mesh cells in x direction
    integer :: ny           ! number of mesh cells in y direction
    integer :: nz           ! number of mesh cells in z direction
    integer :: ng           ! number of energy groups
    integer :: i            ! iteration counter for x
    integer :: j            ! iteration counter for y
    integer :: k            ! iteration counter for z
    integer :: g            ! iteration counter for g
    integer :: h            ! iteration counter for outgoing groups
    integer :: l            ! iteration counter for leakage
    integer :: cnt          ! number of locations to count neutron balance
    real(8) :: leakage      ! leakage term in neutron balance
    real(8) :: interactions ! total number of interactions in balance
    real(8) :: scattering   ! scattering term in neutron balance
    real(8) :: fission      ! fission term in neutron balance
    real(8) :: res          ! residual of neutron balance
    real(8) :: rms          ! RMS of the residual

    ! Extract spatial and energy indices from object
    nx = cmfd % indices(1)
    ny = cmfd % indices(2)
    nz = cmfd % indices(3)
    ng = cmfd % indices(4)

    ! Allocate res dataspace
    if (.not. allocated(cmfd%resnb)) allocate(cmfd%resnb(ng,nx,ny,nz))

    ! Reset rms and cnt
    rms = ZERO
    cnt = 0

    ! Begin loop around space and energy groups
    ZLOOP: do k = 1, nz

      YLOOP: do j = 1, ny

        XLOOP: do i = 1, nx

          GROUPG: do g = 1, ng

            ! Check for active mesh
            if (allocated(cmfd%coremap)) then
              if (cmfd%coremap(i,j,k) == CMFD_NOACCEL) then
                cmfd%resnb(g,i,j,k) = CMFD_NORES
                cycle
              end if
            end if

            ! Get leakage
            leakage = ZERO
            LEAK: do l = 1, 3

              leakage = leakage + ((cmfd % current(4*l,g,i,j,k) - &
                   cmfd % current(4*l-1,g,i,j,k))) - &
                   ((cmfd % current(4*l-2,g,i,j,k) - &
                   cmfd % current(4*l-3,g,i,j,k)))

            end do LEAK

            ! Interactions
            interactions = cmfd % totalxs(g,i,j,k) * cmfd % flux(g,i,j,k)

            ! Get scattering and fission
            scattering = ZERO
            fission = ZERO
            GROUPH: do h = 1, ng

              scattering = scattering + cmfd % scattxs(h,g,i,j,k) * &
                   cmfd % flux(h,i,j,k)

              fission = fission + cmfd % nfissxs(h,g,i,j,k) * &
                   cmfd % flux(h,i,j,k)

            end do GROUPH

            ! Compute residual
            res = leakage + interactions - scattering - (ONE/keff)*fission

            ! Normalize by flux
            res = res/cmfd%flux(g,i,j,k)

            ! Bank res in cmfd object
            cmfd%resnb(g,i,j,k) = res

            ! Take square for RMS calculation
            rms = rms + res**2
            cnt = cnt + 1

          end do GROUPG

        end do XLOOP

      end do YLOOP

    end do ZLOOP

    ! Calculate RMS and record in vector for this batch
    cmfd % balance(current_batch) = sqrt(ONE/dble(cnt)*rms)

  end subroutine neutron_balance

!===============================================================================
! COMPUTE_DTILDE precomputes the diffusion coupling coefficient
!===============================================================================

  subroutine compute_dtilde()

    use constants,  only: CMFD_NOACCEL, ZERO_FLUX, TINY_BIT
    use global,     only: cmfd, cmfd_coremap

    integer :: nx           ! maximum number of cells in x direction
    integer :: ny           ! maximum number of cells in y direction
    integer :: nz           ! maximum number of cells in z direction
    integer :: ng           ! maximum number of energy groups
    integer :: nxyz(3,2)    ! single vector containing boundary locations
    integer :: i            ! iteration counter for x
    integer :: j            ! iteration counter for y
    integer :: k            ! iteration counter for z
    integer :: g            ! iteration counter for groups
    integer :: l            ! iteration counter for leakages
    integer :: xyz_idx      ! index for determining if x,y or z leakage
    integer :: dir_idx      ! index for determining - or + face of cell
    integer :: shift_idx    ! parameter to shift index by +1 or -1
    integer :: neig_idx(3)  ! spatial indices of neighbour
    integer :: bound(6)     ! vector containing indices for boudary check
    real(8) :: albedo(6)    ! albedo vector with global boundaries
    real(8) :: cell_dc      ! diffusion coef of current cell
    real(8) :: cell_hxyz(3) ! cell dimensions of current ijk cell
    real(8) :: neig_dc      ! diffusion coefficient of neighbor cell
    real(8) :: neig_hxyz(3) ! cell dimensions of neighbor cell
    real(8) :: dtilde       ! finite difference coupling parameter
    real(8) :: ref_albedo   ! albedo to reflector

    ! Get maximum of spatial and group indices
    nx = cmfd%indices(1)
    ny = cmfd%indices(2)
    nz = cmfd%indices(3)
    ng = cmfd%indices(4)

    ! Create single vector of these indices for boundary calculation
    nxyz(1,:) = (/1,nx/)
    nxyz(2,:) = (/1,ny/)
    nxyz(3,:) = (/1,nz/)

    ! Get boundary condition information
    albedo = cmfd%albedo

    ! Loop over group and spatial indices
    ZLOOP: do k = 1, nz

      YLOOP: do j = 1, ny

        XLOOP: do i = 1, nx

          GROUP: do g = 1, ng

            ! Check for active mesh cell
            if (allocated(cmfd%coremap)) then
              if (cmfd%coremap(i,j,k) == CMFD_NOACCEL) cycle
            end if

            ! Get cell data
            cell_dc = cmfd%diffcof(g,i,j,k)
            cell_hxyz = cmfd%hxyz(:,i,j,k)

            ! Setup of vector to identify boundary conditions
            bound = (/i,i,j,j,k,k/)

            ! Begin loop around sides of cell for leakage
            LEAK: do l = 1, 6

              ! Define xyz and +/- indices
              xyz_idx = int(ceiling(real(l)/real(2)))  ! x=1, y=2, z=3
              dir_idx = 2 - mod(l,2) ! -=1, +=2
              shift_idx = -2*mod(l,2) + 1 ! shift neig by -1 or +1

              ! Check if at a boundary
              if (bound(l) == nxyz(xyz_idx,dir_idx)) then

                ! Compute dtilde with albedo boundary condition
                dtilde = (2*cell_dc*(1-albedo(l)))/(4*cell_dc*(1+albedo(l)) + &
                     (1-albedo(l))*cell_hxyz(xyz_idx))

                ! Check for zero flux
                if (abs(albedo(l) - ZERO_FLUX) < TINY_BIT) dtilde = 2*cell_dc / &
                     cell_hxyz(xyz_idx)

              else  ! not a boundary

                ! Compute neighboring cell indices
                neig_idx = (/i,j,k/)                ! begin with i,j,k
                neig_idx(xyz_idx) = shift_idx + neig_idx(xyz_idx)

                ! Get neigbor cell data
                neig_dc = cmfd%diffcof(g,neig_idx(1),neig_idx(2),neig_idx(3))
                neig_hxyz = cmfd%hxyz(:,neig_idx(1),neig_idx(2),neig_idx(3))

                ! Check for fuel-reflector interface
                if (cmfd_coremap) then

                  if (cmfd % coremap(neig_idx(1),neig_idx(2),neig_idx(3)) == &
                       CMFD_NOACCEL .and. cmfd % coremap(i,j,k) /= CMFD_NOACCEL) then

                    ! Get albedo
                    ref_albedo = get_reflector_albedo(l,g,i,j,k)

                    ! Compute dtilde
                    dtilde = (2*cell_dc*(1-ref_albedo))/(4*cell_dc*(1+ &
                         ref_albedo)+(1-ref_albedo)*cell_hxyz(xyz_idx))

                  else ! Not next to a reflector or no core map

                    ! Compute dtilde to neighbor cell
                    dtilde = (2*cell_dc*neig_dc)/(neig_hxyz(xyz_idx)*cell_dc + &
                         cell_hxyz(xyz_idx)*neig_dc)

                  end if

                else ! no core map

                  ! Compute dtilde to neighbor cell
                  dtilde = (2*cell_dc*neig_dc)/(neig_hxyz(xyz_idx)*cell_dc + &
                       cell_hxyz(xyz_idx)*neig_dc)

                end if

              end if

              ! Record dtilde in cmfd object
              cmfd%dtilde(l,g,i,j,k) = dtilde

            end do LEAK

          end do GROUP

        end do XLOOP

      end do YLOOP

    end do ZLOOP

  end subroutine compute_dtilde

!===============================================================================
! COMPUTE_DHAT computes the nonlinear coupling coefficient
!===============================================================================

  subroutine compute_dhat()

    use constants, only: CMFD_NOACCEL, ZERO
    use global,    only: cmfd, cmfd_coremap, dhat_reset
    use output,    only: write_message
    use string,    only: to_str

    integer :: nx             ! maximum number of cells in x direction
    integer :: ny             ! maximum number of cells in y direction
    integer :: nz             ! maximum number of cells in z direction
    integer :: ng             ! maximum number of energy groups
    integer :: nxyz(3,2)      ! single vector containing boundary locations
    integer :: i              ! iteration counter for x
    integer :: j              ! iteration counter for y
    integer :: k              ! iteration counter for z
    integer :: g              ! iteration counter for groups
    integer :: l              ! iteration counter for leakages
    integer :: xyz_idx        ! index for determining if x,y or z leakage
    integer :: dir_idx        ! index for determining - or + face of cell
    integer :: shift_idx      ! parameter to shift index by +1 or -1
    integer :: neig_idx(3)    ! spatial indices of neighbour
    integer :: bound(6)       ! vector containing indices for boudary check
    real(8) :: cell_dtilde(6) ! cell dtilde for each face
    real(8) :: cell_flux      ! flux in current cell
    real(8) :: current(12)    ! area integrated cell current at each face
    real(8) :: net_current    ! net current on a face
    real(8) :: neig_flux      ! flux in neighbor cell
    real(8) :: dhat           ! dhat equivalence parameter

    ! Get maximum of spatial and group indices
    nx = cmfd%indices(1)
    ny = cmfd%indices(2)
    nz = cmfd%indices(3)
    ng = cmfd%indices(4)

    ! Create single vector of these indices for boundary calculation
    nxyz(1,:) = (/1,nx/)
    nxyz(2,:) = (/1,ny/)
    nxyz(3,:) = (/1,nz/)

    ! Geting loop over group and spatial indices
    ZLOOP:  do k = 1,nz

      YLOOP: do j = 1,ny

        XLOOP: do i = 1,nx

          GROUP: do g = 1,ng

            ! Check for active mesh cell
            if (allocated(cmfd%coremap)) then
              if (cmfd%coremap(i,j,k) == CMFD_NOACCEL) then
                cycle
              end if
            end if

            ! Get cell data
            cell_dtilde = cmfd%dtilde(:,g,i,j,k)
            cell_flux = cmfd%flux(g,i,j,k)/product(cmfd%hxyz(:,i,j,k))
            current = cmfd%current(:,g,i,j,k)

            ! Setup of vector to identify boundary conditions
            bound = (/i,i,j,j,k,k/)

            ! Begin loop around sides of cell for leakage
            LEAK: do l = 1,6

              ! Define xyz and +/- indices
              xyz_idx = int(ceiling(real(l)/real(2)))  ! x=1, y=2, z=3
              dir_idx = 2 - mod(l,2) ! -=1, +=2
              shift_idx = -2*mod(l,2) +1          ! shift neig by -1 or +1

              ! Calculate net current on l face (divided by surf area)
              net_current = (current(2*l) - current(2*l-1)) / &
                   product(cmfd%hxyz(:,i,j,k)) * cmfd%hxyz(xyz_idx,i,j,k)

              ! Check if at a boundary
              if (bound(l) == nxyz(xyz_idx,dir_idx)) then

                ! Compute dhat
                dhat = (net_current - shift_idx*cell_dtilde(l)*cell_flux) / &
                     cell_flux

              else  ! not a boundary

                ! Compute neighboring cell indices
                neig_idx = (/i,j,k/)                ! begin with i,j,k
                neig_idx(xyz_idx) = shift_idx + neig_idx(xyz_idx)

                ! Get neigbor flux
                neig_flux = cmfd%flux(g,neig_idx(1),neig_idx(2),neig_idx(3)) / &
                     product(cmfd%hxyz(:,neig_idx(1),neig_idx(2),neig_idx(3)))

                ! Check for fuel-reflector interface
                if (cmfd_coremap) then

                  if (cmfd % coremap(neig_idx(1),neig_idx(2),neig_idx(3)) == &
                       CMFD_NOACCEL .and. cmfd % coremap(i,j,k) /= CMFD_NOACCEL) then

                    ! compute dhat
                    dhat = (net_current - shift_idx*cell_dtilde(l)*cell_flux) /&
                         cell_flux

                  else ! not a fuel-reflector interface

                    ! Compute dhat
                    dhat = (net_current + shift_idx*cell_dtilde(l)* &
                         (neig_flux - cell_flux))/(neig_flux + cell_flux)

                  end if

                else ! not for fuel-reflector case

                  ! Compute dhat
                  dhat = (net_current + shift_idx*cell_dtilde(l)* &
                       (neig_flux - cell_flux))/(neig_flux + cell_flux)

                end if

              end if

              ! record dhat in cmfd object
              cmfd%dhat(l,g,i,j,k) = dhat

              ! check for dhat reset
              if (dhat_reset) then
                cmfd%dhat(l,g,i,j,k) = ZERO
              end if

            end do LEAK

          end do GROUP

        end do XLOOP

      end do YLOOP

    end do ZLOOP

    ! write that dhats are zero
    if (dhat_reset) then
      call write_message('Dhats reset to zero.', 1)
    end if

  end subroutine compute_dhat

!===============================================================================
! GET_REFLECTOR_ALBEDO is a function that calculates the albedo to the reflector
!===============================================================================

  function get_reflector_albedo(l, g, i, j, k)

    use constants,  only: ONE
    use global,     only: cmfd

    real(8) :: get_reflector_albedo ! reflector albedo
    integer, intent(in) :: i ! iteration counter for x
    integer, intent(in) :: j ! iteration counter for y
    integer, intent(in) :: k ! iteration counter for z
    integer, intent(in) :: g ! iteration counter for groups
    integer, intent(in) :: l ! iteration counter for leakages

    integer :: shift_idx   ! parameter to shift index by +1 or -1
    real(8) :: current(12) ! partial currents for all faces of mesh cell
    real(8) :: albedo      ! the albedo

    ! Get partial currents from object
    current = cmfd%current(:,g,i,j,k)

    ! Define xyz and +/- indices
    shift_idx = -2*mod(l,2) + 1          ! shift neig by -1 or +1

    ! Calculate albedo
    if ((shift_idx ==  1 .and. current(2*l  ) < 1.0e-10_8) .or. &
         (shift_idx == -1 .and. current(2*l-1) < 1.0e-10_8)) then
      albedo = ONE
    else
      albedo = (current(2*l-1)/current(2*l))**(shift_idx)
    end if

    ! Assign to function variable
    get_reflector_albedo = albedo

  end function get_reflector_albedo

!===============================================================================
! COMPUTE_EFFECTIVE_DOWNSCATTER changes downscatter rate for zero upscatter
!===============================================================================

  subroutine compute_effective_downscatter()

    use constants, only: ZERO, CMFD_NOACCEL
    use global,    only: cmfd

    integer :: nx                ! number of mesh cells in x direction
    integer :: ny                ! number of mesh cells in y direction
    integer :: nz                ! number of mesh cells in z direction
    integer :: ng                ! number of energy groups
    integer :: i                 ! iteration counter for x
    integer :: j                 ! iteration counter for y
    integer :: k                 ! iteration counter for z
    real(8) :: flux1             ! group 1 volume int flux
    real(8) :: flux2             ! group 2 volume int flux
    real(8) :: sigt1             ! group 1 total xs
    real(8) :: sigt2             ! group 2 total xs
    real(8) :: sigs11            ! scattering transfer 1 --> 1
    real(8) :: sigs21            ! scattering transfer 2 --> 1
    real(8) :: sigs12            ! scattering transfer 1 --> 2
    real(8) :: sigs22            ! scattering transfer 2 --> 2
    real(8) :: siga1             ! group 1 abs xs
    real(8) :: siga2             ! group 2 abs xs
    real(8) :: sigs12_eff        ! effective downscatter xs

    ! Extract spatial and energy indices from object
    nx = cmfd % indices(1)
    ny = cmfd % indices(2)
    nz = cmfd % indices(3)
    ng = cmfd % indices(4)

    ! Return if not two groups
    if (ng /= 2) return

    ! Begin loop around space and energy groups
    ZLOOP: do k = 1, nz

      YLOOP: do j = 1, ny

        XLOOP: do i = 1, nx

          ! Check for active mesh
          if (allocated(cmfd%coremap)) then
            if (cmfd%coremap(i,j,k) == CMFD_NOACCEL) cycle
          end if

          ! Extract cross sections and flux from object
          flux1 = cmfd % flux(1,i,j,k)
          flux2 = cmfd % flux(2,i,j,k)
          sigt1 = cmfd % totalxs(1,i,j,k)
          sigt2 = cmfd % totalxs(2,i,j,k)
          sigs11 = cmfd % scattxs(1,1,i,j,k)
          sigs21 = cmfd % scattxs(2,1,i,j,k)
          sigs12 = cmfd % scattxs(1,2,i,j,k)
          sigs22 = cmfd % scattxs(2,2,i,j,k)

          ! Compute absorption xs
          siga1 = sigt1 - sigs11 - sigs12
          siga2 = sigt2 - sigs22 - sigs21

          ! Compute effective downscatter xs
          sigs12_eff = sigs12 - sigs21*flux2/flux1

          ! Recompute total cross sections (use effective and no upscattering)
          sigt1 = siga1 + sigs11 + sigs12_eff
          sigt2 = siga2 + sigs22

          ! Record total xs
          cmfd % totalxs(1,i,j,k) = sigt1
          cmfd % totalxs(2,i,j,k) = sigt2

          ! Record effective downscatter xs
          cmfd % scattxs(1,2,i,j,k) = sigs12_eff

          ! Zero out upscatter cross section
          cmfd % scattxs(2,1,i,j,k) = ZERO

        end do XLOOP

      end do YLOOP

    end do ZLOOP

  end subroutine compute_effective_downscatter

end module cmfd_data<|MERGE_RESOLUTION|>--- conflicted
+++ resolved
@@ -236,102 +236,67 @@
 
                 ! Left surface
                 matching_bins(i_filter_mesh) = mesh_indices_to_bin(m, &
-<<<<<<< HEAD
                      (/ i, j, k /))
                 matching_bins(i_filter_surf) = OUT_LEFT
-                score_index = sum((matching_bins(1:t%n_filters) - 1) * t % stride) + 1 ! outgoing
+                score_index = sum((matching_bins(1:size(t % filters)) - 1) &
+                     * t%stride) + 1 ! outgoing
                 cmfd % current(1,h,i,j,k) = t % results(1,score_index) % sum
 
                 if (i > 1) then
                   matching_bins(i_filter_mesh) = mesh_indices_to_bin(m, &
                        (/ i-1, j, k /))
                   matching_bins(i_filter_surf) = OUT_RIGHT
-                  score_index = sum((matching_bins(1:t%n_filters) - 1) * t % stride) + 1 ! incoming
+                  score_index = sum((matching_bins(1:size(t % filters)) - 1) &
+                       * t % stride) + 1 ! incoming
                   cmfd % current(2,h,i,j,k) = t % results(1,score_index) % sum
                 end if
-=======
-                     (/ i-1, j, k /) + 1, .true.)
-                matching_bins(i_filter_surf) = IN_RIGHT
-                score_index = sum((matching_bins(1:size(t % filters)) - 1) &
-                     * t%stride) + 1 ! outgoing
-                cmfd % current(1,h,i,j,k) = t % results(1,score_index) % sum
-                matching_bins(i_filter_surf) = OUT_RIGHT
-                score_index = sum((matching_bins(1:size(t % filters)) - 1) &
-                     * t % stride) + 1 ! incoming
-                cmfd % current(2,h,i,j,k) = t % results(1,score_index) % sum
->>>>>>> ab432ac1
 
                 ! Right surface
                 if (i < nx) then
                   matching_bins(i_filter_mesh) = mesh_indices_to_bin(m, &
                      (/ i+1, j, k /) )
                   matching_bins(i_filter_surf) = OUT_LEFT
-                  score_index = sum((matching_bins(1:t%n_filters) - 1) * t % stride) + 1 ! incoming
+                  score_index = sum((matching_bins(1:size(t % filters)) - 1) &
+                       * t % stride) + 1 ! incoming
                   cmfd % current(3,h,i,j,k) = t % results(1,score_index) % sum
                 end if
 
                 matching_bins(i_filter_mesh) = mesh_indices_to_bin(m, &
-<<<<<<< HEAD
                      (/ i, j, k /) )
-=======
-                     (/ i, j, k /) + 1, .true.)
-                matching_bins(i_filter_surf) = IN_RIGHT
-                score_index = sum((matching_bins(1:size(t % filters)) - 1) &
-                     * t % stride) + 1 ! incoming
-                cmfd % current(3,h,i,j,k) = t % results(1,score_index) % sum
->>>>>>> ab432ac1
                 matching_bins(i_filter_surf) = OUT_RIGHT
                 score_index = sum((matching_bins(1:size(t % filters)) - 1) &
                      * t % stride) + 1 ! outgoing
                 cmfd % current(4,h,i,j,k) = t % results(1,score_index) % sum
 
                 ! Back surface
-
                 matching_bins(i_filter_mesh) = mesh_indices_to_bin(m, &
-<<<<<<< HEAD
                      (/ i, j, k /))
                 matching_bins(i_filter_surf) = OUT_BACK
-                score_index = sum((matching_bins(1:t%n_filters) - 1) * t % stride) + 1 ! outgoing
+                score_index = sum((matching_bins(1:size(t % filters)) - 1) &
+                     * t % stride) + 1 ! outgoing
                 cmfd % current(5,h,i,j,k) = t % results(1,score_index) % sum
 
                 if (j > 1) then
                   matching_bins(i_filter_mesh) = mesh_indices_to_bin(m, &
                        (/ i, j-1, k /))
                   matching_bins(i_filter_surf) = OUT_FRONT
-                  score_index = sum((matching_bins(1:t%n_filters) - 1) * t % stride) + 1 ! incoming
+                  score_index = sum((matching_bins(1:size(t % filters)) - 1) &
+                       * t % stride) + 1 ! incoming
                   cmfd % current(6,h,i,j,k) = t % results(1,score_index) % sum
                 end if
-=======
-                     (/ i, j-1, k /) + 1, .true.)
-                matching_bins(i_filter_surf) = IN_FRONT
-                score_index = sum((matching_bins(1:size(t % filters)) - 1) &
-                     * t % stride) + 1 ! outgoing
-                cmfd % current(5,h,i,j,k) = t % results(1,score_index) % sum
-                matching_bins(i_filter_surf) = OUT_FRONT
-                score_index = sum((matching_bins(1:size(t % filters)) - 1) &
-                     * t % stride) + 1 ! incoming
-                cmfd % current(6,h,i,j,k) = t % results(1,score_index) % sum
->>>>>>> ab432ac1
 
                 ! Front surface
                 if (j < ny) then
                   matching_bins(i_filter_mesh) = mesh_indices_to_bin(m, &
                        (/ i, j+1, k /))
                   matching_bins(i_filter_surf) = OUT_BACK
-                  score_index = sum((matching_bins(1:t%n_filters) - 1) * t % stride) + 1 ! incoming
+                  score_index = sum((matching_bins(1:size(t % filters)) - 1) &
+                       * t % stride) + 1 ! incoming
                   cmfd % current(7,h,i,j,k) = t % results(1,score_index) % sum
                 end if
 
                 matching_bins(i_filter_mesh) = mesh_indices_to_bin(m, &
-<<<<<<< HEAD
                      (/ i, j, k /))
-=======
-                     (/ i, j, k /) + 1, .true.)
-                matching_bins(i_filter_surf) = IN_FRONT
-                score_index = sum((matching_bins(1:size(t % filters)) - 1) &
-                     * t % stride) + 1 ! incoming
-                cmfd % current(7,h,i,j,k) = t % results(1,score_index) % sum
->>>>>>> ab432ac1
                 matching_bins(i_filter_surf) = OUT_FRONT
                 score_index = sum((matching_bins(1:size(t % filters)) - 1) &
                      * t % stride) + 1 ! outgoing
@@ -339,50 +304,33 @@
 
                 ! Bottom surface
                 matching_bins(i_filter_mesh) = mesh_indices_to_bin(m, &
-<<<<<<< HEAD
                      (/ i, j, k /))
                 matching_bins(i_filter_surf) = OUT_BOTTOM
-                score_index = sum((matching_bins(1:t%n_filters) - 1) * t % stride) + 1 ! outgoing
+                score_index = sum((matching_bins(1:size(t % filters)) - 1) &
+                     * t % stride) + 1 ! outgoing
                 cmfd % current(9,h,i,j,k) = t % results(1,score_index) % sum
 
                 if (k > 1) then
                   matching_bins(i_filter_mesh) = mesh_indices_to_bin(m, &
                        (/ i, j, k-1 /))
                   matching_bins(i_filter_surf) = OUT_TOP
-                  score_index = sum((matching_bins(1:t%n_filters) - 1) * t % stride) + 1 ! incoming
+                  score_index = sum((matching_bins(1:size(t % filters)) - 1) &
+                       * t % stride) + 1 ! incoming
                   cmfd % current(10,h,i,j,k) = t % results(1,score_index) % sum
                 end if
-=======
-                     (/ i, j, k-1 /) + 1, .true.)
-                matching_bins(i_filter_surf) = IN_TOP
-                score_index = sum((matching_bins(1:size(t % filters)) - 1) &
-                     * t % stride) + 1 ! outgoing
-                cmfd % current(9,h,i,j,k) = t % results(1,score_index) % sum
-                matching_bins(i_filter_surf) = OUT_TOP
-                score_index = sum((matching_bins(1:size(t % filters)) - 1) &
-                     * t % stride) + 1 ! incoming
-                cmfd % current(10,h,i,j,k) = t % results(1,score_index) % sum
->>>>>>> ab432ac1
 
                 ! Top surface
                 if (k < nz) then
                   matching_bins(i_filter_mesh) = mesh_indices_to_bin(m, &
                        (/ i, j, k+1 /))
                   matching_bins(i_filter_surf) = OUT_BOTTOM
-                  score_index = sum((matching_bins(1:t%n_filters) - 1) * t % stride) + 1 ! incoming
+                  score_index = sum((matching_bins(1:size(t % filters)) - 1) &
+                       * t % stride) + 1 ! incoming
                   cmfd % current(11,h,i,j,k) = t % results(1,score_index) % sum
                 end if
 
                 matching_bins(i_filter_mesh) = mesh_indices_to_bin(m, &
-<<<<<<< HEAD
                      (/ i, j, k /))
-=======
-                     (/ i, j, k /) + 1, .true.)
-                matching_bins(i_filter_surf) = IN_TOP
-                score_index = sum((matching_bins(1:size(t % filters)) - 1) &
-                     * t % stride) + 1 ! incoming
-                cmfd % current(11,h,i,j,k) = t % results(1,score_index) % sum
->>>>>>> ab432ac1
                 matching_bins(i_filter_surf) = OUT_TOP
                 score_index = sum((matching_bins(1:size(t % filters)) - 1) &
                      * t % stride) + 1 ! outgoing
