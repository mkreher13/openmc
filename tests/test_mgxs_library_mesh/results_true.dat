--- conflicted
+++ resolved
@@ -4,18 +4,18 @@
 1      1  2  1        1   total  0.639357  0.282107
 2      2  1  1        1   total  0.713534  0.079789
 3      2  2  1        1   total  0.641095  0.091519
-  mesh 1       group in nuclide      mean std. dev.
-       x  y  z                                     
-0      1  1  1        1   total  0.413423  0.087250
-1      1  2  1        1   total  0.392074  0.244272
-2      2  1  1        1   total  0.458841  0.087921
-3      2  2  1        1   total  0.403898  0.074343
-  mesh 1       group in nuclide      mean std. dev.
-       x  y  z                                     
-0      1  1  1        1   total  0.413423  0.087250
-1      1  2  1        1   total  0.392074  0.244272
-2      2  1  1        1   total  0.458841  0.087921
-3      2  2  1        1   total  0.403898  0.074343
+  mesh 1       group in group out nuclide      mean std. dev.
+       x  y  z                                               
+0      1  1  1        1         1   total  0.413423  0.087250
+1      1  2  1        1         1   total  0.392074  0.244272
+2      2  1  1        1         1   total  0.458841  0.087921
+3      2  2  1        1         1   total  0.403898  0.074343
+  mesh 1       group in group out nuclide      mean std. dev.
+       x  y  z                                               
+0      1  1  1        1         1   total  0.413423  0.087250
+1      1  2  1        1         1   total  0.392074  0.244272
+2      2  1  1        1         1   total  0.458841  0.087921
+3      2  2  1        1         1   total  0.403898  0.074343
   mesh 1       group in nuclide      mean std. dev.
        x  y  z                                     
 0      1  1  1        1   total  0.021476  0.004248
@@ -130,6 +130,46 @@
 1      1  2  1        1   total  0.020397  0.008086
 2      2  1  1        1   total  0.025824  0.003192
 3      2  2  1        1   total  0.020865  0.004879
+   mesh 1       group in    surface nuclide   mean std. dev.
+        x  y  z                                             
+0       1  1  1        1  x-min out   total  0.002  0.002000
+1       1  1  1        1  x-max out   total  0.002  0.002000
+2       1  1  1        1  y-min out   total  0.002  0.002000
+3       1  1  1        1  y-max out   total  0.000  0.000000
+4       1  1  1        1   x-min in   total  0.028  0.006633
+5       1  1  1        1   x-max in   total  0.020  0.005477
+6       1  1  1        1   y-min in   total  0.012  0.005831
+7       1  1  1        1   y-max in   total  0.006  0.004000
+8       1  2  1        1  x-min out   total  0.000  0.000000
+9       1  2  1        1  x-max out   total  0.002  0.002000
+10      1  2  1        1  y-min out   total  0.002  0.002000
+11      1  2  1        1  y-max out   total  0.008  0.003742
+12      1  2  1        1   x-min in   total  0.002  0.002000
+13      1  2  1        1   x-max in   total  0.000  0.000000
+14      1  2  1        1   y-min in   total  0.044  0.010770
+15      1  2  1        1   y-max in   total  0.036  0.006782
+16      2  1  1        1  x-min out   total  0.016  0.009274
+17      2  1  1        1  x-max out   total  0.012  0.005831
+18      2  1  1        1  y-min out   total  0.012  0.008000
+19      2  1  1        1  y-max out   total  0.008  0.004899
+20      2  1  1        1   x-min in   total  0.006  0.004000
+21      2  1  1        1   x-max in   total  0.012  0.005831
+22      2  1  1        1   y-min in   total  0.080  0.023022
+23      2  1  1        1   y-max in   total  0.074  0.019647
+24      2  2  1        1  x-min out   total  0.008  0.004899
+25      2  2  1        1  x-max out   total  0.012  0.008000
+26      2  2  1        1  y-min out   total  0.004  0.002449
+27      2  2  1        1  y-max out   total  0.006  0.004000
+28      2  2  1        1   x-min in   total  0.036  0.006782
+29      2  2  1        1   x-max in   total  0.044  0.010770
+30      2  2  1        1   y-min in   total  0.002  0.002000
+31      2  2  1        1   y-max in   total  0.004  0.002449
+  mesh 1       group in group out nuclide      mean std. dev.
+       x  y  z                                               
+0      1  1  1        1         1   total  0.806277  0.209451
+1      1  2  1        1         1   total  0.850179  0.653051
+2      2  1  1        1         1   total  0.726468  0.162748
+3      2  2  1        1         1   total  0.825291  0.170287
    mesh 1       delayedgroup group in nuclide      mean     std. dev.
         x  y  z                                                      
 0       1  1  1            1        1   total  0.000005  1.004627e-06
@@ -184,58 +224,6 @@
 23      2  2  1            6         1   total  0.0  0.000000
    mesh 1       delayedgroup group in nuclide      mean std. dev.
         x  y  z                                                  
-<<<<<<< HEAD
-0       1  1  1            1        1   total  0.000166  0.000023
-1       1  1  1            2        1   total  0.000989  0.000136
-2       1  1  1            3        1   total  0.000907  0.000123
-3       1  1  1            4        1   total  0.002087  0.000282
-4       1  1  1            5        1   total  0.001014  0.000137
-5       1  1  1            6        1   total  0.000400  0.000054
-6       1  2  1            1        1   total  0.000167  0.000030
-7       1  2  1            2        1   total  0.001002  0.000178
-8       1  2  1            3        1   total  0.000926  0.000165
-9       1  2  1            4        1   total  0.002149  0.000384
-10      1  2  1            5        1   total  0.001056  0.000189
-11      1  2  1            6        1   total  0.000417  0.000076
-12      2  1  1            1        1   total  0.000171  0.000039
-13      2  1  1            2        1   total  0.001003  0.000226
-14      2  1  1            3        1   total  0.000918  0.000208
-15      2  1  1            4        1   total  0.002100  0.000477
-16      2  1  1            5        1   total  0.000996  0.000228
-17      2  1  1            6        1   total  0.000394  0.000090
-18      2  2  1            1        1   total  0.000171  0.000082
-19      2  2  1            2        1   total  0.001007  0.000480
-20      2  2  1            3        1   total  0.000929  0.000445
-21      2  2  1            4        1   total  0.002143  0.001028
-22      2  2  1            5        1   total  0.001026  0.000492
-23      2  2  1            6        1   total  0.000408  0.000196
-   mesh 1       delayedgroup group in nuclide     mean std. dev.
-        x  y  z                                                 
-0       1  1  1            1        1   total  0.00000  0.000000
-1       1  1  1            2        1   total  0.00000  0.000000
-2       1  1  1            3        1   total  0.00000  0.000000
-3       1  1  1            4        1   total  0.30278  0.428196
-4       1  1  1            5        1   total  0.00000  0.000000
-5       1  1  1            6        1   total  0.00000  0.000000
-6       1  2  1            1        1   total  0.00000  0.000000
-7       1  2  1            2        1   total  0.00000  0.000000
-8       1  2  1            3        1   total  0.00000  0.000000
-9       1  2  1            4        1   total  0.00000  0.000000
-10      1  2  1            5        1   total  0.00000  0.000000
-11      1  2  1            6        1   total  0.00000  0.000000
-12      2  1  1            1        1   total  0.00000  0.000000
-13      2  1  1            2        1   total  0.00000  0.000000
-14      2  1  1            3        1   total  0.00000  0.000000
-15      2  1  1            4        1   total  0.00000  0.000000
-16      2  1  1            5        1   total  0.00000  0.000000
-17      2  1  1            6        1   total  0.00000  0.000000
-18      2  2  1            1        1   total  0.00000  0.000000
-19      2  2  1            2        1   total  0.00000  0.000000
-20      2  2  1            3        1   total  0.00000  0.000000
-21      2  2  1            4        1   total  0.00000  0.000000
-22      2  2  1            5        1   total  0.00000  0.000000
-23      2  2  1            6        1   total  0.00000  0.000000
-=======
 0       1  1  1            1        1   total  0.000227  0.000061
 1       1  1  1            2        1   total  0.001228  0.000327
 2       1  1  1            3        1   total  0.001206  0.000320
@@ -285,5 +273,4 @@
 20      2  2  1            3        1   total  0.00000   0.00000
 21      2  2  1            4        1   total  0.00000   0.00000
 22      2  2  1            5        1   total  0.00000   0.00000
-23      2  2  1            6        1   total  0.00000   0.00000
->>>>>>> c9c7ff49
+23      2  2  1            6        1   total  0.00000   0.00000